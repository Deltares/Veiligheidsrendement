from __future__ import annotations

from dataclasses import dataclass, field

import pandas as pd

from vrtool.common.dike_traject_info import DikeTrajectInfo
from vrtool.common.enums.computation_type_enum import ComputationTypeEnum
from vrtool.common.enums.mechanism_enum import MechanismEnum
from vrtool.flood_defence_system.cross_sectional_requirements import (
    CrossSectionalRequirements,
)
from vrtool.flood_defence_system.section_reliability import SectionReliability


@dataclass(kw_only=True)
class DikeSection:
    """
    Initialize the DikeSection class, as a general class for a dike section that contains all basic information
    """

    crest_height: float = float("nan")
    cover_layer_thickness: float = float("nan")
    mechanism_data: dict[MechanismEnum, list[tuple[str, ComputationTypeEnum]]] = field(
        default_factory=dict
    )
    section_reliability: SectionReliability = field(default_factory=SectionReliability)
    TrajectInfo: DikeTrajectInfo = None
    name: str = ""
    Length: float = float("nan")
    InitialGeometry: pd.DataFrame = None
    houses: pd.DataFrame = None
    with_measures: bool = True
    pleistocene_level: float = float("nan")
    flood_damage: float = float("nan")
    sensitive_fraction_piping: float = 0
    sensitive_fraction_stability_inner: float = 0

    def get_cross_sectional_properties(self) -> CrossSectionalRequirements:
        """
<<<<<<< HEAD
        Gets the cross sectional properties of this dike section required to 
=======
        Gets the cross sectional properties of this dike section required to
>>>>>>> 8e213d06
        calculate section reliability length effect.

        Returns:
            CrossSectionalRequirements: Dataclass with required parameters for length effect calculations.
        """
        return CrossSectionalRequirements(
<<<<<<< HEAD
            dike_section_length = self.Length,
            dike_traject_b_piping = self.TrajectInfo.bPiping if isinstance(self.TrajectInfo, DikeTrajectInfo) else 0.0,
            dike_traject_b_stability_inner = self.TrajectInfo.bStabilityInner if isinstance(self.TrajectInfo, DikeTrajectInfo) else 0.0,
            dike_section_a_piping = self.sensitive_fraction_piping,
            dike_section_a_stability_inner = self.sensitive_fraction_stability_inner
        )
=======
            dike_section_length=self.Length,
            dike_traject_b_piping=self.TrajectInfo.bPiping
            if isinstance(self.TrajectInfo, DikeTrajectInfo)
            else 0.0,
            dike_traject_b_stability_inner=self.TrajectInfo.bStabilityInner
            if isinstance(self.TrajectInfo, DikeTrajectInfo)
            else 0.0,
            dike_section_a_piping=self.sensitive_fraction_piping,
            dike_section_a_stability_inner=self.sensitive_fraction_stability_inner,
        )

>>>>>>> 8e213d06
<|MERGE_RESOLUTION|>--- conflicted
+++ resolved
@@ -1,71 +1,57 @@
-from __future__ import annotations
-
-from dataclasses import dataclass, field
-
-import pandas as pd
-
-from vrtool.common.dike_traject_info import DikeTrajectInfo
-from vrtool.common.enums.computation_type_enum import ComputationTypeEnum
-from vrtool.common.enums.mechanism_enum import MechanismEnum
-from vrtool.flood_defence_system.cross_sectional_requirements import (
-    CrossSectionalRequirements,
-)
-from vrtool.flood_defence_system.section_reliability import SectionReliability
-
-
-@dataclass(kw_only=True)
-class DikeSection:
-    """
-    Initialize the DikeSection class, as a general class for a dike section that contains all basic information
-    """
-
-    crest_height: float = float("nan")
-    cover_layer_thickness: float = float("nan")
-    mechanism_data: dict[MechanismEnum, list[tuple[str, ComputationTypeEnum]]] = field(
-        default_factory=dict
-    )
-    section_reliability: SectionReliability = field(default_factory=SectionReliability)
-    TrajectInfo: DikeTrajectInfo = None
-    name: str = ""
-    Length: float = float("nan")
-    InitialGeometry: pd.DataFrame = None
-    houses: pd.DataFrame = None
-    with_measures: bool = True
-    pleistocene_level: float = float("nan")
-    flood_damage: float = float("nan")
-    sensitive_fraction_piping: float = 0
-    sensitive_fraction_stability_inner: float = 0
-
-    def get_cross_sectional_properties(self) -> CrossSectionalRequirements:
-        """
-<<<<<<< HEAD
-        Gets the cross sectional properties of this dike section required to 
-=======
-        Gets the cross sectional properties of this dike section required to
->>>>>>> 8e213d06
-        calculate section reliability length effect.
-
-        Returns:
-            CrossSectionalRequirements: Dataclass with required parameters for length effect calculations.
-        """
-        return CrossSectionalRequirements(
-<<<<<<< HEAD
-            dike_section_length = self.Length,
-            dike_traject_b_piping = self.TrajectInfo.bPiping if isinstance(self.TrajectInfo, DikeTrajectInfo) else 0.0,
-            dike_traject_b_stability_inner = self.TrajectInfo.bStabilityInner if isinstance(self.TrajectInfo, DikeTrajectInfo) else 0.0,
-            dike_section_a_piping = self.sensitive_fraction_piping,
-            dike_section_a_stability_inner = self.sensitive_fraction_stability_inner
-        )
-=======
-            dike_section_length=self.Length,
-            dike_traject_b_piping=self.TrajectInfo.bPiping
-            if isinstance(self.TrajectInfo, DikeTrajectInfo)
-            else 0.0,
-            dike_traject_b_stability_inner=self.TrajectInfo.bStabilityInner
-            if isinstance(self.TrajectInfo, DikeTrajectInfo)
-            else 0.0,
-            dike_section_a_piping=self.sensitive_fraction_piping,
-            dike_section_a_stability_inner=self.sensitive_fraction_stability_inner,
-        )
-
->>>>>>> 8e213d06
+from __future__ import annotations
+
+from dataclasses import dataclass, field
+
+import pandas as pd
+
+from vrtool.common.dike_traject_info import DikeTrajectInfo
+from vrtool.common.enums.computation_type_enum import ComputationTypeEnum
+from vrtool.common.enums.mechanism_enum import MechanismEnum
+from vrtool.flood_defence_system.cross_sectional_requirements import (
+    CrossSectionalRequirements,
+)
+from vrtool.flood_defence_system.section_reliability import SectionReliability
+
+
+@dataclass(kw_only=True)
+class DikeSection:
+    """
+    Initialize the DikeSection class, as a general class for a dike section that contains all basic information
+    """
+
+    crest_height: float = float("nan")
+    cover_layer_thickness: float = float("nan")
+    mechanism_data: dict[MechanismEnum, list[tuple[str, ComputationTypeEnum]]] = field(
+        default_factory=dict
+    )
+    section_reliability: SectionReliability = field(default_factory=SectionReliability)
+    TrajectInfo: DikeTrajectInfo = None
+    name: str = ""
+    Length: float = float("nan")
+    InitialGeometry: pd.DataFrame = None
+    houses: pd.DataFrame = None
+    with_measures: bool = True
+    pleistocene_level: float = float("nan")
+    flood_damage: float = float("nan")
+    sensitive_fraction_piping: float = 0
+    sensitive_fraction_stability_inner: float = 0
+
+    def get_cross_sectional_properties(self) -> CrossSectionalRequirements:
+        """
+        Gets the cross sectional properties of this dike section required to
+        calculate section reliability length effect.
+
+        Returns:
+            CrossSectionalRequirements: Dataclass with required parameters for length effect calculations.
+        """
+        return CrossSectionalRequirements(
+            dike_section_length=self.Length,
+            dike_traject_b_piping=self.TrajectInfo.bPiping
+            if isinstance(self.TrajectInfo, DikeTrajectInfo)
+            else 0.0,
+            dike_traject_b_stability_inner=self.TrajectInfo.bStabilityInner
+            if isinstance(self.TrajectInfo, DikeTrajectInfo)
+            else 0.0,
+            dike_section_a_piping=self.sensitive_fraction_piping,
+            dike_section_a_stability_inner=self.sensitive_fraction_stability_inner,
+        )