from __future__ import annotations

from pathlib import Path

import pandas as pd

from vrtool.common.dike_traject_info import DikeTrajectInfo
from vrtool.common.hydraulic_loads.load_input import LoadInput
from vrtool.defaults.vrtool_config import VrtoolConfig
from vrtool.flood_defence_system.mechanism_reliability_collection import (
    MechanismReliabilityCollection,
)
from vrtool.flood_defence_system.section_reliability import SectionReliability


class DikeSection:
    """
    Initialize the DikeSection class, as a general class for a dike section that contains all basic information
    """
<<<<<<< HEAD
=======

>>>>>>> 0c1cb5a9
    crest_height: float
    mechanism_data: dict[str, tuple[str, str]]
    section_reliability: SectionReliability
    TrajectInfo: DikeTrajectInfo
    name: str
    InitialGeometry: pd.DataFrame
    Length: float
    houses: pd.DataFrame

    def __init__(self) -> None:
        self.mechanism_data = {}
        self.section_reliability = SectionReliability()
        self.TrajectInfo = None
        self.name = ""
        self.Length = float("nan")
        self.crest_height = float("nan")
        self.InitialGeometry = None
        self.houses = None

    @classmethod
    def get_dike_sections_from_vr_config(
        cls, vrtool_config: VrtoolConfig
    ) -> list[DikeSection]:
        """Gets a collection of dike sections based on the config.

        Args:
            vrtool_config (VrtoolConfig): The configuration to retrieve the collection of dike sections with.

        Raises:
            IOError: Raised when no dike sections are found.

        Returns:
            list[DikeSection]: A collection of dike sections.
        """
        files = [i for i in vrtool_config.input_directory.glob("*DV*") if i.is_file()]
        if len(files) == 0:
            raise IOError("Error: no dike sections found. Check path!")

        def get_dike_section(section_filepath: Path) -> DikeSection:
            _dike_section = cls()
            _dike_section.name = section_filepath.stem
            _dike_section.read_general_info(
                section_filepath, "General", vrtool_config.mechanisms
            )
            _dike_section.set_section_reliability(
                vrtool_config.input_directory,
                vrtool_config.mechanisms,
                vrtool_config.T,
                vrtool_config.t_0,
                vrtool_config.externals,
            )
            return _dike_section

        return list(map(get_dike_section, files))

    def read_general_info(
        self, section_filepath: Path, sheet_name: str, available_mechs: list
    ):
        """Reads the general information of a dike section.

        Args:
            section_filepath (Path): The path to read the data from.
            sheet_name (str): The name of the sheet to read the data from.
        """
        # Read general data from sheet in standardized xlsx file
        df = pd.read_excel(section_filepath, sheet_name=None)

        for name, sheet_data in df.items():
            if name == sheet_name:
                data = df[name].set_index(list(df[name])[0])
                self.mechanism_data = {}
                for i in range(len(data)):
                    if data.index[i] in available_mechs:
                        self.mechanism_data[data.index[i]] = (
                            data.loc[data.index[i]][0],
                            data.loc[data.index[i]][1],
                        )
                        # setattr(self, data.index[i], (data.loc[data.index[i]][0], data.loc[data.index[i]][1]))
                    else:
                        setattr(self, data.index[i], (data.loc[data.index[i]][0]))
                        # if data.index[i] == 'YearlyWLRise':
                        #     self.YearlyWLRise = self.YearlyWLRise * 3
            elif name == "Housing":
                self.houses = (
                    df["Housing"]
                    .set_index("distancefromtoe")
                    .rename(columns={"number": "cumulative"})
                )
                # self.houses = pd.concat([df["Housing"], pd.DataFrame(np.cumsum(df["Housing"]['number'].values), columns=['cumulative'])], axis=1, join='inner').set_index(
                #     'distancefromtoe')
            else:
                self.houses = None

        # and we add the geometry
        setattr(
            self, "InitialGeometry", df["Geometry"].set_index(list(df["Geometry"])[0])
        )

    def set_section_reliability(
        self,
        input_path: Path,
        mechanism_names: list[str],
        t_value: float,
        t_0: float,
        externals_path: Path = None,
    ):
        """Sets the reliability of the dike section.

        Args:
            input_path (Path): The path to retrieve the input from.
            mechanism_names (list[str]): A collection of the names of the mechanisms to consider.
            t_value (float): The year to compute the reliability for.
            t_0 (float): The initial year.
        """
        self.section_reliability = SectionReliability()
        self.section_reliability.load = self._get_load_input(input_path)

        # Then the input for all the mechanisms:
        for mechanism_name in mechanism_names:
            reliability_collection = self._get_mechanism_reliability_collection(
                input_path.joinpath(mechanism_name),
                input_path.joinpath("Stix"),
                externals_path,
                mechanism_name,
                self.mechanism_data[mechanism_name],
                t_value,
                t_0,
                self.section_reliability.load.load_type,
            )

            self.section_reliability.failure_mechanisms.add_failure_mechanism_reliability_collection(
                reliability_collection
            )

    def _get_load_input(self, input_path: Path) -> LoadInput:
        """
        TODO: Deprecated as we now load from database.
        """
        # Read the data per mechanism, and first the load frequency line:
        _load = LoadInput(list(self.__dict__.keys()))
        if _load.load_type == "HRING":  # 2 HRING computations for different years
            _load.set_HRING_input(
                input_path.joinpath("Waterstand"), self.__dict__
            )  # input folder, location
        elif _load.load_type == "SAFE":  # 2 computation as done for SAFE
            _load.set_fromDesignTable(input_path.joinpath("Toetspeil", self.LoadData))
            _load.set_annual_change(
                change_type="SAFE",
                parameters=[
                    self.YearlyWLRise,
                    self.HBNRise_factor,
                ],
            )
        return _load

    def _get_mechanism_reliability_collection(
        self,
        mechanism_path: Path,
        stix_path: Path,
        externals_path: Path,
        mechanism: str,
        mechanism_data,
        t_value: float,
        t_0: float,
        load_type: str,
    ):
        _mechanism_collection = MechanismReliabilityCollection(
            mechanism, mechanism_data[1], t_value, t_0, 0
        )
        for k in _mechanism_collection.Reliability.keys():
            if load_type == "HRING":
                _mechanism_collection.Reliability[k].Input.fill_mechanism(
                    mechanism_path,
                    stix_path,
                    externals_path,
                    *mechanism_data,
                    mechanism=mechanism,
                    crest_height=self.Kruinhoogte,
                    dcrest=self.Kruindaling,
                )
            else:
                _mechanism_collection.Reliability[k].Input.fill_mechanism(
                    mechanism_path,
                    stix_path,
                    externals_path,
                    *mechanism_data,
                    mechanism=mechanism,
                )
        return _mechanism_collection
<|MERGE_RESOLUTION|>--- conflicted
+++ resolved
@@ -1,212 +1,209 @@
-from __future__ import annotations
-
-from pathlib import Path
-
-import pandas as pd
-
-from vrtool.common.dike_traject_info import DikeTrajectInfo
-from vrtool.common.hydraulic_loads.load_input import LoadInput
-from vrtool.defaults.vrtool_config import VrtoolConfig
-from vrtool.flood_defence_system.mechanism_reliability_collection import (
-    MechanismReliabilityCollection,
-)
-from vrtool.flood_defence_system.section_reliability import SectionReliability
-
-
-class DikeSection:
-    """
-    Initialize the DikeSection class, as a general class for a dike section that contains all basic information
-    """
-<<<<<<< HEAD
-=======
-
->>>>>>> 0c1cb5a9
-    crest_height: float
-    mechanism_data: dict[str, tuple[str, str]]
-    section_reliability: SectionReliability
-    TrajectInfo: DikeTrajectInfo
-    name: str
-    InitialGeometry: pd.DataFrame
-    Length: float
-    houses: pd.DataFrame
-
-    def __init__(self) -> None:
-        self.mechanism_data = {}
-        self.section_reliability = SectionReliability()
-        self.TrajectInfo = None
-        self.name = ""
-        self.Length = float("nan")
-        self.crest_height = float("nan")
-        self.InitialGeometry = None
-        self.houses = None
-
-    @classmethod
-    def get_dike_sections_from_vr_config(
-        cls, vrtool_config: VrtoolConfig
-    ) -> list[DikeSection]:
-        """Gets a collection of dike sections based on the config.
-
-        Args:
-            vrtool_config (VrtoolConfig): The configuration to retrieve the collection of dike sections with.
-
-        Raises:
-            IOError: Raised when no dike sections are found.
-
-        Returns:
-            list[DikeSection]: A collection of dike sections.
-        """
-        files = [i for i in vrtool_config.input_directory.glob("*DV*") if i.is_file()]
-        if len(files) == 0:
-            raise IOError("Error: no dike sections found. Check path!")
-
-        def get_dike_section(section_filepath: Path) -> DikeSection:
-            _dike_section = cls()
-            _dike_section.name = section_filepath.stem
-            _dike_section.read_general_info(
-                section_filepath, "General", vrtool_config.mechanisms
-            )
-            _dike_section.set_section_reliability(
-                vrtool_config.input_directory,
-                vrtool_config.mechanisms,
-                vrtool_config.T,
-                vrtool_config.t_0,
-                vrtool_config.externals,
-            )
-            return _dike_section
-
-        return list(map(get_dike_section, files))
-
-    def read_general_info(
-        self, section_filepath: Path, sheet_name: str, available_mechs: list
-    ):
-        """Reads the general information of a dike section.
-
-        Args:
-            section_filepath (Path): The path to read the data from.
-            sheet_name (str): The name of the sheet to read the data from.
-        """
-        # Read general data from sheet in standardized xlsx file
-        df = pd.read_excel(section_filepath, sheet_name=None)
-
-        for name, sheet_data in df.items():
-            if name == sheet_name:
-                data = df[name].set_index(list(df[name])[0])
-                self.mechanism_data = {}
-                for i in range(len(data)):
-                    if data.index[i] in available_mechs:
-                        self.mechanism_data[data.index[i]] = (
-                            data.loc[data.index[i]][0],
-                            data.loc[data.index[i]][1],
-                        )
-                        # setattr(self, data.index[i], (data.loc[data.index[i]][0], data.loc[data.index[i]][1]))
-                    else:
-                        setattr(self, data.index[i], (data.loc[data.index[i]][0]))
-                        # if data.index[i] == 'YearlyWLRise':
-                        #     self.YearlyWLRise = self.YearlyWLRise * 3
-            elif name == "Housing":
-                self.houses = (
-                    df["Housing"]
-                    .set_index("distancefromtoe")
-                    .rename(columns={"number": "cumulative"})
-                )
-                # self.houses = pd.concat([df["Housing"], pd.DataFrame(np.cumsum(df["Housing"]['number'].values), columns=['cumulative'])], axis=1, join='inner').set_index(
-                #     'distancefromtoe')
-            else:
-                self.houses = None
-
-        # and we add the geometry
-        setattr(
-            self, "InitialGeometry", df["Geometry"].set_index(list(df["Geometry"])[0])
-        )
-
-    def set_section_reliability(
-        self,
-        input_path: Path,
-        mechanism_names: list[str],
-        t_value: float,
-        t_0: float,
-        externals_path: Path = None,
-    ):
-        """Sets the reliability of the dike section.
-
-        Args:
-            input_path (Path): The path to retrieve the input from.
-            mechanism_names (list[str]): A collection of the names of the mechanisms to consider.
-            t_value (float): The year to compute the reliability for.
-            t_0 (float): The initial year.
-        """
-        self.section_reliability = SectionReliability()
-        self.section_reliability.load = self._get_load_input(input_path)
-
-        # Then the input for all the mechanisms:
-        for mechanism_name in mechanism_names:
-            reliability_collection = self._get_mechanism_reliability_collection(
-                input_path.joinpath(mechanism_name),
-                input_path.joinpath("Stix"),
-                externals_path,
-                mechanism_name,
-                self.mechanism_data[mechanism_name],
-                t_value,
-                t_0,
-                self.section_reliability.load.load_type,
-            )
-
-            self.section_reliability.failure_mechanisms.add_failure_mechanism_reliability_collection(
-                reliability_collection
-            )
-
-    def _get_load_input(self, input_path: Path) -> LoadInput:
-        """
-        TODO: Deprecated as we now load from database.
-        """
-        # Read the data per mechanism, and first the load frequency line:
-        _load = LoadInput(list(self.__dict__.keys()))
-        if _load.load_type == "HRING":  # 2 HRING computations for different years
-            _load.set_HRING_input(
-                input_path.joinpath("Waterstand"), self.__dict__
-            )  # input folder, location
-        elif _load.load_type == "SAFE":  # 2 computation as done for SAFE
-            _load.set_fromDesignTable(input_path.joinpath("Toetspeil", self.LoadData))
-            _load.set_annual_change(
-                change_type="SAFE",
-                parameters=[
-                    self.YearlyWLRise,
-                    self.HBNRise_factor,
-                ],
-            )
-        return _load
-
-    def _get_mechanism_reliability_collection(
-        self,
-        mechanism_path: Path,
-        stix_path: Path,
-        externals_path: Path,
-        mechanism: str,
-        mechanism_data,
-        t_value: float,
-        t_0: float,
-        load_type: str,
-    ):
-        _mechanism_collection = MechanismReliabilityCollection(
-            mechanism, mechanism_data[1], t_value, t_0, 0
-        )
-        for k in _mechanism_collection.Reliability.keys():
-            if load_type == "HRING":
-                _mechanism_collection.Reliability[k].Input.fill_mechanism(
-                    mechanism_path,
-                    stix_path,
-                    externals_path,
-                    *mechanism_data,
-                    mechanism=mechanism,
-                    crest_height=self.Kruinhoogte,
-                    dcrest=self.Kruindaling,
-                )
-            else:
-                _mechanism_collection.Reliability[k].Input.fill_mechanism(
-                    mechanism_path,
-                    stix_path,
-                    externals_path,
-                    *mechanism_data,
-                    mechanism=mechanism,
-                )
-        return _mechanism_collection
+from __future__ import annotations
+
+from pathlib import Path
+
+import pandas as pd
+
+from vrtool.common.dike_traject_info import DikeTrajectInfo
+from vrtool.common.hydraulic_loads.load_input import LoadInput
+from vrtool.defaults.vrtool_config import VrtoolConfig
+from vrtool.flood_defence_system.mechanism_reliability_collection import (
+    MechanismReliabilityCollection,
+)
+from vrtool.flood_defence_system.section_reliability import SectionReliability
+
+
+class DikeSection:
+    """
+    Initialize the DikeSection class, as a general class for a dike section that contains all basic information
+    """
+
+    crest_height: float
+    mechanism_data: dict[str, tuple[str, str]]
+    section_reliability: SectionReliability
+    TrajectInfo: DikeTrajectInfo
+    name: str
+    InitialGeometry: pd.DataFrame
+    Length: float
+    houses: pd.DataFrame
+
+    def __init__(self) -> None:
+        self.mechanism_data = {}
+        self.section_reliability = SectionReliability()
+        self.TrajectInfo = None
+        self.name = ""
+        self.Length = float("nan")
+        self.crest_height = float("nan")
+        self.InitialGeometry = None
+        self.houses = None
+
+    @classmethod
+    def get_dike_sections_from_vr_config(
+        cls, vrtool_config: VrtoolConfig
+    ) -> list[DikeSection]:
+        """Gets a collection of dike sections based on the config.
+
+        Args:
+            vrtool_config (VrtoolConfig): The configuration to retrieve the collection of dike sections with.
+
+        Raises:
+            IOError: Raised when no dike sections are found.
+
+        Returns:
+            list[DikeSection]: A collection of dike sections.
+        """
+        files = [i for i in vrtool_config.input_directory.glob("*DV*") if i.is_file()]
+        if len(files) == 0:
+            raise IOError("Error: no dike sections found. Check path!")
+
+        def get_dike_section(section_filepath: Path) -> DikeSection:
+            _dike_section = cls()
+            _dike_section.name = section_filepath.stem
+            _dike_section.read_general_info(
+                section_filepath, "General", vrtool_config.mechanisms
+            )
+            _dike_section.set_section_reliability(
+                vrtool_config.input_directory,
+                vrtool_config.mechanisms,
+                vrtool_config.T,
+                vrtool_config.t_0,
+                vrtool_config.externals,
+            )
+            return _dike_section
+
+        return list(map(get_dike_section, files))
+
+    def read_general_info(
+        self, section_filepath: Path, sheet_name: str, available_mechs: list
+    ):
+        """Reads the general information of a dike section.
+
+        Args:
+            section_filepath (Path): The path to read the data from.
+            sheet_name (str): The name of the sheet to read the data from.
+        """
+        # Read general data from sheet in standardized xlsx file
+        df = pd.read_excel(section_filepath, sheet_name=None)
+
+        for name, sheet_data in df.items():
+            if name == sheet_name:
+                data = df[name].set_index(list(df[name])[0])
+                self.mechanism_data = {}
+                for i in range(len(data)):
+                    if data.index[i] in available_mechs:
+                        self.mechanism_data[data.index[i]] = (
+                            data.loc[data.index[i]][0],
+                            data.loc[data.index[i]][1],
+                        )
+                        # setattr(self, data.index[i], (data.loc[data.index[i]][0], data.loc[data.index[i]][1]))
+                    else:
+                        setattr(self, data.index[i], (data.loc[data.index[i]][0]))
+                        # if data.index[i] == 'YearlyWLRise':
+                        #     self.YearlyWLRise = self.YearlyWLRise * 3
+            elif name == "Housing":
+                self.houses = (
+                    df["Housing"]
+                    .set_index("distancefromtoe")
+                    .rename(columns={"number": "cumulative"})
+                )
+                # self.houses = pd.concat([df["Housing"], pd.DataFrame(np.cumsum(df["Housing"]['number'].values), columns=['cumulative'])], axis=1, join='inner').set_index(
+                #     'distancefromtoe')
+            else:
+                self.houses = None
+
+        # and we add the geometry
+        setattr(
+            self, "InitialGeometry", df["Geometry"].set_index(list(df["Geometry"])[0])
+        )
+
+    def set_section_reliability(
+        self,
+        input_path: Path,
+        mechanism_names: list[str],
+        t_value: float,
+        t_0: float,
+        externals_path: Path = None,
+    ):
+        """Sets the reliability of the dike section.
+
+        Args:
+            input_path (Path): The path to retrieve the input from.
+            mechanism_names (list[str]): A collection of the names of the mechanisms to consider.
+            t_value (float): The year to compute the reliability for.
+            t_0 (float): The initial year.
+        """
+        self.section_reliability = SectionReliability()
+        self.section_reliability.load = self._get_load_input(input_path)
+
+        # Then the input for all the mechanisms:
+        for mechanism_name in mechanism_names:
+            reliability_collection = self._get_mechanism_reliability_collection(
+                input_path.joinpath(mechanism_name),
+                input_path.joinpath("Stix"),
+                externals_path,
+                mechanism_name,
+                self.mechanism_data[mechanism_name],
+                t_value,
+                t_0,
+                self.section_reliability.load.load_type,
+            )
+
+            self.section_reliability.failure_mechanisms.add_failure_mechanism_reliability_collection(
+                reliability_collection
+            )
+
+    def _get_load_input(self, input_path: Path) -> LoadInput:
+        """
+        TODO: Deprecated as we now load from database.
+        """
+        # Read the data per mechanism, and first the load frequency line:
+        _load = LoadInput(list(self.__dict__.keys()))
+        if _load.load_type == "HRING":  # 2 HRING computations for different years
+            _load.set_HRING_input(
+                input_path.joinpath("Waterstand"), self.__dict__
+            )  # input folder, location
+        elif _load.load_type == "SAFE":  # 2 computation as done for SAFE
+            _load.set_fromDesignTable(input_path.joinpath("Toetspeil", self.LoadData))
+            _load.set_annual_change(
+                change_type="SAFE",
+                parameters=[
+                    self.YearlyWLRise,
+                    self.HBNRise_factor,
+                ],
+            )
+        return _load
+
+    def _get_mechanism_reliability_collection(
+        self,
+        mechanism_path: Path,
+        stix_path: Path,
+        externals_path: Path,
+        mechanism: str,
+        mechanism_data,
+        t_value: float,
+        t_0: float,
+        load_type: str,
+    ):
+        _mechanism_collection = MechanismReliabilityCollection(
+            mechanism, mechanism_data[1], t_value, t_0, 0
+        )
+        for k in _mechanism_collection.Reliability.keys():
+            if load_type == "HRING":
+                _mechanism_collection.Reliability[k].Input.fill_mechanism(
+                    mechanism_path,
+                    stix_path,
+                    externals_path,
+                    *mechanism_data,
+                    mechanism=mechanism,
+                    crest_height=self.Kruinhoogte,
+                    dcrest=self.Kruindaling,
+                )
+            else:
+                _mechanism_collection.Reliability[k].Input.fill_mechanism(
+                    mechanism_path,
+                    stix_path,
+                    externals_path,
+                    *mechanism_data,
+                    mechanism=mechanism,
+                )
+        return _mechanism_collection