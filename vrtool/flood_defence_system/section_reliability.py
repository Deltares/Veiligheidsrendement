--- conflicted
+++ resolved
@@ -1,90 +1,73 @@
-import numpy as np
-import pandas as pd
-
-import vrtool.probabilistic_tools.probabilistic_functions as pb_functions
-from vrtool.common.enums.mechanism_enum import MechanismEnum
-from vrtool.common.hydraulic_loads.load_input import LoadInput
-from vrtool.flood_defence_system.failure_mechanism_collection import (
-    FailureMechanismCollection,
-)
-
-
-# Class describing safety assessments of a section:
-class SectionReliability:
-    load: LoadInput
-    failure_mechanisms: FailureMechanismCollection
-
-    def __init__(self) -> None:
-        self.failure_mechanisms = FailureMechanismCollection()
-
-    def calculate_section_reliability(self):
-        # This routine translates cross-sectional to section reliability indices
-
-        # TODO Add optional interpolation here.
-        _available_mechanisms = self.failure_mechanisms.get_available_mechanisms()
-        _calculation_years = self.failure_mechanisms.get_calculation_years()
-
-<<<<<<< HEAD
-        trange = [int(i) for i in calculation_years]
-        pf_mechanisms_time = np.zeros((len(available_mechanisms), len(trange)))
-        count = 0
-        for mechanism in available_mechanisms:  # mechanisms
-            for j, _t in enumerate(trange):
-                mechanism_collection = (
-=======
-        _t_range = [int(_year_str) for _year_str in _calculation_years]
-        _pf_mechanisms_time = np.zeros((len(_available_mechanisms), len(_t_range)))
-        _count = 0
-        for mechanism in _available_mechanisms:  # mechanisms
-            for _range_idx, _range_val in enumerate(_t_range):
-                _mechanism_collection = (
->>>>>>> 71899516
-                    self.failure_mechanisms.get_mechanism_reliability_collection(
-                        mechanism
-                    )
-                )
-
-                if mechanism in [MechanismEnum.OVERFLOW, MechanismEnum.REVETMENT]:
-<<<<<<< HEAD
-                    pf_mechanisms_time[count, j] = mechanism_collection.Reliability[
-                        str(_t)
-                    ].Pf
-                elif mechanism in [MechanismEnum.STABILITY_INNER, MechanismEnum.PIPING]:
-                    pf = mechanism_collection.Reliability[str(_t)].Pf
-=======
-                    _pf_mechanisms_time[_count, _range_idx] = (
-                        _mechanism_collection.Reliability[str(_range_val)].Pf
-                    )
-                elif mechanism in [MechanismEnum.STABILITY_INNER, MechanismEnum.PIPING]:
-                    pf = _mechanism_collection.Reliability[str(_range_val)].Pf
->>>>>>> 71899516
-                    # underneath one can choose whether to upscale within sections or not:
-                    N = 1
-                    # For StabilityInner:
-                    # N = length/TrajectInfo['bStabilityInner']
-                    # N = TrajectInfo['aStabilityInner']*length/TrajectInfo['bStabilityInner']
-                    #
-                    # For Piping:
-                    # N = length/TrajectInfo['bPiping']
-                    # N = TrajectInfo['aPiping'] * length / TrajectInfo['bPiping']
-                    # pf_mechanisms_time[count, j] = min(1 - (1 - pf) ** N,1./100)
-
-                    # pf_mechanisms_time[count,j] = min(1 - (1 - pf) ** N,1./100)
-                    _pf_mechanisms_time[_count, _range_idx] = min(
-                        1 - (1 - pf) ** N, 1.0 / 2
-                    )
-            _count += 1
-
-        # Do we want beta or failure probability? Preferably beta as output
-        _beta_mech_time = pd.DataFrame(
-            pb_functions.pf_to_beta(_pf_mechanisms_time),
-            columns=_calculation_years,
-            index=list(map(str, _available_mechanisms)),
-        )
-        _beta_time = pd.DataFrame(
-            [pb_functions.pf_to_beta(np.sum(_pf_mechanisms_time, axis=0))],
-            columns=_calculation_years,
-            index=["Section"],
-        )
-        self.SectionReliability = pd.concat((_beta_mech_time, _beta_time))
-        # TODO add output as probability so we dont have to switch using scipystats all the time.
+import numpy as np
+import pandas as pd
+
+import vrtool.probabilistic_tools.probabilistic_functions as pb_functions
+from vrtool.common.enums.mechanism_enum import MechanismEnum
+from vrtool.common.hydraulic_loads.load_input import LoadInput
+from vrtool.flood_defence_system.failure_mechanism_collection import (
+    FailureMechanismCollection,
+)
+
+
+# Class describing safety assessments of a section:
+class SectionReliability:
+    load: LoadInput
+    failure_mechanisms: FailureMechanismCollection
+
+    def __init__(self) -> None:
+        self.failure_mechanisms = FailureMechanismCollection()
+
+    def calculate_section_reliability(self):
+        # This routine translates cross-sectional to section reliability indices
+
+        # TODO Add optional interpolation here.
+        _available_mechanisms = self.failure_mechanisms.get_available_mechanisms()
+        _calculation_years = self.failure_mechanisms.get_calculation_years()
+
+        _t_range = [int(_year_str) for _year_str in _calculation_years]
+        _pf_mechanisms_time = np.zeros((len(_available_mechanisms), len(_t_range)))
+        _count = 0
+        for mechanism in _available_mechanisms:  # mechanisms
+            for _range_idx, _range_val in enumerate(_t_range):
+                _mechanism_collection = (
+                    self.failure_mechanisms.get_mechanism_reliability_collection(
+                        mechanism
+                    )
+                )
+
+                if mechanism in [MechanismEnum.OVERFLOW, MechanismEnum.REVETMENT]:
+                    _pf_mechanisms_time[_count, _range_idx] = (
+                        _mechanism_collection.Reliability[str(_range_val)].Pf
+                    )
+                elif mechanism in [MechanismEnum.STABILITY_INNER, MechanismEnum.PIPING]:
+                    pf = _mechanism_collection.Reliability[str(_range_val)].Pf
+                    # underneath one can choose whether to upscale within sections or not:
+                    N = 1
+                    # For StabilityInner:
+                    # N = length/TrajectInfo['bStabilityInner']
+                    # N = TrajectInfo['aStabilityInner']*length/TrajectInfo['bStabilityInner']
+                    #
+                    # For Piping:
+                    # N = length/TrajectInfo['bPiping']
+                    # N = TrajectInfo['aPiping'] * length / TrajectInfo['bPiping']
+                    # pf_mechanisms_time[count, j] = min(1 - (1 - pf) ** N,1./100)
+
+                    # pf_mechanisms_time[count,j] = min(1 - (1 - pf) ** N,1./100)
+                    _pf_mechanisms_time[_count, _range_idx] = min(
+                        1 - (1 - pf) ** N, 1.0 / 2
+                    )
+            _count += 1
+
+        # Do we want beta or failure probability? Preferably beta as output
+        _beta_mech_time = pd.DataFrame(
+            pb_functions.pf_to_beta(_pf_mechanisms_time),
+            columns=_calculation_years,
+            index=list(map(str, _available_mechanisms)),
+        )
+        _beta_time = pd.DataFrame(
+            [pb_functions.pf_to_beta(np.sum(_pf_mechanisms_time, axis=0))],
+            columns=_calculation_years,
+            index=["Section"],
+        )
+        self.SectionReliability = pd.concat((_beta_mech_time, _beta_time))
+        # TODO add output as probability so we dont have to switch using scipystats all the time.