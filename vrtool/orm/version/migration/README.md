# Database migration

This subproject contains the logic for upgrading a database to the latest version of the `vrtool.orm`.

## Versions

Folder `scripts` contains scripts to upgrade to a specific version from the previous version.
E.g. `v0_1_1.sql` migrates a database from version 0.1.0 to 0.1.1.

## Migration

From a user perspective a database can be migrated with `python vrtool migrate_db <path to database>`.
Alternatively databases in a certain folder can be converted with `python vrtool migrate_db_dir <path to folder with database(s)>`.
If a database is upgraded multiple versions, the different migrations are done consecutively.

### Major upgrade
A major upgrade is assumed to be non-compatible with the previous version, meaning the migration can't be fully supported.
In case a major upgrade is done, the migration is interrupted after executing the supported part of the migration.
<<<<<<< HEAD
To have a compatible database, the user has to finish the migration step by adding the right data to the database before continuing with the remaining migration steps.
Instruction on finishing a major upgrade can be found in a file with the same name as the migration script, but with extension `.txt`.
So next to `v1_0_0.sql` the instruction can be found in `v1_0_0.txt`.

### Test databases
From a developer perspective all available test databases can be migrated with `poetry run migrate_test_db`.
Make sure the right migration scripts are available and version of `vrtool.orm` is updated accordingly.
=======
To have a compatible database, the user has to finish the migration step by adding the right data to the database before continuing with the remaining migration steps.
>>>>>>> 631a5991
<|MERGE_RESOLUTION|>--- conflicted
+++ resolved
@@ -15,15 +15,6 @@
 
 ### Major upgrade
 A major upgrade is assumed to be non-compatible with the previous version, meaning the migration can't be fully supported.
-In case a major upgrade is done, the migration is interrupted after executing the supported part of the migration.
-<<<<<<< HEAD
 To have a compatible database, the user has to finish the migration step by adding the right data to the database before continuing with the remaining migration steps.
 Instruction on finishing a major upgrade can be found in a file with the same name as the migration script, but with extension `.txt`.
-So next to `v1_0_0.sql` the instruction can be found in `v1_0_0.txt`.
-
-### Test databases
-From a developer perspective all available test databases can be migrated with `poetry run migrate_test_db`.
-Make sure the right migration scripts are available and version of `vrtool.orm` is updated accordingly.
-=======
-To have a compatible database, the user has to finish the migration step by adding the right data to the database before continuing with the remaining migration steps.
->>>>>>> 631a5991
+So next to `v1_0_0.sql` the instruction can be found in `v1_0_0.txt`.