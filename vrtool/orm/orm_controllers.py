import itertools
import logging
from collections import defaultdict
from pathlib import Path
from typing import Iterator

import pandas as pd
from peewee import SqliteDatabase
from tqdm import tqdm

from vrtool.common.dike_traject_info import DikeTrajectInfo
from vrtool.decision_making.solutions import Solutions
from vrtool.defaults.vrtool_config import VrtoolConfig
from vrtool.flood_defence_system.dike_section import DikeSection
from vrtool.flood_defence_system.dike_traject import DikeTraject
from vrtool.optimization.measures.section_as_input import SectionAsInput
from vrtool.orm import models as orm
from vrtool.orm.io.exporters.measures.solutions_exporter import SolutionsExporter
from vrtool.orm.io.exporters.optimization.strategy_exporter import (
    StrategyExporter,
)
from vrtool.orm.io.exporters.safety_assessment.dike_section_reliability_exporter import (
    DikeSectionReliabilityExporter,
)
from vrtool.orm.io.importers.dike_traject_importer import DikeTrajectImporter
from vrtool.orm.io.importers.measures.solutions_for_measure_results_importer import (
    SolutionsForMeasureResultsImporter,
)
from vrtool.orm.io.importers.measures.solutions_importer import SolutionsImporter
from vrtool.orm.io.importers.optimization.optimization_section_as_input_importer import (
    OptimizationSectionAsInputImporter,
)
from vrtool.orm.io.importers.optimization.optimization_step_importer import (
    OptimizationStepImporter,
)
from vrtool.orm.orm_db import vrtool_db
from vrtool.run_workflows.measures_workflow.results_measures import ResultsMeasures
from vrtool.run_workflows.optimization_workflow.results_optimization import (
    ResultsOptimization,
)
from vrtool.run_workflows.safety_workflow.results_safety_assessment import (
    ResultsSafetyAssessment,
)


def initialize_database(database_path: Path) -> SqliteDatabase:
    """
    Generates an empty SQLite database with all the tables requried by the `Vrtool`.

    Args:
        database_path (Path): Location where to save the database.

    Returns:
        SqliteDatabase: The initialized instance of the database.
    """
    if not database_path.parent.exists():
        database_path.parent.mkdir(parents=True)

    vrtool_db.init(database_path)
    vrtool_db.connect()
    vrtool_db.create_tables(
        [
            orm.SectionData,
            orm.Buildings,
            orm.Mechanism,
            orm.MechanismPerSection,
            orm.ComputationType,
            orm.ComputationScenario,
            orm.ComputationScenarioParameter,
            orm.MechanismTable,
            orm.CharacteristicPointType,
            orm.ProfilePoint,
            orm.WaterlevelData,
            orm.MeasureType,
            orm.CombinableType,
            orm.Measure,
            orm.StandardMeasure,
            orm.CustomMeasure,
            orm.DikeTrajectInfo,
            orm.SupportingFile,
            orm.MeasurePerSection,
            orm.CustomMeasureParameter,
            orm.SlopePart,
            orm.BlockRevetmentRelation,
            orm.GrassRevetmentRelation,
            orm.AssessmentSectionResult,
            orm.AssessmentMechanismResult,
        ]
        + orm.get_optimization_results_tables()
        + orm.get_measure_results_tables()
    )
    return vrtool_db


def open_database(database_path: Path) -> SqliteDatabase:
    """
    Initializes and connects the `Vrtool` to its related database.

    Args:
        database_path (Path): Location of the SQLite database.

    Returns:
        SqliteDatabase: Initialized database.
    """
    if not database_path.exists():
        raise ValueError("No file was found at {}".format(database_path))
    vrtool_db.init(database_path)
    vrtool_db.connect()
    return vrtool_db


def get_dike_traject(config: VrtoolConfig) -> DikeTraject:
    """
    Returns a dike traject with all the required section data.

    Args:
        config (VrtoolConfig): Configuration object model containing the traject's information as well as the database's location path.
    """
    open_database(config.input_database_path)
    _dike_traject = DikeTrajectImporter(config).import_orm(
        orm.DikeTrajectInfo.get(orm.DikeTrajectInfo.traject_name == config.traject)
    )
    vrtool_db.close()
    return _dike_traject


def get_dike_section_solutions(
    config: VrtoolConfig, dike_section: DikeSection, general_info: DikeTrajectInfo
) -> Solutions:
    """
    Gets the `solutions` instance with all measures (`MeasureBase`) mapped to the orm `Measure` table.

    Args:
        config (VrtoolConfig): Vrtool configuration.
        dike_section (DikeSection): Selected DikeSection whose measures need to be loaded.
        general_info (DikeTrajectInfo): Required data structure to evaluate measures after import.

    Returns:
        Solutions: instance with all related measures (standard and / or custom).
    """
    open_database(config.input_database_path)
    _importer = SolutionsImporter(config, dike_section)
    _orm_section_data = orm.SectionData.get(
        orm.SectionData.section_name == dike_section.name
    )
    _solutions = _importer.import_orm(_orm_section_data)
    vrtool_db.close()
    _solutions.evaluate_solutions(dike_section, general_info, preserve_slope=False)
    return _solutions


def export_results_safety_assessment(result: ResultsSafetyAssessment) -> None:
    """
    Exports the (initial) safety assessments results in a `ResultsSafetyAssessment` instance to the database defined in its `VrtoolConfig` field.
    The database connection will be opened and closed within the call to this method.

    Args:
        result (ResultsSafetyAssessment): Instance containing dike sections' reliability and output database's location.
    """
    _connected_db = open_database(result.vr_config.input_database_path)
    logging.debug("Opened connection to export Dike's section reliability.")
    _exporter = DikeSectionReliabilityExporter()
    for _section in result.selected_traject.sections:
        _exporter.export_dom(_section)
    _connected_db.close()
    logging.info("Resultaten beoordeling & projectie geexporteerd naar database.")


def clear_assessment_results(config: VrtoolConfig) -> None:
    """
    Clears all the assessment results from the database

    Args:
        config (VrtoolConfig): Vrtool configuration
    """

    open_database(config.input_database_path)
    logging.debug("Opened connection for clearing initial assessment results.")

    with vrtool_db.atomic():
        orm.AssessmentMechanismResult.delete().execute()
        orm.AssessmentSectionResult.delete().execute()

    vrtool_db.close()

    logging.info("Bestaande beoordelingsresultaten verwijderd.")


def clear_measure_results(config: VrtoolConfig) -> None:
    """
    Clears all the measure results from the database

    Args:
        config (VrtoolConfig): Vrtool configuration
    """

    open_database(config.input_database_path)
    logging.debug("Opened connection for clearing measure results.")

    with vrtool_db.atomic():
        orm.MeasureResult.delete().execute()
        # This table should be cleared 'on cascade'.
        orm.MeasureResultParameter.delete().execute()
        orm.MeasureResultSection.delete().execute()
        orm.MeasureResultMechanism.delete().execute()

    vrtool_db.close()

    logging.info("Bestaande resultaten voor maatregelen verwijderd.")


def clear_optimization_results(config: VrtoolConfig) -> None:
    """
    Clears all the optimization related results from the database.

    Args:
        config (VrtoolConfig): Vrtool configuration.
    """
    open_database(config.input_database_path)
    logging.debug("Opened connection for clearing optimization results.")

    with vrtool_db.atomic():
        orm.OptimizationRun.delete().execute()
        # These tables should be cleared 'on cascade'.
        orm.OptimizationSelectedMeasure.delete().execute()
        orm.OptimizationStep.delete().execute()
        orm.OptimizationStepResultMechanism.delete().execute()
        orm.OptimizationStepResultSection.delete().execute()

    vrtool_db.close()

    logging.info("Bestaande optimalisatieresultaten verwijderd.")


def export_results_measures(result: ResultsMeasures) -> None:
    """
    Exports the solutions to a database

    Args:
        result (ResultsMeasures): result of measure step
    """

    _connected_db = open_database(result.vr_config.input_database_path)

    logging.info("Start export resultaten maatregelen naar database.")

    _exporter = SolutionsExporter()
    for _solution in tqdm(
        result.solutions_dict.values(),
        desc="Aantal geexporteerde dijkvakken:",
        total=len(result.solutions_dict),
        unit="vak",
    ):
        _exporter.export_dom(_solution)
    _connected_db.close()

    logging.debug("Export van resultaten maatregelen afgerond.")


def get_exported_measure_result_ids(result_measures: ResultsMeasures) -> list[int]:
    """
    Retrieves from the database the list of IDs for the provided results measures.
    To do so we check all the available `MeasureResult` related to the `MeasurePerSection`
    contained in the `ResultsMeasures` object.

    Args:
        result_measures (ResultsMeasures): Result measures' whose ids need to be retrieved.

    Returns:
        list[int]: List of IDs of `MeasureResult`.
    """
    _connected_db = open_database(result_measures.vr_config.input_database_path)
    _result_measure_ids = []
    for _solution in result_measures.solutions_dict.values():
        for _measure in _solution.measures:
            _measure_per_section = SolutionsExporter.get_measure_per_section(
                _solution.section_name,
                _solution.config.traject,
                _measure.parameters["ID"],
            )
            _result_measure_ids.extend(
                [
                    mxsr.get_id()
                    for mxsr in _measure_per_section.measure_per_section_result
                ]
            )

    _connected_db.close()
    return _result_measure_ids


def import_results_measures(
    config: VrtoolConfig, results_ids_to_import: list[tuple[int, int]]
) -> ResultsMeasures:
    """
    Imports results masures from a database into a `ResultsMeasure` instance.

    Args:
        config (VrtoolConfig): Configuration containing database path.
        results_ids_to_import (list[tuple[int, int]]): List of measure results' IDs. including their respective investment year.

    Returns:
        ResultsMeasures: Instance hosting all the required measures' results.
    """
    _dike_traject = get_dike_traject(config)
    open_database(config.input_database_path)

    _solutions_dict = dict()

    _mr_list = [
        (orm.MeasureResult.get_by_id(_result_tuple[0]), _result_tuple[1])
        for _result_tuple in results_ids_to_import
    ]
    _grouped_by_section = [
        (_section, list(_grouped_measure_results))
        for _section, _grouped_measure_results in itertools.groupby(
            _mr_list, lambda x: x[0].measure_per_section.section
        )
    ]
    # If there are non_unique sections, we will have to combine the results.
    # get the first entries of the tuples in _grouped_by_section
    _grouped_by_section_unique = defaultdict(list)
    for key, value in _grouped_by_section:
        _grouped_by_section_unique[key].extend(value)
    _grouped_by_section_unique = list(_grouped_by_section_unique.items())

    # Import a solution per section:
    for _section, _selected_measure_year_results in _grouped_by_section_unique:
        _selected_measure_id, _selected_measure_year = zip(
            *_selected_measure_year_results
        )
        # Import measures into solution
        _mapped_section = next(
            _ds for _ds in _dike_traject.sections if _ds.name == _section.section_name
        )
        _imported_solution = SolutionsForMeasureResultsImporter(
            config,
            _mapped_section,
        ).import_orm(_selected_measure_id)
        _solutions_dict[_section.section_name] = _imported_solution
        # NOTE: This is an "implicit" filter of which years will be imported
        # based on the input "investment_year".
        _solutions_dict[_section.section_name].MeasureData[
            "year"
        ] = _selected_measure_year
    _dike_traject.set_probabilities()
    vrtool_db.close()

    _results_measures = ResultsMeasures()
    _results_measures.solutions_dict = _solutions_dict
    _results_measures.selected_traject = _dike_traject
    _results_measures.vr_config = config
    _results_measures.ids_to_import = results_ids_to_import

    return _results_measures


def import_results_measures_for_optimization(
    config: VrtoolConfig, results_ids_to_import: list[tuple[int, int]]
) -> list[SectionAsInput]:
    """
    Method used to import all requested measure results for an Optimization run.
    It is meant to deprecate / replace / remove the previous `import_result_measures`.

    Args:
        config (VrtoolConfig): Vrtool configuration containing connection and cost details.
        results_ids_to_import (list[tuple[int, int]]): List of measure results' IDs. including their respective investment year.

    Returns:
        list[SectionAsInput]: Mapped sections with relevant measure results data.
    """

    def get_measure_results_to_import() -> (
        dict[orm.SectionData, dict[orm.MeasureResult, list[int]]]
    ):
        """
        Returns a dictionary of `orm.SectionData` containing dictionaries of their
        to-be-imported `orm.MeasureResult` with their respective `investment_year`.
        """
        _section_measure_result_dict = defaultdict(lambda: defaultdict(list))
        for _result_tuple in results_ids_to_import:
            _measure_result = orm.MeasureResult.get_by_id(_result_tuple[0])
            _measure_section = _measure_result.measure_per_section.section
            _section_measure_result_dict[_measure_section][_measure_result].append(
                _result_tuple[1]
            )

        return _section_measure_result_dict

    # Import a solution per section:
    _list_section_as_input: list[SectionAsInput] = []
    with open_database(config.input_database_path).connection_context():
        _importer = OptimizationSectionAsInputImporter(config)
        _list_section_as_input = list(
            map(
                _importer.import_from_section_data_results,
                get_measure_results_to_import().items(),
            )
        )

    return _list_section_as_input


def get_all_measure_results_with_supported_investment_years(
    valid_vrtool_config: VrtoolConfig,
) -> list[tuple[int, int]]:
    """
    Gets all available measure results (`MeasureResult`) from the database paired
    to a valid investment year (all except for 20).

    Args:
        valid_vrtool_config (VrtoolConfig):
            Configuration contanining database connection details.

    Returns:
        list[tuple[int, int]]: List of measure result - investment year pairs.
    """
    _connected_db = open_database(valid_vrtool_config.input_database_path)
    # We do not want measures that have a year variable >0 initially, as then the interpolation is messed up.
    _supported_measures = (
        orm.MeasureResult.select()
        .join(orm.MeasurePerSection)
        .join(orm.Measure)
        .where(orm.Measure.year != 20)
    )
    _connected_db.close()

    _measure_result_with_year_list = []
    for _measure_result in _supported_measures:
        # All will get at least year 0.
        _measure_result_with_year_list.append((_measure_result.get_id(), 0))
        if (
            "Soil reinforcement"
            in _measure_result.measure_per_section.measure.measure_type.name
        ):
            # For those of type "Soil reinforcement" we also add year 20.
            _measure_result_with_year_list.append((_measure_result.get_id(), 20))

    return _measure_result_with_year_list


def _normalize_optimization_run_name(
    optimization_name: str, optimization_type: str
) -> str:
    return f"{optimization_name} {optimization_type}"


def create_optimization_run_for_selected_measures(
    vr_config: VrtoolConfig,
    optimization_name: str,
    selected_measure_results_year: list[tuple[int, int]],
) -> dict[int, list[int]]:
    """
    Imports all the selected `MeasureResult` entries and creates an `OptimizationRun`
    database entry and as many entries as needed in the `OptimizationSelectedMeasure`
    table based on the provided arguments.

    This is the method to call for running 'lose' single optimization runs.

    Args:
        vr_config (VrtoolConfig): Configuration containing optimization methods and discount rate to be used.
        optimization_name (str): name to give to an optimization run.
        selected_measure_results_year (list[tuple[int, int]]): list of `MeasureResult` id's in the database including their respective investment year.

    Returns:
        dict[int, list[int]: A dictionary mapping each selected measure to an optimization run.
    """

    with open_database(vr_config.input_database_path).connection_context():
        logging.debug(
            "Opened connection to export optimization run {}.".format(optimization_name)
        )
<<<<<<< HEAD
        _optimization_run = orm.OptimizationRun.create(
            name=_normalize_optimization_run_name(optimization_name, _method_type),
            discount_rate=vr_config.discount_rate,
            optimization_type=_optimization_type,
        )
        orm.OptimizationSelectedMeasure.insert_many(
            [
                dict(
                    optimization_run=_optimization_run,
                    measure_result=orm.MeasureResult.get_by_id(_measure_id[0]),
                    investment_year=_measure_id[1],
                )
                for _measure_id in selected_measure_result_ids
            ]
        ).execute()
        # from orm.OptimizationSelectedMeasure get all ids where optimization_run_id = _optimization_run.id
        _optimization_selected_measure_ids[_optimization_run.id] = list(
            map(lambda x: x.id, _optimization_run.optimization_run_measure_results)
        )
    logging.debug(
        "Optimalisatierun {} met methode {} aangemaakt in database.".format(
            optimization_name, _method_type
        )
=======
        _optimization_selected_measure_ids = defaultdict(list)
        for _method_type in vr_config.design_methods:
            _optimization_type, _ = orm.OptimizationType.get_or_create(
                name=_method_type.upper()
            )
            _optimization_run = orm.OptimizationRun.create(
                name=_normalize_optimization_run_name(optimization_name, _method_type),
                discount_rate=vr_config.discount_rate,
                optimization_type=_optimization_type,
            )
            orm.OptimizationSelectedMeasure.insert_many(
                [
                    dict(
                        optimization_run=_optimization_run,
                        measure_result=orm.MeasureResult.get_by_id(_measure_id[0]),
                        investment_year=_measure_id[1],
                    )
                    for _measure_id in selected_measure_results_year
                ]
            ).execute()
            # from orm.OptimizationSelectedMeasure get all ids where optimization_run_id = _optimization_run.id
            _optimization_selected_measure_ids[_optimization_run.id] = list(
                map(lambda x: x.id, _optimization_run.optimization_run_measure_results)
            )

    logging.info(
        "Closed connection after export optimization run {}.".format(optimization_name)
>>>>>>> fed9d20d
    )

    return _optimization_selected_measure_ids


def export_results_optimization(
    result: ResultsOptimization, run_ids: list[int]
) -> None:
    """
    Exports the optimization results (`list[StrategyProtocol]`) to a database.

    Args:
        result (ResultsOptimization): result of an optimization run.
    """

    _connected_db = open_database(result.vr_config.input_database_path)

    logging.debug("Opened connection to export optimizations.")

    for _run_id, _result_strategy in zip(run_ids, result.results_strategies):
        _exporter = StrategyExporter(_run_id)
        _exporter.export_dom(_result_strategy)
    _connected_db.close()

    logging.info("Resultaten geexporteerd.")


def get_optimization_steps(optimization_run_id: int) -> Iterator[orm.OptimizationStep]:
    """
    DISCLAIMER: An open database connection is required to run this call!
    """
    _optimization_run = orm.OptimizationRun.get_by_id(optimization_run_id)
    return (
        orm.OptimizationStep.select()
        .join(orm.OptimizationSelectedMeasure)
        .where(
            orm.OptimizationStep.optimization_selected_measure.optimization_run
            == _optimization_run
        )
    )


def get_optimization_step_with_lowest_total_cost(
    vrtool_config: VrtoolConfig, optimization_run_id: int
) -> tuple[orm.OptimizationStep, pd.DataFrame, float]:
    """
    Gets the `OptimizationStep` with the lowest *total* cost.
    The total cost is calculated based on `LCC` and risk.

    Args:
        vrtool_db_path (Path): Sqlite database path.

    Returns:
        orm.OptimizationStep: The `OptimizationStep` instance with the lowest *total* cost
    """
    _connected_db = open_database(vrtool_config.input_database_path)
    logging.debug(
        "Openned connection to retrieve 'OptimizationStep' with lowest total cost."
    )

    _results = []
    for _optimization_step in get_optimization_steps(optimization_run_id):
        _as_df = OptimizationStepImporter.import_optimization_step_results_df(
            _optimization_step
        )
        _cost = _optimization_step.total_lcc + _optimization_step.total_risk
        _results.append((_optimization_step, _as_df, _cost))

    _connected_db.close()
    logging.debug(
        "Closed connection after retrieval of lowest total cost 'OptimizationStep'."
    )

    return min(_results, key=lambda results_tuple: results_tuple[2])<|MERGE_RESOLUTION|>--- conflicted
+++ resolved
@@ -470,31 +470,6 @@
         logging.debug(
             "Opened connection to export optimization run {}.".format(optimization_name)
         )
-<<<<<<< HEAD
-        _optimization_run = orm.OptimizationRun.create(
-            name=_normalize_optimization_run_name(optimization_name, _method_type),
-            discount_rate=vr_config.discount_rate,
-            optimization_type=_optimization_type,
-        )
-        orm.OptimizationSelectedMeasure.insert_many(
-            [
-                dict(
-                    optimization_run=_optimization_run,
-                    measure_result=orm.MeasureResult.get_by_id(_measure_id[0]),
-                    investment_year=_measure_id[1],
-                )
-                for _measure_id in selected_measure_result_ids
-            ]
-        ).execute()
-        # from orm.OptimizationSelectedMeasure get all ids where optimization_run_id = _optimization_run.id
-        _optimization_selected_measure_ids[_optimization_run.id] = list(
-            map(lambda x: x.id, _optimization_run.optimization_run_measure_results)
-        )
-    logging.debug(
-        "Optimalisatierun {} met methode {} aangemaakt in database.".format(
-            optimization_name, _method_type
-        )
-=======
         _optimization_selected_measure_ids = defaultdict(list)
         for _method_type in vr_config.design_methods:
             _optimization_type, _ = orm.OptimizationType.get_or_create(
@@ -522,7 +497,6 @@
 
     logging.info(
         "Closed connection after export optimization run {}.".format(optimization_name)
->>>>>>> fed9d20d
     )
 
     return _optimization_selected_measure_ids
