--- conflicted
+++ resolved
@@ -3,10 +3,10 @@
 from collections import defaultdict
 from pathlib import Path
 from typing import Iterator
-from tqdm import tqdm 
 
 import pandas as pd
 from peewee import SqliteDatabase
+from tqdm import tqdm
 
 from vrtool.common.dike_traject_info import DikeTrajectInfo
 from vrtool.decision_making.solutions import Solutions
@@ -245,8 +245,12 @@
     logging.info("Start export resultaten maatregelen naar database.")
 
     _exporter = SolutionsExporter()
-    for _solution in tqdm(result.solutions_dict.values(), desc="Aantal geexporteerde dijkvakken:",
-                          total= len(result.solutions_dict), unit='vak'):
+    for _solution in tqdm(
+        result.solutions_dict.values(),
+        desc="Aantal geexporteerde dijkvakken:",
+        total=len(result.solutions_dict),
+        unit="vak",
+    ):
         _exporter.export_dom(_solution)
     _connected_db.close()
 
@@ -462,9 +466,8 @@
         dict[int, list[int]: A dictionary mapping each selected measure to an optimization run.
     """
 
-<<<<<<< HEAD
     with open_database(vr_config.input_database_path).connection_context():
-        logging.info(
+        logging.debug(
             "Opened connection to export optimization run {}.".format(optimization_name)
         )
         _optimization_selected_measure_ids = defaultdict(list)
@@ -494,38 +497,6 @@
 
     logging.info(
         "Closed connection after export optimization run {}.".format(optimization_name)
-=======
-    _connected_db = open_database(vr_config.input_database_path)
-    logging.debug(
-        "Opened connection to export optimization run {}.".format(optimization_name)
-    )
-    _optimization_selected_measure_ids = {}
-    for _method_type in vr_config.design_methods:
-        _optimization_type, _ = orm.OptimizationType.get_or_create(
-            name=_method_type.upper()
-        )
-        _optimization_run = orm.OptimizationRun.create(
-            name=_normalize_optimization_run_name(optimization_name, _method_type),
-            discount_rate=vr_config.discount_rate,
-            optimization_type=_optimization_type,
-        )
-        orm.OptimizationSelectedMeasure.insert_many(
-            [
-                dict(
-                    optimization_run=_optimization_run,
-                    measure_result=orm.MeasureResult.get_by_id(_measure_id[0]),
-                    investment_year=_measure_id[1],
-                )
-                for _measure_id in selected_measure_result_ids
-            ]
-        ).execute()
-        # from orm.OptimizationSelectedMeasure get all ids where optimization_run_id = _optimization_run.id
-        _optimization_selected_measure_ids[_optimization_run.id] = list(
-            map(lambda x: x.id, _optimization_run.optimization_run_measure_results)
-        )
-    logging.debug(
-        "Optimalisatierun {} met methode {} aangemaakt in database.".format(optimization_name, _method_type)
->>>>>>> 07c48f69
     )
 
     return _optimization_selected_measure_ids
