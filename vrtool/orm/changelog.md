--- conflicted
+++ resolved
@@ -1,12 +1,9 @@
-<<<<<<< HEAD
-=======
 ## 0.1.5
 
 ## Feat
 
 - [VRTOOL-546] Renamed `CustomMeasureDetail` property `year` to `time` (#338).
 
->>>>>>> a67b0cac
 ## 0.1.4
 
 ### Feat
