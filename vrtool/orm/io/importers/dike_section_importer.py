from __future__ import annotations

import logging
from collections import defaultdict
from pathlib import Path

import pandas as pd

from vrtool.common.enums.mechanism_enum import MechanismEnum
from vrtool.defaults.vrtool_config import VrtoolConfig
from vrtool.flood_defence_system.dike_section import DikeSection
from vrtool.flood_defence_system.mechanism_reliability_collection import (
    MechanismReliabilityCollection,
)
from vrtool.flood_defence_system.section_reliability import SectionReliability
from vrtool.orm.io.importers.geometry_importer import GeometryImporter
from vrtool.orm.io.importers.mechanism_reliability_collection_importer import (
    MechanismReliabilityCollectionImporter,
)
from vrtool.orm.io.importers.orm_importer_protocol import OrmImporterProtocol
from vrtool.orm.io.importers.water_level_importer import WaterLevelImporter
from vrtool.orm.models.assessment_mechanism_result import AssessmentMechanismResult
from vrtool.orm.models.assessment_section_result import AssessmentSectionResult
from vrtool.orm.models.buildings import Buildings
from vrtool.orm.models.mechanism_per_section import MechanismPerSection
from vrtool.orm.models.section_data import SectionData


class DikeSectionImporter(OrmImporterProtocol):
    input_directory: Path
    selected_mechanisms: list[MechanismEnum]
    computation_years: list[int]
    t_0: int
    externals: Path

    def __init__(self, vrtool_config: VrtoolConfig) -> None:
        if not vrtool_config:
            raise ValueError("VrtoolConfig not provided.")

        self.input_directory = vrtool_config.input_directory
        self.selected_mechanisms = vrtool_config.mechanisms
        self.computation_years = vrtool_config.T
        self.t_0 = vrtool_config.t_0
        self.externals = vrtool_config.externals
        self._config = vrtool_config

    @staticmethod
    def import_assessment_reliability_df(section_data: SectionData) -> pd.DataFrame:
        """
        Imports the assessment reliability data related to a section as a `pd.DataFrame`.

        Args:
            section_data (SectionData): Section Data with an already saved initial assessment.

        Returns:
            pd.DataFrame: Dataframe containing information of section and mechanisms assessments.
        """
        _columns = []
        _section_reliability_dict = defaultdict(list)
        for _asr in section_data.assessment_section_results.order_by(
            AssessmentSectionResult.time.asc()
        ):
            _columns.append(str(_asr.time))
            _section_reliability_dict["Section"].append(_asr.beta)
            for _amr in (
                AssessmentMechanismResult.select()
                .join(MechanismPerSection)
                .where(
                    (AssessmentMechanismResult.time == _asr.time)
                    & (
                        AssessmentMechanismResult.mechanism_per_section.section
                        == section_data
                    ),
                )
            ):
                _mech_name = MechanismEnum.get_enum(
                    _amr.mechanism_per_section.mechanism.name
                ).name
                _section_reliability_dict[_mech_name].append(_amr.beta)
        return pd.DataFrame.from_dict(
            _section_reliability_dict, columns=_columns, orient="index"
        )

    def _import_buildings_list(self, buildings_list: list[Buildings]) -> pd.DataFrame:
        _buildings_data = [
            [_building.distance_from_toe, _building.number_of_buildings]
            for _building in buildings_list
        ]
        return pd.DataFrame(
            _buildings_data, columns=["distancefromtoe", "cumulative"]
        ).set_index("distancefromtoe")

    def _import_geometry(self, section_data: SectionData) -> pd.DataFrame:
        _importer = GeometryImporter()
        return _importer.import_orm(section_data)

    def _get_mechanism_reliability_collection_list(
        self, section_data: SectionData
    ) -> list[MechanismReliabilityCollection]:
        _importer = MechanismReliabilityCollectionImporter(self._config)
        _mechanism_data = []
        for _mechanism_per_section in section_data.mechanisms_per_section:
            if not any(_mechanism_per_section.computation_scenarios):
                logging.error(
                    "No computation scenarios available for Section {} - Mechanism: {}".format(
                        _mechanism_per_section.section.section_name,
                        _mechanism_per_section.mechanism.name,
                    )
                )
            else:
                _mechanism_data.append(_importer.import_orm(_mechanism_per_section))
        return _mechanism_data

    def _get_mechanism_data(
        self, section_data: SectionData
    ) -> dict[MechanismEnum, tuple[str, str]]:
        _mechanism_data = {}
        for _mechanism_per_section in section_data.mechanisms_per_section:
            _available_cs = []
            for _cs in _mechanism_per_section.computation_scenarios:
                _available_cs.append((_cs.scenario_name, _cs.computation_type.name))
            _mechanism = MechanismEnum.get_enum(_mechanism_per_section.mechanism.name)
            _mechanism_data[_mechanism] = _available_cs
        return _mechanism_data

    def _get_section_reliability(
        self,
        section_data: SectionData,
    ) -> SectionReliability:
        _section_reliability = SectionReliability()

        _section_reliability.load = WaterLevelImporter(gridpoints=1000).import_orm(
            section_data
        )

        _mechanism_collection = self._get_mechanism_reliability_collection_list(
            section_data
        )

        _imported_initial_assessment = self.import_assessment_reliability_df(
            section_data
        )

        for _mechanism_data in _mechanism_collection:
            if _mechanism_data.mechanism.name in _imported_initial_assessment.index:
                _mech_name = MechanismEnum.get_enum(_mechanism_data.mechanism.name).name
                for _reliability_t, _beta in _imported_initial_assessment.loc[
                    _mech_name
                ].items():
                    _mechanism_data.Reliability[_reliability_t].Beta = _beta
            _section_reliability.failure_mechanisms.add_failure_mechanism_reliability_collection(
                _mechanism_data
            )

        if _imported_initial_assessment.empty:
            logging.debug(
                "No initial section -  mechanism (reliability) assessment was found."
            )
        else:
            _section_reliability.SectionReliability = _imported_initial_assessment

        return _section_reliability

    def import_orm(self, orm_model: SectionData) -> DikeSection:
        if not orm_model:
            raise ValueError(f"No valid value given for {SectionData.__name__}.")

        _dike_section = DikeSection()
        _dike_section.name = orm_model.section_name
        _dike_section.houses = self._import_buildings_list(orm_model.buildings_list)
        _dike_section.InitialGeometry = self._import_geometry(orm_model)
        # TODO: Not entirely sure mechanism_data is correctly set. Technically should not be needed anymore.
        _dike_section.mechanism_data = self._get_mechanism_data(orm_model)
        _dike_section.section_reliability = self._get_section_reliability(orm_model)
        _dike_section.Length = orm_model.section_length
        _dike_section.crest_height = orm_model.crest_height
        _dike_section.cover_layer_thickness = orm_model.cover_layer_thickness
<<<<<<< HEAD
        _dike_section.pleistocene_level = orm_model.pleistocene_level
=======
>>>>>>> 71952e89

        return _dike_section<|MERGE_RESOLUTION|>--- conflicted
+++ resolved
@@ -175,9 +175,6 @@
         _dike_section.Length = orm_model.section_length
         _dike_section.crest_height = orm_model.crest_height
         _dike_section.cover_layer_thickness = orm_model.cover_layer_thickness
-<<<<<<< HEAD
         _dike_section.pleistocene_level = orm_model.pleistocene_level
-=======
->>>>>>> 71952e89
 
         return _dike_section