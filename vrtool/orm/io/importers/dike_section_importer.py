<<<<<<< HEAD
from __future__ import annotations

import logging
from collections import defaultdict
from pathlib import Path

import pandas as pd

from vrtool.common.enums.computation_type_enum import ComputationTypeEnum
from vrtool.common.enums.mechanism_enum import MechanismEnum
from vrtool.defaults.vrtool_config import VrtoolConfig
from vrtool.flood_defence_system.dike_section import DikeSection
from vrtool.flood_defence_system.mechanism_reliability_collection import (
    MechanismReliabilityCollection,
)
from vrtool.flood_defence_system.section_reliability import SectionReliability
from vrtool.orm.io.importers.geometry_importer import GeometryImporter
from vrtool.orm.io.importers.mechanism_reliability_collection_importer import (
    MechanismReliabilityCollectionImporter,
)
from vrtool.orm.io.importers.orm_importer_protocol import OrmImporterProtocol
from vrtool.orm.io.importers.water_level_importer import WaterLevelImporter
from vrtool.orm.models.assessment_mechanism_result import AssessmentMechanismResult
from vrtool.orm.models.assessment_section_result import AssessmentSectionResult
from vrtool.orm.models.buildings import Buildings
from vrtool.orm.models.mechanism_per_section import MechanismPerSection
from vrtool.orm.models.section_data import SectionData


class DikeSectionImporter(OrmImporterProtocol):
    input_directory: Path
    selected_mechanisms: list[MechanismEnum]
    computation_years: list[int]
    t_0: int
    externals: Path

    def __init__(self, vrtool_config: VrtoolConfig) -> None:
        if not vrtool_config:
            raise ValueError("VrtoolConfig not provided.")

        self.input_directory = vrtool_config.input_directory
        self.selected_mechanisms = vrtool_config.mechanisms
        self.computation_years = vrtool_config.T
        self.t_0 = vrtool_config.t_0
        self.externals = vrtool_config.externals
        self._config = vrtool_config

    @staticmethod
    def import_assessment_reliability_df(section_data: SectionData) -> pd.DataFrame:
        """
        Imports the assessment reliability data related to a section as a `pd.DataFrame`.

        Args:
            section_data (SectionData): Section Data with an already saved initial assessment.

        Returns:
            pd.DataFrame: Dataframe containing information of section and mechanisms assessments.
        """
        _columns = []
        _section_reliability_dict = defaultdict(list)
        for _asr in section_data.assessment_section_results.order_by(
            AssessmentSectionResult.time.asc()
        ):
            _columns.append(str(_asr.time))
            _section_reliability_dict["Section"].append(_asr.beta)
            for _amr in (
                AssessmentMechanismResult.select()
                .join(MechanismPerSection)
                .where(
                    (AssessmentMechanismResult.time == _asr.time)
                    & (
                        AssessmentMechanismResult.mechanism_per_section.section
                        == section_data
                    ),
                )
            ):
                _mech_name = MechanismEnum.get_enum(
                    _amr.mechanism_per_section.mechanism.name
                ).name
                _section_reliability_dict[_mech_name].append(_amr.beta)
        return pd.DataFrame.from_dict(
            _section_reliability_dict, columns=_columns, orient="index"
        )

    def _import_buildings_list(self, buildings_list: list[Buildings]) -> pd.DataFrame:
        _buildings_data = [
            [_building.distance_from_toe, _building.number_of_buildings]
            for _building in buildings_list
        ]
        return pd.DataFrame(
            _buildings_data, columns=["distancefromtoe", "cumulative"]
        ).set_index("distancefromtoe")

    def _import_geometry(self, section_data: SectionData) -> pd.DataFrame:
        _importer = GeometryImporter()
        return _importer.import_orm(section_data)

    def _get_mechanism_reliability_collection_list(
        self, section_data: SectionData
    ) -> list[MechanismReliabilityCollection]:
        _importer = MechanismReliabilityCollectionImporter(self._config)
        _mechanism_data = []
        for _mechanism_per_section in section_data.mechanisms_per_section:
            if not any(_mechanism_per_section.computation_scenarios):
                logging.error(
                    "No computation scenarios available for Section %s - Mechanism: %s",
                    _mechanism_per_section.section.section_name,
                    _mechanism_per_section.mechanism.name,
                )
            elif MechanismEnum.get_enum(_mechanism_per_section.mechanism.name) not in self.selected_mechanisms:
                logging.debug(
                    "Skipping import of mechanism %s, as it is not selected in the configuration.",
                    _mechanism_per_section.mechanism.name,
                )
                
            else:
                _mechanism_data.append(_importer.import_orm(_mechanism_per_section))
        return _mechanism_data

    def _get_mechanism_data(
        self, section_data: SectionData
    ) -> dict[MechanismEnum, list[tuple[str, ComputationTypeEnum]]]:
        _mechanism_data = {}
        for _mechanism_per_section in section_data.mechanisms_per_section:
            _available_cs = []
            for _cs in _mechanism_per_section.computation_scenarios:
                _available_cs.append(
                    (
                        _cs.scenario_name,
                        ComputationTypeEnum.get_enum(_cs.computation_type.name),
                    )
                )
            _mechanism = MechanismEnum.get_enum(_mechanism_per_section.mechanism.name)
            _mechanism_data[_mechanism] = _available_cs
        return _mechanism_data

    def _get_section_reliability(
        self,
        section_data: SectionData,
    ) -> SectionReliability:
        _section_reliability = SectionReliability()

        _section_reliability.load = WaterLevelImporter(gridpoints=1000).import_orm(
            section_data
        )

        _mechanism_collection = self._get_mechanism_reliability_collection_list(
            section_data
        )

        _imported_initial_assessment = self.import_assessment_reliability_df(
            section_data
        )

        for _mechanism_data in _mechanism_collection:
            if _mechanism_data.mechanism.name in _imported_initial_assessment.index:
                _mech_name = MechanismEnum.get_enum(_mechanism_data.mechanism.name).name
                for _reliability_t, _beta in _imported_initial_assessment.loc[
                    _mech_name
                ].items():
                    _mechanism_data.Reliability[_reliability_t].Beta = _beta
            _section_reliability.failure_mechanisms.add_failure_mechanism_reliability_collection(
                _mechanism_data
            )

        if _imported_initial_assessment.empty:
            logging.debug(
                "No initial section -  mechanism (reliability) assessment was found."
            )
        else:
            _section_reliability.SectionReliability = _imported_initial_assessment

        return _section_reliability

    def import_orm(self, orm_model: SectionData) -> DikeSection:
        if not orm_model:
            raise ValueError(f"No valid value given for {SectionData.__name__}.")

        _dike_section = DikeSection(
            name=orm_model.section_name,
            houses=self._import_buildings_list(orm_model.buildings_list),
            InitialGeometry=self._import_geometry(orm_model),
            # TODO: Not entirely sure mechanism_data is correctly set. Technically should not be needed anymore.
            mechanism_data=self._get_mechanism_data(orm_model),
            section_reliability=self._get_section_reliability(orm_model),
            Length=orm_model.section_length,
            crest_height=orm_model.crest_height,
            cover_layer_thickness=orm_model.cover_layer_thickness,
            pleistocene_level=orm_model.pleistocene_level,
            flood_damage=orm_model.get_flood_damage_value(),
        )

        return _dike_section
=======
from __future__ import annotations

import logging
from collections import defaultdict
from pathlib import Path

import pandas as pd

from vrtool.common.enums.computation_type_enum import ComputationTypeEnum
from vrtool.common.enums.mechanism_enum import MechanismEnum
from vrtool.defaults.vrtool_config import VrtoolConfig
from vrtool.flood_defence_system.dike_section import DikeSection
from vrtool.flood_defence_system.mechanism_reliability_collection import (
    MechanismReliabilityCollection,
)
from vrtool.flood_defence_system.section_reliability import SectionReliability
from vrtool.orm.io.importers.geometry_importer import GeometryImporter
from vrtool.orm.io.importers.mechanism_reliability_collection_importer import (
    MechanismReliabilityCollectionImporter,
)
from vrtool.orm.io.importers.orm_importer_protocol import OrmImporterProtocol
from vrtool.orm.io.importers.water_level_importer import WaterLevelImporter
from vrtool.orm.models.assessment_mechanism_result import AssessmentMechanismResult
from vrtool.orm.models.assessment_section_result import AssessmentSectionResult
from vrtool.orm.models.buildings import Buildings
from vrtool.orm.models.mechanism_per_section import MechanismPerSection
from vrtool.orm.models.section_data import SectionData


class DikeSectionImporter(OrmImporterProtocol):
    input_directory: Path
    selected_mechanisms: list[MechanismEnum]
    computation_years: list[int]
    t_0: int
    externals: Path

    def __init__(self, vrtool_config: VrtoolConfig) -> None:
        if not vrtool_config:
            raise ValueError("VrtoolConfig not provided.")

        self.input_directory = vrtool_config.input_directory
        self.selected_mechanisms = vrtool_config.mechanisms
        self.computation_years = vrtool_config.T
        self.t_0 = vrtool_config.t_0
        self.externals = vrtool_config.externals
        self._config = vrtool_config

    @staticmethod
    def import_assessment_reliability_df(section_data: SectionData) -> pd.DataFrame:
        """
        Imports the assessment reliability data related to a section as a `pd.DataFrame`.

        Args:
            section_data (SectionData): Section Data with an already saved initial assessment.

        Returns:
            pd.DataFrame: Dataframe containing information of section and mechanisms assessments.
        """
        _columns = []
        _section_reliability_dict = defaultdict(list)
        for _asr in section_data.assessment_section_results.order_by(
            AssessmentSectionResult.time.asc()
        ):
            _columns.append(str(_asr.time))
            _section_reliability_dict["Section"].append(_asr.beta)
            for _amr in (
                AssessmentMechanismResult.select()
                .join(MechanismPerSection)
                .where(
                    (AssessmentMechanismResult.time == _asr.time)
                    & (
                        AssessmentMechanismResult.mechanism_per_section.section
                        == section_data
                    ),
                )
            ):
                _mech_name = MechanismEnum.get_enum(
                    _amr.mechanism_per_section.mechanism.name
                ).name
                _section_reliability_dict[_mech_name].append(_amr.beta)
        return pd.DataFrame.from_dict(
            _section_reliability_dict, columns=_columns, orient="index"
        )

    def _import_buildings_list(self, buildings_list: list[Buildings]) -> pd.DataFrame:
        _buildings_data = [
            [_building.distance_from_toe, _building.number_of_buildings]
            for _building in buildings_list
        ]
        return pd.DataFrame(
            _buildings_data, columns=["distancefromtoe", "cumulative"]
        ).set_index("distancefromtoe")

    def _import_geometry(self, section_data: SectionData) -> pd.DataFrame:
        _importer = GeometryImporter()
        return _importer.import_orm(section_data)

    def _get_mechanism_reliability_collection_list(
        self, section_data: SectionData
    ) -> list[MechanismReliabilityCollection]:
        _importer = MechanismReliabilityCollectionImporter(self._config)
        _mechanism_data = []
        for _mechanism_per_section in section_data.mechanisms_per_section:
            if not any(_mechanism_per_section.computation_scenarios):
                logging.error(
                    "No computation scenarios available for Section %s - Mechanism: %s",
                    _mechanism_per_section.section.section_name,
                    _mechanism_per_section.mechanism.name,
                )
            else:
                _mechanism_data.append(_importer.import_orm(_mechanism_per_section))
        return _mechanism_data

    def _get_mechanism_data(
        self, section_data: SectionData
    ) -> dict[MechanismEnum, list[tuple[str, ComputationTypeEnum]]]:
        _mechanism_data = {}
        for _mechanism_per_section in section_data.mechanisms_per_section:
            _available_cs = []
            for _cs in _mechanism_per_section.computation_scenarios:
                _available_cs.append(
                    (
                        _cs.scenario_name,
                        ComputationTypeEnum.get_enum(_cs.computation_type.name),
                    )
                )
            _mechanism = MechanismEnum.get_enum(_mechanism_per_section.mechanism.name)
            _mechanism_data[_mechanism] = _available_cs
        return _mechanism_data

    def _get_section_reliability(
        self,
        section_data: SectionData,
    ) -> SectionReliability:
        _section_reliability = SectionReliability()

        _section_reliability.load = WaterLevelImporter(gridpoints=1000).import_orm(
            section_data
        )

        _mechanism_collection = self._get_mechanism_reliability_collection_list(
            section_data
        )

        _imported_initial_assessment = self.import_assessment_reliability_df(
            section_data
        )

        for _mechanism_data in _mechanism_collection:
            if _mechanism_data.mechanism.name in _imported_initial_assessment.index:
                _mech_name = MechanismEnum.get_enum(_mechanism_data.mechanism.name).name
                for _reliability_t, _beta in _imported_initial_assessment.loc[
                    _mech_name
                ].items():
                    _mechanism_data.Reliability[_reliability_t].Beta = _beta
            _section_reliability.failure_mechanisms.add_failure_mechanism_reliability_collection(
                _mechanism_data
            )

        if _imported_initial_assessment.empty:
            logging.debug(
                "No initial section -  mechanism (reliability) assessment was found."
            )
        else:
            _section_reliability.SectionReliability = _imported_initial_assessment

        return _section_reliability

    def import_orm(self, orm_model: SectionData) -> DikeSection:
        if not orm_model:
            raise ValueError(f"No valid value given for {SectionData.__name__}.")

        _dike_section = DikeSection(
            name=orm_model.section_name,
            houses=self._import_buildings_list(orm_model.buildings_list),
            InitialGeometry=self._import_geometry(orm_model),
            # TODO: Not entirely sure mechanism_data is correctly set. Technically should not be needed anymore.
            mechanism_data=self._get_mechanism_data(orm_model),
            section_reliability=self._get_section_reliability(orm_model),
            Length=orm_model.section_length,
            crest_height=orm_model.crest_height,
            cover_layer_thickness=orm_model.cover_layer_thickness,
            pleistocene_level=orm_model.pleistocene_level,
            flood_damage=orm_model.get_flood_damage_value(),
            sensitive_fraction_piping=orm_model.sensitive_fraction_piping,
            sensitive_fraction_stability_inner=orm_model.sensitive_fraction_stability_inner,
        )

        return _dike_section
>>>>>>> 1d5dbb0d
<|MERGE_RESOLUTION|>--- conflicted
+++ resolved
@@ -1,4 +1,3 @@
-<<<<<<< HEAD
 from __future__ import annotations
 
 import logging
@@ -189,197 +188,8 @@
             cover_layer_thickness=orm_model.cover_layer_thickness,
             pleistocene_level=orm_model.pleistocene_level,
             flood_damage=orm_model.get_flood_damage_value(),
-        )
-
-        return _dike_section
-=======
-from __future__ import annotations
-
-import logging
-from collections import defaultdict
-from pathlib import Path
-
-import pandas as pd
-
-from vrtool.common.enums.computation_type_enum import ComputationTypeEnum
-from vrtool.common.enums.mechanism_enum import MechanismEnum
-from vrtool.defaults.vrtool_config import VrtoolConfig
-from vrtool.flood_defence_system.dike_section import DikeSection
-from vrtool.flood_defence_system.mechanism_reliability_collection import (
-    MechanismReliabilityCollection,
-)
-from vrtool.flood_defence_system.section_reliability import SectionReliability
-from vrtool.orm.io.importers.geometry_importer import GeometryImporter
-from vrtool.orm.io.importers.mechanism_reliability_collection_importer import (
-    MechanismReliabilityCollectionImporter,
-)
-from vrtool.orm.io.importers.orm_importer_protocol import OrmImporterProtocol
-from vrtool.orm.io.importers.water_level_importer import WaterLevelImporter
-from vrtool.orm.models.assessment_mechanism_result import AssessmentMechanismResult
-from vrtool.orm.models.assessment_section_result import AssessmentSectionResult
-from vrtool.orm.models.buildings import Buildings
-from vrtool.orm.models.mechanism_per_section import MechanismPerSection
-from vrtool.orm.models.section_data import SectionData
-
-
-class DikeSectionImporter(OrmImporterProtocol):
-    input_directory: Path
-    selected_mechanisms: list[MechanismEnum]
-    computation_years: list[int]
-    t_0: int
-    externals: Path
-
-    def __init__(self, vrtool_config: VrtoolConfig) -> None:
-        if not vrtool_config:
-            raise ValueError("VrtoolConfig not provided.")
-
-        self.input_directory = vrtool_config.input_directory
-        self.selected_mechanisms = vrtool_config.mechanisms
-        self.computation_years = vrtool_config.T
-        self.t_0 = vrtool_config.t_0
-        self.externals = vrtool_config.externals
-        self._config = vrtool_config
-
-    @staticmethod
-    def import_assessment_reliability_df(section_data: SectionData) -> pd.DataFrame:
-        """
-        Imports the assessment reliability data related to a section as a `pd.DataFrame`.
-
-        Args:
-            section_data (SectionData): Section Data with an already saved initial assessment.
-
-        Returns:
-            pd.DataFrame: Dataframe containing information of section and mechanisms assessments.
-        """
-        _columns = []
-        _section_reliability_dict = defaultdict(list)
-        for _asr in section_data.assessment_section_results.order_by(
-            AssessmentSectionResult.time.asc()
-        ):
-            _columns.append(str(_asr.time))
-            _section_reliability_dict["Section"].append(_asr.beta)
-            for _amr in (
-                AssessmentMechanismResult.select()
-                .join(MechanismPerSection)
-                .where(
-                    (AssessmentMechanismResult.time == _asr.time)
-                    & (
-                        AssessmentMechanismResult.mechanism_per_section.section
-                        == section_data
-                    ),
-                )
-            ):
-                _mech_name = MechanismEnum.get_enum(
-                    _amr.mechanism_per_section.mechanism.name
-                ).name
-                _section_reliability_dict[_mech_name].append(_amr.beta)
-        return pd.DataFrame.from_dict(
-            _section_reliability_dict, columns=_columns, orient="index"
-        )
-
-    def _import_buildings_list(self, buildings_list: list[Buildings]) -> pd.DataFrame:
-        _buildings_data = [
-            [_building.distance_from_toe, _building.number_of_buildings]
-            for _building in buildings_list
-        ]
-        return pd.DataFrame(
-            _buildings_data, columns=["distancefromtoe", "cumulative"]
-        ).set_index("distancefromtoe")
-
-    def _import_geometry(self, section_data: SectionData) -> pd.DataFrame:
-        _importer = GeometryImporter()
-        return _importer.import_orm(section_data)
-
-    def _get_mechanism_reliability_collection_list(
-        self, section_data: SectionData
-    ) -> list[MechanismReliabilityCollection]:
-        _importer = MechanismReliabilityCollectionImporter(self._config)
-        _mechanism_data = []
-        for _mechanism_per_section in section_data.mechanisms_per_section:
-            if not any(_mechanism_per_section.computation_scenarios):
-                logging.error(
-                    "No computation scenarios available for Section %s - Mechanism: %s",
-                    _mechanism_per_section.section.section_name,
-                    _mechanism_per_section.mechanism.name,
-                )
-            else:
-                _mechanism_data.append(_importer.import_orm(_mechanism_per_section))
-        return _mechanism_data
-
-    def _get_mechanism_data(
-        self, section_data: SectionData
-    ) -> dict[MechanismEnum, list[tuple[str, ComputationTypeEnum]]]:
-        _mechanism_data = {}
-        for _mechanism_per_section in section_data.mechanisms_per_section:
-            _available_cs = []
-            for _cs in _mechanism_per_section.computation_scenarios:
-                _available_cs.append(
-                    (
-                        _cs.scenario_name,
-                        ComputationTypeEnum.get_enum(_cs.computation_type.name),
-                    )
-                )
-            _mechanism = MechanismEnum.get_enum(_mechanism_per_section.mechanism.name)
-            _mechanism_data[_mechanism] = _available_cs
-        return _mechanism_data
-
-    def _get_section_reliability(
-        self,
-        section_data: SectionData,
-    ) -> SectionReliability:
-        _section_reliability = SectionReliability()
-
-        _section_reliability.load = WaterLevelImporter(gridpoints=1000).import_orm(
-            section_data
-        )
-
-        _mechanism_collection = self._get_mechanism_reliability_collection_list(
-            section_data
-        )
-
-        _imported_initial_assessment = self.import_assessment_reliability_df(
-            section_data
-        )
-
-        for _mechanism_data in _mechanism_collection:
-            if _mechanism_data.mechanism.name in _imported_initial_assessment.index:
-                _mech_name = MechanismEnum.get_enum(_mechanism_data.mechanism.name).name
-                for _reliability_t, _beta in _imported_initial_assessment.loc[
-                    _mech_name
-                ].items():
-                    _mechanism_data.Reliability[_reliability_t].Beta = _beta
-            _section_reliability.failure_mechanisms.add_failure_mechanism_reliability_collection(
-                _mechanism_data
-            )
-
-        if _imported_initial_assessment.empty:
-            logging.debug(
-                "No initial section -  mechanism (reliability) assessment was found."
-            )
-        else:
-            _section_reliability.SectionReliability = _imported_initial_assessment
-
-        return _section_reliability
-
-    def import_orm(self, orm_model: SectionData) -> DikeSection:
-        if not orm_model:
-            raise ValueError(f"No valid value given for {SectionData.__name__}.")
-
-        _dike_section = DikeSection(
-            name=orm_model.section_name,
-            houses=self._import_buildings_list(orm_model.buildings_list),
-            InitialGeometry=self._import_geometry(orm_model),
-            # TODO: Not entirely sure mechanism_data is correctly set. Technically should not be needed anymore.
-            mechanism_data=self._get_mechanism_data(orm_model),
-            section_reliability=self._get_section_reliability(orm_model),
-            Length=orm_model.section_length,
-            crest_height=orm_model.crest_height,
-            cover_layer_thickness=orm_model.cover_layer_thickness,
-            pleistocene_level=orm_model.pleistocene_level,
-            flood_damage=orm_model.get_flood_damage_value(),
             sensitive_fraction_piping=orm_model.sensitive_fraction_piping,
             sensitive_fraction_stability_inner=orm_model.sensitive_fraction_stability_inner,
         )
 
-        return _dike_section
->>>>>>> 1d5dbb0d
+        return _dike_section