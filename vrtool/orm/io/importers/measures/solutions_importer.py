--- conflicted
+++ resolved
@@ -76,11 +76,7 @@
                 .join_from(OrmMeasure, MeasureType)
                 .where(
                     (MeasurePerSection.section == orm_model)
-<<<<<<< HEAD
-                    & (MeasureType.name != MeasureTypeEnum.CUSTOM.get_old_name())
-=======
                     & (MeasureType.name != MeasureTypeEnum.CUSTOM.legacy_name)
->>>>>>> b8819264
                 )
             )
         )
