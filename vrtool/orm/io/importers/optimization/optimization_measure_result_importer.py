import math
from copy import deepcopy

from vrtool.common.enums.combinable_type_enum import CombinableTypeEnum
from vrtool.common.enums.measure_type_enum import MeasureTypeEnum
from vrtool.common.enums.mechanism_enum import MechanismEnum
from vrtool.defaults.vrtool_config import VrtoolConfig
from vrtool.optimization.measures.measure_as_input_protocol import (
    MeasureAsInputProtocol,
)
from vrtool.optimization.measures.mechanism_per_year import MechanismPerYear
from vrtool.optimization.measures.mechanism_per_year_probability_collection import (
    MechanismPerYearProbabilityCollection,
)
from vrtool.optimization.measures.sg_measure import SgMeasure
from vrtool.optimization.measures.sh_measure import ShMeasure
from vrtool.optimization.measures.sh_sg_measure import ShSgMeasure
from vrtool.orm.io.importers.orm_importer_protocol import OrmImporterProtocol
from vrtool.orm.models.measure import Measure as OrmMeasure
from vrtool.orm.models.measure_result.measure_result import (
    MeasureResult as OrmMeasureResult,
)
from vrtool.orm.models.mechanism_per_section import MechanismPerSection
from vrtool.probabilistic_tools.probabilistic_functions import beta_to_pf


class OptimizationMeasureResultImporter(OrmImporterProtocol):
    """
    This importer focuses on the creation of Sh / Sg measures for a given
    `MeasureResult`. However, it does not set its real (start) cost, as this
    depends on which other measures have been previously imported.
    """

    discount_rate: float
    unit_costs: dict

    def __init__(self, vrtool_config: VrtoolConfig) -> None:
        if not vrtool_config:
            raise ValueError("VrtoolConfig not provided.")

        self.discount_rate = vrtool_config.discount_rate
        self.unit_costs = vrtool_config.unit_costs

    @staticmethod
    def valid_parameter(measure_result: OrmMeasureResult, parameter_name: str) -> bool:
        """
        Verifies whether the given parameter name exists and is within the expected values
         as a `MeasureResultParameter` for the given `MeasureResult`.

        Args:
            measure_result (MeasureResult): The `MeasureResult` containing a list of parameters.
            parameter_name (str): The parameter name which should be in the `MeasureResult`.

        Returns:
            bool: Parameter is a valid value of the `MeasureResult`.
        """
        _parameter_value = measure_result.get_parameter_value(parameter_name)
        return math.isclose(_parameter_value, 0) or math.isnan(_parameter_value)

    def _get_mechanism_year_collection(
        self,
        mechanism_measure_results: list[MechanismPerSection],
        allowed_mechanisms: list[MechanismEnum],
    ) -> MechanismPerYearProbabilityCollection:

        _mech_collection = MechanismPerYearProbabilityCollection([])
        for _mech_result in mechanism_measure_results:
            _mech_enum = MechanismEnum.get_enum(
                _mech_result.mechanism_per_section.mechanism.name
            )
            if _mech_enum not in allowed_mechanisms:
                continue

            _mech_per_year = MechanismPerYear(
                _mech_enum,
                year=_mech_result.time,
                probability=beta_to_pf(_mech_result.beta),
            )
            _mech_collection.probabilities.append(_mech_per_year)

        return _mech_collection

    def _create_measure(
        self,
        measure_result: OrmMeasureResult,
        measure_as_input_type: type[MeasureAsInputProtocol],
    ) -> list[MeasureAsInputProtocol]:
        _mech_year_coll = self._get_mechanism_year_collection(
            measure_result.measure_result_mechanisms,
            measure_as_input_type.get_allowed_mechanisms(),
        )
        _measure_concrete_params = measure_as_input_type.get_concrete_parameters()
        _measures_dicts = []
        for _section_result in measure_result.sections_measure_result:
            _time = _section_result.time
            _cost = _section_result.cost
            _measures_dicts.append(
                dict(
                    measure_result_id=measure_result.id,
                    measure_type=MeasureTypeEnum.get_enum(
                        measure_result.measure_per_section.measure.measure_type.name
                    ),
                    combine_type=CombinableTypeEnum.get_enum(
                        measure_result.measure_per_section.measure.combinable_type.name
                    ),
                    cost=_cost,
                    year=_time,
                    discount_rate=self.discount_rate,
                    mechanism_year_collection=deepcopy(_mech_year_coll),
                )
                | {
                    _param: measure_result.get_parameter_value(_param)
                    for _param in _measure_concrete_params
                }
            )

        return list(map(lambda x: measure_as_input_type(**x), _measures_dicts))

    def import_orm(self, orm_model: OrmMeasureResult) -> list[MeasureAsInputProtocol]:

        if not orm_model:
            raise ValueError(f"No valid value given for {OrmMeasure.__name__}.")

        _imported_measures = []
        if self.valid_parameter(orm_model, "dberm"):
            _imported_measures.extend(self._create_measure(orm_model, ShMeasure))

        if self.valid_parameter(orm_model, "dcrest"):
            _imported_measures.extend(self._create_measure(orm_model, SgMeasure))
<<<<<<< HEAD
=======

        if not self.valid_parameter(orm_model, "dberm") and not self.valid_parameter(
            orm_model, "dcrest"
        ):
            _imported_measures.extend(self._create_measure(orm_model, ShSgMeasure))
>>>>>>> fed9d20d

        return _imported_measures<|MERGE_RESOLUTION|>--- conflicted
+++ resolved
@@ -127,13 +127,10 @@
 
         if self.valid_parameter(orm_model, "dcrest"):
             _imported_measures.extend(self._create_measure(orm_model, SgMeasure))
-<<<<<<< HEAD
-=======
 
         if not self.valid_parameter(orm_model, "dberm") and not self.valid_parameter(
             orm_model, "dcrest"
         ):
             _imported_measures.extend(self._create_measure(orm_model, ShSgMeasure))
->>>>>>> fed9d20d
 
         return _imported_measures