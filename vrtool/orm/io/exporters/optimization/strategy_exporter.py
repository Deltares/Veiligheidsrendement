import logging

import numpy as np

from vrtool.common.enums.mechanism_enum import MechanismEnum
from vrtool.decision_making.strategies.strategy_protocol import StrategyProtocol
from vrtool.optimization.measures.aggregated_measures_combination import (
    AggregatedMeasureCombination,
)
from vrtool.orm.io.exporters.orm_exporter_protocol import OrmExporterProtocol
from vrtool.orm.models.optimization import (
    OptimizationStep,
    OptimizationStepResultMechanism,
    OptimizationStepResultSection,
)
from vrtool.orm.models.optimization.optimization_run import OptimizationRun
from vrtool.orm.models.optimization.optimization_selected_measure import (
    OptimizationSelectedMeasure,
)
from vrtool.probabilistic_tools.probabilistic_functions import pf_to_beta


class StrategyExporter(OrmExporterProtocol):
    def __init__(self, optimization_run_id: int) -> None:
        self.optimization_run: OptimizationRun = OptimizationRun.get_by_id(
            optimization_run_id
        )

    def find_aggregated(
        self, combinations: list[AggregatedMeasureCombination], measure_sh, measure_sg
    ):
        for a in combinations:
            if a.sg_combination == measure_sg and a.sh_combination == measure_sh:
                return a

    def export_dom(self, strategy_run: StrategyProtocol) -> None:
        _step_results_section = []
        _step_results_mechanism = []

        _lcc_per_section = {}
        _total_lcc = 0
        for _measure_idx, _measure_taken in enumerate(strategy_run.measures_taken):
            _section = _measure_taken[0]
            _selected_section = strategy_run.sections[_section]
            _measure_sh_id = _measure_taken[1] - 1
            _measure_sg_id = _measure_taken[2] - 1
            _measure_sh = _selected_section.sh_combinations[_measure_sh_id]
            _measure_sg = _selected_section.sg_combinations[_measure_sg_id]
            # _aggr_msr = self.find_aggregated(dom_model.sections[section].aggregated_measure_combinations, _measure_sh, _measure_sg)
            _measures = [_measure_sh.primary, _measure_sg.primary]

            # get index of aggregate of primary measure:
            _aggregated_primary = [
                agg_measure
                for agg_measure in _selected_section.aggregated_measure_combinations
                if agg_measure.check_primary_measure_result_id_and_year(
                    _measure_sh.primary, _measure_sg.primary
                )
            ]
            # select only the first if there are more (the primary measure needs to be identical). We can also add a check TODO
            if any(_aggregated_primary):
                logging.debug(
                    f"More than one aggregated primary measure found for section {_selected_section.section_name}. Only the first one will be used."
                )
                _aggregated_primary = [_aggregated_primary[0]]

            # get ids of secondary measures
            _secondary_measures = [
                _measure
                for _measure in [_measure_sh.secondary, _measure_sg.secondary]
                if _measure is not None
            ]
            _lcc_per_section[_section] = _measure_sh.lcc + _measure_sg.lcc

            # get total_lcc and total_risk values
            _total_lcc = sum(_lcc_per_section.values())
            _total_risk = strategy_run.total_risk_per_step[_measure_idx + 1]

            for single_measure in _secondary_measures + _aggregated_primary:

                _option_selected_measure_result = (
                    self._get_optimization_selected_measure(
                        single_measure.measure_result_id, single_measure.year
                    )
                )
                _created_optimization_step = OptimizationStep.create(
                    step_number=_measure_idx + 1,
                    optimization_selected_measure=_option_selected_measure_result,
                    total_lcc=_total_lcc,
                    total_risk=_total_risk,
                )

                _prob_per_step = strategy_run.probabilities_per_step[_measure_idx + 1]
                lcc = _measure_sh.lcc + _measure_sg.lcc
<<<<<<< HEAD
                for _t in dom_model._time_periods:
                    _prob_section = self._get_section_time_value(
                        section, _t, _prob_per_step
=======
                for _t in strategy_run._time_periods:
                    _prob_section = self._get_selected_time(
                        _section, _t, "SECTION", _prob_per_step
>>>>>>> 71899516
                    )
                    _step_results_section.append(
                        {
                            "optimization_step": _created_optimization_step,
                            "time": _t,
                            "beta": pf_to_beta(_prob_section),
                            "lcc": lcc,
                        }
                    )

                # From OptimizationSelectedMeasure get measure_result_id based on singleMsrId
                for (
                    _measure_result_mechanism
                ) in (
                    _option_selected_measure_result.measure_result.measure_result_mechanisms
                ):
                    _mechanism_name = MechanismEnum.get_enum(
                        _measure_result_mechanism.mechanism_per_section.mechanism.name
                    ).name
                    _t = _measure_result_mechanism.time
                    _prob_mechanism = self._get_selected_time(
                        _section, _t, _mechanism_name, _prob_per_step
                    )
                    _step_results_mechanism.append(
                        {
                            "optimization_step": _created_optimization_step,
                            "mechanism_per_section_id": _measure_result_mechanism.mechanism_per_section_id,
                            "time": _measure_result_mechanism.time,
                            "beta": pf_to_beta(_prob_mechanism),
                            "lcc": lcc,
                        }
                    )

        OptimizationStepResultSection.insert_many(_step_results_section).execute()
        OptimizationStepResultMechanism.insert_many(_step_results_mechanism).execute()

    def _find_id_in_section(self, measure_id: int, index_section: list[int]) -> int:
        for i in range(len(index_section)):
            if index_section[i][0] == measure_id:
                return i
        raise ValueError(
            "Measure ID {} not found in any of the section indices.".format(measure_id)
        )

    def _get_optimization_selected_measure(
        self, single_msr_id: int, investment_year: int
    ) -> OptimizationSelectedMeasure:
        _opt_selected_measure = (
            self.optimization_run.optimization_run_measure_results.where(
                (OptimizationSelectedMeasure.measure_result_id == single_msr_id)
                & (OptimizationSelectedMeasure.investment_year == investment_year)
            ).get_or_none()
        )
        if not _opt_selected_measure:
            raise ValueError(
                "OptimizationSelectedMeasure with run_id {} and measure result id {} not found".format(
                    self.optimization_run.get_id(), single_msr_id
                )
            )
        return _opt_selected_measure

    def _get_section_time_value(
        self, section: int, t: int, values: dict[str, np.ndarray]
    ) -> float:
        pt = 1.0
        for m in values:
            # fix for t=100 where 99 is the last
            maxt = values[m].shape[1] - 1
            _t = min(t, maxt)
            pt *= 1.0 - values[m][section, _t]
        return 1.0 - pt

    def _get_selected_time(
<<<<<<< HEAD
        self,
        section: int,
        t: int,
        mechanism: str,
        values: dict[str, np.ndarray],
    ) -> float:
        if mechanism == "SECTION" and section not in values:
=======
        self, section: int, t: int, mechanism: str, values: dict[str, np.ndarray]
    ) -> float:
        if mechanism == "SECTION" and "SECTION" not in values:
>>>>>>> 71899516
            return self._get_section_time_value(section, t, values)
        maxt = values[mechanism].shape[1] - 1
        _t = min(t, maxt)
        return values[mechanism][section, _t]<|MERGE_RESOLUTION|>--- conflicted
+++ resolved
@@ -92,15 +92,9 @@
 
                 _prob_per_step = strategy_run.probabilities_per_step[_measure_idx + 1]
                 lcc = _measure_sh.lcc + _measure_sg.lcc
-<<<<<<< HEAD
-                for _t in dom_model._time_periods:
-                    _prob_section = self._get_section_time_value(
-                        section, _t, _prob_per_step
-=======
                 for _t in strategy_run._time_periods:
-                    _prob_section = self._get_selected_time(
-                        _section, _t, "SECTION", _prob_per_step
->>>>>>> 71899516
+                    _prob_section = self._get_selected_time_value(
+                        _section, _t, _prob_per_step
                     )
                     _step_results_section.append(
                         {
@@ -174,19 +168,9 @@
         return 1.0 - pt
 
     def _get_selected_time(
-<<<<<<< HEAD
-        self,
-        section: int,
-        t: int,
-        mechanism: str,
-        values: dict[str, np.ndarray],
-    ) -> float:
-        if mechanism == "SECTION" and section not in values:
-=======
         self, section: int, t: int, mechanism: str, values: dict[str, np.ndarray]
     ) -> float:
         if mechanism == "SECTION" and "SECTION" not in values:
->>>>>>> 71899516
             return self._get_section_time_value(section, t, values)
         maxt = values[mechanism].shape[1] - 1
         _t = min(t, maxt)
