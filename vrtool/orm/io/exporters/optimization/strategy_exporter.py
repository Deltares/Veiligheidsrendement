--- conflicted
+++ resolved
@@ -18,12 +18,16 @@
 from vrtool.probabilistic_tools.probabilistic_functions import pf_to_beta
 
 
+
 class StrategyExporter(OrmExporterProtocol):
     def __init__(self, optimization_run_id: int) -> None:
         self.optimization_run: OptimizationRun = OptimizationRun.get_by_id(
             optimization_run_id
         )
 
+    def find_aggregated(
+        self, combinations: list[AggregatedMeasureCombination], measure_sh, measure_sg
+    ):
     def find_aggregated(
         self, combinations: list[AggregatedMeasureCombination], measure_sh, measure_sg
     ):
@@ -37,7 +41,6 @@
 
         _lcc_per_section = {}
         _total_lcc = 0
-<<<<<<< HEAD
         for _measure_idx, _measure_taken in enumerate(strategy_run.measures_taken):
             _section = _measure_taken[0]
             _selected_section = strategy_run.sections[_section]
@@ -45,27 +48,13 @@
             _measure_sg_id = _measure_taken[2] - 1
             _measure_sh = _selected_section.sh_combinations[_measure_sh_id]
             _measure_sg = _selected_section.sg_combinations[_measure_sg_id]
-=======
-        for dim_idx in range(0, dims):
-            section = dom_model.measures_taken[dim_idx][0]
-            _measure_sh_id = dom_model.measures_taken[dim_idx][1] - 1
-            _measure_sg_id = dom_model.measures_taken[dim_idx][2] - 1
-            _measure_sh = dom_model.sections[section].sh_combinations[_measure_sh_id]
-            _measure_sg = dom_model.sections[section].sg_combinations[_measure_sg_id]
->>>>>>> b00cf868
             # _aggr_msr = self.find_aggregated(dom_model.sections[section].aggregated_measure_combinations, _measure_sh, _measure_sg)
             _measures = [_measure_sh.primary, _measure_sg.primary]
 
             # get index of aggregate of primary measure:
             _aggregated_primary = [
                 agg_measure
-<<<<<<< HEAD
                 for agg_measure in _selected_section.aggregated_measure_combinations
-=======
-                for agg_measure in dom_model.sections[
-                    section
-                ].aggregated_measure_combinations
->>>>>>> b00cf868
                 if agg_measure.check_primary_measure_result_id_and_year(
                     _measure_sh.primary, _measure_sg.primary
                 )
@@ -73,11 +62,7 @@
             # select only the first if there are more (the primary measure needs to be identical). We can also add a check TODO
             if any(_aggregated_primary):
                 logging.debug(
-<<<<<<< HEAD
                     f"More than one aggregated primary measure found for section {_selected_section.section_name}. Only the first one will be used."
-=======
-                    f"More than one aggregated primary measure found for section {dom_model.sections[section].section_name}. Only the first one will be used."
->>>>>>> b00cf868
                 )
                 _aggregated_primary = [_aggregated_primary[0]]
 
@@ -87,19 +72,12 @@
                 for _measure in [_measure_sh.secondary, _measure_sg.secondary]
                 if _measure is not None
             ]
-<<<<<<< HEAD
             _lcc_per_section[_section] = _measure_sh.lcc + _measure_sg.lcc
 
             # get total_lcc and total_risk values
+            # get total_lcc and total_risk values
             _total_lcc = sum(_lcc_per_section.values())
             _total_risk = strategy_run.total_risk_per_step[_measure_idx + 1]
-=======
-            _lcc_per_section[section] = _measure_sh.lcc + _measure_sg.lcc
-
-            # get total_lcc and total_risk values
-            _total_lcc = sum(_lcc_per_section.values())
-            _total_risk = dom_model.total_risk_per_step[dim_idx + 1]
->>>>>>> b00cf868
 
             for single_measure in _secondary_measures + _aggregated_primary:
 
@@ -107,31 +85,22 @@
                     self._get_optimization_selected_measure(
                         single_measure.measure_result_id, single_measure.year
                     )
+                    self._get_optimization_selected_measure(
+                        single_measure.measure_result_id, single_measure.year
+                    )
                 )
                 _created_optimization_step = OptimizationStep.create(
-<<<<<<< HEAD
                     step_number=_measure_idx + 1,
-=======
-                    step_number=dim_idx + 1,
->>>>>>> b00cf868
                     optimization_selected_measure=_option_selected_measure_result,
                     total_lcc=_total_lcc,
                     total_risk=_total_risk,
                 )
 
-<<<<<<< HEAD
                 _prob_per_step = strategy_run.probabilities_per_step[_measure_idx + 1]
                 lcc = _measure_sh.lcc + _measure_sg.lcc
                 for _t in strategy_run._time_periods:
                     _prob_section = self._get_selected_time(
                         _section, _t, "SECTION", _prob_per_step
-=======
-                _prob_per_step = dom_model.probabilities_per_step[dim_idx + 1]
-                lcc = _measure_sh.lcc + _measure_sg.lcc
-                for _t in dom_model._time_periods:
-                    _prob_section = self._get_selected_time(
-                        section, _t, "SECTION", _prob_per_step
->>>>>>> b00cf868
                     )
                     _step_results_section.append(
                         {
@@ -153,11 +122,7 @@
                     ).name
                     _t = _measure_result_mechanism.time
                     _prob_mechanism = self._get_selected_time(
-<<<<<<< HEAD
                         _section, _t, _mechanism_name, _prob_per_step
-=======
-                        section, _t, _mechanism_name, _prob_per_step
->>>>>>> b00cf868
                     )
                     _step_results_mechanism.append(
                         {
