--- conflicted
+++ resolved
@@ -42,10 +42,7 @@
         ).iterrows():
             logging.info(f"Exporting reliability for mechanism: '{row_idx}'.")
             _mechanism_per_section = self._get_mechanism_per_section(row_idx)
-<<<<<<< HEAD
-=======
 
->>>>>>> 5401c800
             for time_idx, beta_value in enumerate(mechanism_row):
                 _added_assessments.append(
                     AssessmentMechanismResult.create(
