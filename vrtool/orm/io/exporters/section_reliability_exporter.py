--- conflicted
+++ resolved
@@ -1,11 +1,7 @@
 from vrtool.flood_defence_system.section_reliability import SectionReliability
 from vrtool.orm.io.exporters.orm_exporter_protocol import OrmExporterProtocol
-<<<<<<< HEAD
-from vrtool.orm.models.assessment_section_results import AssessmentSectionResults
-=======
 from vrtool.orm.models.assessment_section_result import AssessmentSectionResult
 from vrtool.orm.models.dike_traject_info import DikeTrajectInfo
->>>>>>> fe49eb91
 from vrtool.orm.models.section_data import SectionData
 import logging
 
@@ -18,12 +14,8 @@
 
     def export_dom(
         self, dom_model: SectionReliability
-<<<<<<< HEAD
-    ) -> list[AssessmentSectionResults]:
+    ) -> list[AssessmentSectionResult]:
         logging.info("STARTED exporting Dike Section's reliability (Beta) over time.")
-=======
-    ) -> list[AssessmentSectionResult]:
->>>>>>> fe49eb91
         _added_assessments = []
         for col_idx, beta_value in enumerate(
             dom_model.SectionReliability.loc["Section"]
