import logging
from pathlib import Path
from typing import Callable, Dict

import numpy as np
import pandas as pd

from vrtool.decision_making.solutions import Solutions
from vrtool.decision_making.strategies import GreedyStrategy, TargetReliabilityStrategy
from vrtool.decision_making.strategies.strategy_base import StrategyBase
from vrtool.optimization.controllers.strategy_controller import StrategyController
from vrtool.run_workflows.measures_workflow.results_measures import ResultsMeasures
from vrtool.run_workflows.optimization_workflow.results_optimization import (
    ResultsOptimization,
)
from vrtool.run_workflows.vrtool_run_protocol import VrToolRunProtocol


class RunOptimization(VrToolRunProtocol):
    def __init__(
        self,
        results_measures: ResultsMeasures,
        optimization_selected_measure_ids: dict[int, list[int]],
    ) -> None:
        if not isinstance(results_measures, ResultsMeasures):
            raise ValueError(
                "Required valid instance of {} as an argument.".format(
                    ResultsMeasures.__name__
                )
            )

        self.selected_traject = results_measures.selected_traject
        self.vr_config = results_measures.vr_config
        self.run_ids = list(optimization_selected_measure_ids.keys())
        self._selected_measure_ids = optimization_selected_measure_ids
        self._solutions_dict = results_measures.solutions_dict
        self._ids_to_import = results_measures.ids_to_import

    def _get_output_dir(self) -> Path:
        _results_dir = self.vr_config.output_directory
        if not _results_dir.exists():
            _results_dir.mkdir(parents=True)
        return _results_dir

    def _get_optimized_greedy_strategy_new(
        self, design_method: str
    ) -> StrategyController:
        """
        Temporary function for VRTOOL-359 to convert legacy input
        containing Pandas DataFrames to new inputcontaining MeasureAsInputProtocol objects.

        Args:
            design_method (str): Design method

        Returns:
            StrategyController: Controller containing the new input
        """
        _greedy_optimization = StrategyController(design_method, self.vr_config)

<<<<<<< HEAD
        _results_dir = self._get_output_dir()
        _greedy_optimization.map_input(
            self.selected_traject,
            self._solutions_dict,
        )

        _greedy_optimization.set_investment_year()

=======
>>>>>>> a9f7d526
        _greedy_optimization.combine()
        _greedy_optimization.aggregate()

        return _greedy_optimization

    def _get_optimized_greedy_strategy(self, design_method: str) -> StrategyBase:
        # Initialize a GreedyStrategy:
        _greedy_optimization = GreedyStrategy(design_method, self.vr_config)

        _results_dir = self._get_output_dir()
        _greedy_optimization.set_investment_years(
            self.selected_traject,
            self._ids_to_import,
            self._selected_measure_ids,
            self._solutions_dict,
        )
        # Combine available measures
        _greedy_optimization.combine(
            self.selected_traject,
            self._solutions_dict,
            filtering="off",
            splitparams=True,
        )

        # Calculate optimal strategy using Traject & Measures objects as input (and possibly general settings)
        _greedy_optimization.evaluate(
            self.selected_traject,
            self._solutions_dict,
            splitparams=True,
            setting="cautious",
            f_cautious=1.5,
            max_count=600,
            BCstop=0.1,
        )

        _greedy_optimization = self._replace_names(
            _greedy_optimization, self._solutions_dict
        )
        _cost_greedy = _greedy_optimization.determine_risk_cost_curve(
            self.selected_traject.general_info.FloodDamage, None
        )

        _greedy_optimization.write_reliability_to_csv(_results_dir, "Greedy")
        # write to csv's
        _greedy_optimization.TakenMeasures.to_csv(
            _results_dir.joinpath("TakenMeasures_" + _greedy_optimization.type + ".csv")
        )
        pd.DataFrame(
            np.array(
                [
                    _cost_greedy["LCC"],
                    _cost_greedy["TR"],
                    np.add(_cost_greedy["LCC"], _cost_greedy["TR"]),
                ]
            ).T,
            columns=["LCC", "TR", "TC"],
        ).to_csv(
            _results_dir / "TotalCostValues_Greedy.csv",
            float_format="%.1f",
        )
        _greedy_optimization.make_solution(
            _results_dir.joinpath(
                "TakenMeasures_Optimal_" + _greedy_optimization.type + ".csv",
            ),
            step=_cost_greedy["TC_min"] + 1,
            type="Optimal",
        )
        _greedy_optimization.make_solution(
            _results_dir.joinpath(
                "FinalMeasures_" + _greedy_optimization.type + ".csv"
            ),
            type="Final",
        )
        for j in _greedy_optimization.options:
            _greedy_optimization.options[j].to_csv(
                _results_dir.joinpath(
                    j + "_Options_" + _greedy_optimization.type + ".csv",
                ),
                float_format="%.3f",
            )

        return _greedy_optimization

    def _get_target_reliability_strategy(self, design_method: str) -> StrategyBase:
        # Initialize a strategy type (i.e combination of objective & constraints)
        _target_reliability_based = TargetReliabilityStrategy(
            design_method, self.vr_config
        )
        _results_dir = self._get_output_dir()

        # filter those measures that are not available at the first available time step
        self._filter_measures_first_time()

        _target_reliability_based.set_investment_years(
            self.selected_traject,
            self._ids_to_import,
            self._selected_measure_ids,
            self._solutions_dict,
        )

        # Combine available measures
        _target_reliability_based.combine(
            self.selected_traject,
            self._solutions_dict,
            filtering="off",
            splitparams=True,
        )

        # Calculate optimal strategy using Traject & Measures objects as input (and possibly general settings)
        _target_reliability_based.evaluate(
            self.selected_traject, self._solutions_dict, splitparams=True
        )
        _target_reliability_based.make_solution(
            _results_dir.joinpath(
                "FinalMeasures_" + _target_reliability_based.type + ".csv",
            ),
            type="Final",
        )

        _target_reliability_based = self._replace_names(
            _target_reliability_based, self._solutions_dict
        )
        # write to csv's
        _target_reliability_based.TakenMeasures.to_csv(
            _results_dir.joinpath(
                "TakenMeasures_" + _target_reliability_based.type + ".csv",
            )
        )
        for j in _target_reliability_based.options:
            _target_reliability_based.options[j].to_csv(
                _results_dir.joinpath(
                    j + "_Options_" + _target_reliability_based.type + ".csv",
                ),
                float_format="%.3f",
            )

        return _target_reliability_based

    def _get_evaluation_mapping(self) -> Dict[str, Callable[[str], StrategyBase]]:
        return {
            "TC": self._get_optimized_greedy_strategy,
            "Total Cost": self._get_optimized_greedy_strategy,
            "Optimized": self._get_optimized_greedy_strategy,
            "Greedy": self._get_optimized_greedy_strategy,
            "Veiligheidsrendement": self._get_optimized_greedy_strategy,
            "Veiligheidsrendement_new": self._get_optimized_greedy_strategy_new,  # temporary fix to use new greedy strategy
            "OI": self._get_target_reliability_strategy,
            "TargetReliability": self._get_target_reliability_strategy,
            "Doorsnede-eisen": self._get_target_reliability_strategy,
        }

    def run(self) -> ResultsOptimization:
        logging.info("Start step 3: Optimization")
        _results_optimization = ResultsOptimization()
        _results_optimization.vr_config = self.vr_config

        ## STEP 3: EVALUATE THE STRATEGIES
        _evaluation_mapping = self._get_evaluation_mapping()
        _results_optimization.results_strategies.extend(
            [
                _evaluation_mapping[_design_method](_design_method)
                for _design_method in self.vr_config.design_methods
                if _design_method in _evaluation_mapping.keys()
            ]
        )

        logging.info("Finished step 3: Optimization")
        _results_optimization.selected_traject = self.selected_traject
        _results_optimization.results_solutions = self._solutions_dict

        return _results_optimization

    def _replace_names(
        self, strategy_case: StrategyBase, solution_case: Solutions
    ) -> StrategyBase:
        strategy_case.TakenMeasures = strategy_case.TakenMeasures.reset_index(drop=True)
        for i in range(1, len(strategy_case.TakenMeasures)):
            _measure_id = strategy_case.TakenMeasures.iloc[i]["ID"]
            if isinstance(_measure_id, list):
                _measure_id = "+".join(_measure_id)

            section = strategy_case.TakenMeasures.iloc[i]["Section"]
            name = (
                solution_case[section]
                .measure_table.loc[
                    solution_case[section].measure_table["ID"] == _measure_id
                ]["Name"]
                .values
            )
            strategy_case.TakenMeasures.at[i, "name"] = name
        return strategy_case

    def _filter_measures_first_time(self):
        """Filter measures that are not in the first time step that is available for the measure as these should not be included for target reliability strategy"""
        min_dict = {}  # dict to store measure for ids_to_import
        count_dict = {}  # dict to store counter for selected_measure_ids
        run_id = list(self._selected_measure_ids.keys())[0]
        for counter, (id, value) in enumerate(self._ids_to_import):
            if (id not in min_dict) or (value < min_dict[id]):
                min_dict[id] = value
                count_dict[id] = counter

        self._ids_to_import = [(id, value) for id, value in min_dict.items()]
        self._selected_measure_ids[run_id] = [
            self._selected_measure_ids[run_id][index] for index in count_dict.values()
        ]

        # filter solutions_dict
        for section in self._solutions_dict.keys():
            _min_year = min(self._solutions_dict[section].MeasureData["year"])
            self._solutions_dict[section].MeasureData = (
                self._solutions_dict[section]
                .MeasureData.loc[
                    self._solutions_dict[section].MeasureData["year"] == _min_year
                ]
                .reset_index(drop=True)
            )<|MERGE_RESOLUTION|>--- conflicted
+++ resolved
@@ -57,17 +57,8 @@
         """
         _greedy_optimization = StrategyController(design_method, self.vr_config)
 
-<<<<<<< HEAD
-        _results_dir = self._get_output_dir()
-        _greedy_optimization.map_input(
-            self.selected_traject,
-            self._solutions_dict,
-        )
-
         _greedy_optimization.set_investment_year()
 
-=======
->>>>>>> a9f7d526
         _greedy_optimization.combine()
         _greedy_optimization.aggregate()
 
