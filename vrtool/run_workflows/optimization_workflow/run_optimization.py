--- conflicted
+++ resolved
@@ -49,42 +49,18 @@
             _results_dir.mkdir(parents=True)
         return _results_dir
 
-<<<<<<< HEAD
     def _get_strategy_input(
         self, strategy_type: Type[StrategyBase]
     ) -> StrategyInputProtocol:
         _strategy_controller = StrategyController(self._section_input_collection)
-=======
-    def _get_optimized_greedy_strategy_new(self, design_method: str) -> StrategyBase:
-        """
-        Temporary function for VRTOOL-359 to convert legacy input
-        containing Pandas DataFrames to new inputcontaining MeasureAsInputProtocol objects.
-
-        Args:
-            design_method (str): Design method
-
-        Returns:
-            StrategyController: Controller containing the new input
-        """
-        logging.info(f"Start optimalisatie van maatregelen voor {design_method}.")
-        _strategy_controller = StrategyController(design_method, self.vr_config)
-
->>>>>>> 07c48f69
         _strategy_controller.set_investment_year()
         _strategy_controller.combine()
         _strategy_controller.aggregate()
         return _strategy_controller.get_evaluate_input(strategy_type)
 
     def _get_optimized_greedy_strategy(self, design_method: str) -> StrategyBase:
-<<<<<<< HEAD
-        # Initalize strategy controller
-        _greedy_optimization = self._get_strategy_input(GreedyStrategy)
-
-        # TODO: refactor code:
-=======
         logging.info(f"Start optimalisatie van maatregelen voor {design_method}.")
         # Initialize a GreedyStrategy:
->>>>>>> 07c48f69
         _greedy_optimization = GreedyStrategy(design_method, self.vr_config)
 
         _results_dir = self._get_output_dir()
@@ -162,7 +138,9 @@
         return _greedy_optimization
 
     def _get_target_reliability_strategy(self, design_method: str) -> StrategyBase:
-        logging.info(f"Start bepaling referentiemaatregelen op basis van {design_method}.")
+        logging.info(
+            f"Start bepaling referentiemaatregelen op basis van {design_method}."
+        )
         # Initialize a strategy type (i.e combination of objective & constraints)
         _target_reliability_based = TargetReliabilityStrategy(
             design_method, self.vr_config
@@ -248,13 +226,7 @@
             ]
         )
 
-<<<<<<< HEAD
-        logging.info("Finished step 3: Optimization")
-=======
         logging.info("Stap 3: Bepaling maatregelen op trajectniveau afgerond")
-        _results_optimization.selected_traject = self.selected_traject
-        _results_optimization.results_solutions = self._solutions_dict
->>>>>>> 07c48f69
 
         return _results_optimization
 
