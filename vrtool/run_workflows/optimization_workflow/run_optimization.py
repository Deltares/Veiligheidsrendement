--- conflicted
+++ resolved
@@ -51,11 +51,7 @@
         return _results_dir
 
     def _get_strategy_input(
-<<<<<<< HEAD
-        self, strategy_type: Type[StrategyBase], design_method: str
-=======
         self, strategy_type: type[StrategyBase], design_method: str
->>>>>>> 1c6b954c
     ) -> StrategyInputProtocol:
         _strategy_controller = StrategyController(self._section_input_collection)
         _strategy_controller.set_investment_year()
@@ -67,13 +63,9 @@
 
     def _get_optimized_greedy_strategy(self, design_method: str) -> StrategyProtocol:
         # Initalize strategy controller
-<<<<<<< HEAD
-        _greedy_optimization = self._get_strategy_input(GreedyStrategy, design_method)
-=======
         _greedy_optimization_input = self._get_strategy_input(
             GreedyStrategy, design_method
         )
->>>>>>> 1c6b954c
 
         _greedy_strategy = GreedyStrategy(_greedy_optimization_input, self.vr_config)
 
