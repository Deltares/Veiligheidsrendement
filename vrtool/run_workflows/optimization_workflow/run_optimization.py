import logging
from pathlib import Path
from typing import Callable, Dict

import numpy as np
import pandas as pd

from vrtool.decision_making.solutions import Solutions
from vrtool.decision_making.strategies import GreedyStrategy, TargetReliabilityStrategy
from vrtool.decision_making.strategies.strategy_base import StrategyBase
from vrtool.optimization.controllers.strategy_controller import StrategyController
from vrtool.run_workflows.measures_workflow.results_measures import ResultsMeasures
from vrtool.run_workflows.optimization_workflow.results_optimization import (
    ResultsOptimization,
)
from vrtool.run_workflows.vrtool_run_protocol import VrToolRunProtocol


class RunOptimization(VrToolRunProtocol):
    def __init__(
        self,
        results_measures: ResultsMeasures,
        optimization_selected_measure_ids: dict[int, list[int]],
    ) -> None:
        if not isinstance(results_measures, ResultsMeasures):
            raise ValueError(
                "Required valid instance of {} as an argument.".format(
                    ResultsMeasures.__name__
                )
            )

        self.selected_traject = results_measures.selected_traject
        self.vr_config = results_measures.vr_config
        self.run_ids = list(optimization_selected_measure_ids.keys())
        self._selected_measure_ids = optimization_selected_measure_ids
        self._solutions_dict = results_measures.solutions_dict
        self._ids_to_import = results_measures.ids_to_import

    def _get_output_dir(self) -> Path:
        _results_dir = self.vr_config.output_directory
        if not _results_dir.exists():
            _results_dir.mkdir(parents=True)
        return _results_dir

    def _get_optimized_greedy_strategy_new(self, design_method: str) -> StrategyBase:
        """
        Temporary function for VRTOOL-359 to convert legacy input
        containing Pandas DataFrames to new inputcontaining MeasureAsInputProtocol objects.

        Args:
            design_method (str): Design method

        Returns:
            StrategyController: Controller containing the new input
        """
        _strategy_controller = StrategyController(design_method, self.vr_config)

<<<<<<< HEAD
        _greedy_optimization.set_investment_year()

        _greedy_optimization.combine()
        _greedy_optimization.aggregate()
=======
        # TODO: set investment year
        _strategy_controller.combine()
        _strategy_controller.aggregate()
        _evaluate_input = _strategy_controller.get_evaluate_input()

        _greedy_optimization = GreedyStrategy(design_method, self.vr_config)
        _greedy_optimization.opt_parameters = _evaluate_input.opt_parameters
        _greedy_optimization.Pf = _evaluate_input.Pf
        _greedy_optimization.LCCOption = _evaluate_input.LCCOption
        _greedy_optimization.D = _evaluate_input.D
        _greedy_optimization.RiskGeotechnical = _evaluate_input.RiskGeotechnical
        _greedy_optimization.RiskOverflow = _evaluate_input.RiskOverflow
        _greedy_optimization.RiskRevetment = _evaluate_input.RiskRevetment
        _greedy_optimization.Cint_h = _evaluate_input.Cint_h
        _greedy_optimization.Cint_g = _evaluate_input.Cint_g
        _greedy_optimization.Dint = _evaluate_input.Dint

        # _greedy_optimization.evaluate(
        #     self.selected_traject,
        #     self._solutions_dict,
        #     splitparams=True,
        #     setting="cautious",
        #     f_cautious=1.5,
        #     max_count=600,
        #     BCstop=0.1,
        # )
>>>>>>> 8fd174a2

        return _greedy_optimization

    def _get_optimized_greedy_strategy(self, design_method: str) -> StrategyBase:
        # Initialize a GreedyStrategy:
        _greedy_optimization = GreedyStrategy(design_method, self.vr_config)

        _results_dir = self._get_output_dir()
        _greedy_optimization.set_investment_years(
            self.selected_traject,
            self._ids_to_import,
            self._selected_measure_ids,
            self._solutions_dict,
        )
        # Combine available measures
        _greedy_optimization.combine(
            self.selected_traject,
            self._solutions_dict,
            filtering="off",
            splitparams=True,
        )

        # Calculate optimal strategy using Traject & Measures objects as input (and possibly general settings)
        _greedy_optimization.evaluate(
            self.selected_traject,
            self._solutions_dict,
            splitparams=True,
            setting="cautious",
            f_cautious=1.5,
            max_count=600,
            BCstop=0.1,
        )

        _greedy_optimization = self._replace_names(
            _greedy_optimization, self._solutions_dict
        )
        _cost_greedy = _greedy_optimization.determine_risk_cost_curve(
            self.selected_traject.general_info.FloodDamage, None
        )

        _greedy_optimization.write_reliability_to_csv(_results_dir, "Greedy")
        # write to csv's
        _greedy_optimization.TakenMeasures.to_csv(
            _results_dir.joinpath("TakenMeasures_" + _greedy_optimization.type + ".csv")
        )
        pd.DataFrame(
            np.array(
                [
                    _cost_greedy["LCC"],
                    _cost_greedy["TR"],
                    np.add(_cost_greedy["LCC"], _cost_greedy["TR"]),
                ]
            ).T,
            columns=["LCC", "TR", "TC"],
        ).to_csv(
            _results_dir / "TotalCostValues_Greedy.csv",
            float_format="%.1f",
        )
        _greedy_optimization.make_solution(
            _results_dir.joinpath(
                "TakenMeasures_Optimal_" + _greedy_optimization.type + ".csv",
            ),
            step=_cost_greedy["TC_min"] + 1,
            type="Optimal",
        )
        _greedy_optimization.make_solution(
            _results_dir.joinpath(
                "FinalMeasures_" + _greedy_optimization.type + ".csv"
            ),
            type="Final",
        )
        for j in _greedy_optimization.options:
            _greedy_optimization.options[j].to_csv(
                _results_dir.joinpath(
                    j + "_Options_" + _greedy_optimization.type + ".csv",
                ),
                float_format="%.3f",
            )

        return _greedy_optimization

    def _get_target_reliability_strategy(self, design_method: str) -> StrategyBase:
        # Initialize a strategy type (i.e combination of objective & constraints)
        _target_reliability_based = TargetReliabilityStrategy(
            design_method, self.vr_config
        )
        _results_dir = self._get_output_dir()

        # filter those measures that are not available at the first available time step
        self._filter_measures_first_time()

        _target_reliability_based.set_investment_years(
            self.selected_traject,
            self._ids_to_import,
            self._selected_measure_ids,
            self._solutions_dict,
        )

        # Combine available measures
        _target_reliability_based.combine(
            self.selected_traject,
            self._solutions_dict,
            filtering="off",
            splitparams=True,
        )

        # Calculate optimal strategy using Traject & Measures objects as input (and possibly general settings)
        _target_reliability_based.evaluate(
            self.selected_traject, self._solutions_dict, splitparams=True
        )
        _target_reliability_based.make_solution(
            _results_dir.joinpath(
                "FinalMeasures_" + _target_reliability_based.type + ".csv",
            ),
            type="Final",
        )

        _target_reliability_based = self._replace_names(
            _target_reliability_based, self._solutions_dict
        )
        # write to csv's
        _target_reliability_based.TakenMeasures.to_csv(
            _results_dir.joinpath(
                "TakenMeasures_" + _target_reliability_based.type + ".csv",
            )
        )
        for j in _target_reliability_based.options:
            _target_reliability_based.options[j].to_csv(
                _results_dir.joinpath(
                    j + "_Options_" + _target_reliability_based.type + ".csv",
                ),
                float_format="%.3f",
            )

        return _target_reliability_based

    def _get_evaluation_mapping(self) -> Dict[str, Callable[[str], StrategyBase]]:
        return {
            "TC": self._get_optimized_greedy_strategy,
            "Total Cost": self._get_optimized_greedy_strategy,
            "Optimized": self._get_optimized_greedy_strategy,
            "Greedy": self._get_optimized_greedy_strategy,
            "Veiligheidsrendement": self._get_optimized_greedy_strategy,
            "Veiligheidsrendement_new": self._get_optimized_greedy_strategy_new,  # temporary fix to use new greedy strategy
            "OI": self._get_target_reliability_strategy,
            "TargetReliability": self._get_target_reliability_strategy,
            "Doorsnede-eisen": self._get_target_reliability_strategy,
        }

    def run(self) -> ResultsOptimization:
        logging.info("Start step 3: Optimization")
        _results_optimization = ResultsOptimization()
        _results_optimization.vr_config = self.vr_config

        ## STEP 3: EVALUATE THE STRATEGIES
        _evaluation_mapping = self._get_evaluation_mapping()
        _results_optimization.results_strategies.extend(
            [
                _evaluation_mapping[_design_method](_design_method)
                for _design_method in self.vr_config.design_methods
                if _design_method in _evaluation_mapping.keys()
            ]
        )

        logging.info("Finished step 3: Optimization")
        _results_optimization.selected_traject = self.selected_traject
        _results_optimization.results_solutions = self._solutions_dict

        return _results_optimization

    def _replace_names(
        self, strategy_case: StrategyBase, solution_case: Solutions
    ) -> StrategyBase:
        strategy_case.TakenMeasures = strategy_case.TakenMeasures.reset_index(drop=True)
        for i in range(1, len(strategy_case.TakenMeasures)):
            _measure_id = strategy_case.TakenMeasures.iloc[i]["ID"]
            if isinstance(_measure_id, list):
                _measure_id = "+".join(_measure_id)

            section = strategy_case.TakenMeasures.iloc[i]["Section"]
            name = (
                solution_case[section]
                .measure_table.loc[
                    solution_case[section].measure_table["ID"] == _measure_id
                ]["Name"]
                .values
            )
            strategy_case.TakenMeasures.at[i, "name"] = name
        return strategy_case

    def _filter_measures_first_time(self):
        """Filter measures that are not in the first time step that is available for the measure as these should not be included for target reliability strategy"""
        min_dict = {}  # dict to store measure for ids_to_import
        count_dict = {}  # dict to store counter for selected_measure_ids
        run_id = list(self._selected_measure_ids.keys())[0]
        for counter, (id, value) in enumerate(self._ids_to_import):
            if (id not in min_dict) or (value < min_dict[id]):
                min_dict[id] = value
                count_dict[id] = counter

        self._ids_to_import = [(id, value) for id, value in min_dict.items()]
        self._selected_measure_ids[run_id] = [
            self._selected_measure_ids[run_id][index] for index in count_dict.values()
        ]

        # filter solutions_dict
        for section in self._solutions_dict.keys():
            _min_year = min(self._solutions_dict[section].MeasureData["year"])
            self._solutions_dict[section].MeasureData = (
                self._solutions_dict[section]
                .MeasureData.loc[
                    self._solutions_dict[section].MeasureData["year"] == _min_year
                ]
                .reset_index(drop=True)
            )<|MERGE_RESOLUTION|>--- conflicted
+++ resolved
@@ -55,12 +55,8 @@
         """
         _strategy_controller = StrategyController(design_method, self.vr_config)
 
-<<<<<<< HEAD
         _greedy_optimization.set_investment_year()
 
-        _greedy_optimization.combine()
-        _greedy_optimization.aggregate()
-=======
         # TODO: set investment year
         _strategy_controller.combine()
         _strategy_controller.aggregate()
@@ -87,7 +83,6 @@
         #     max_count=600,
         #     BCstop=0.1,
         # )
->>>>>>> 8fd174a2
 
         return _greedy_optimization
 
