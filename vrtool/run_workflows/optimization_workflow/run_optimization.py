--- conflicted
+++ resolved
@@ -61,25 +61,15 @@
         _evaluate_input.design_method = design_method
         return _evaluate_input
 
-<<<<<<< HEAD
     def _get_optimized_greedy_strategy(self, design_method: str) -> StrategyProtocol:
-=======
-    def _get_optimized_greedy_strategy(self, design_method: str) -> StrategyBase:
         logging.info(f"Start optimalisatie van maatregelen voor {design_method}.")
->>>>>>> 5234ee90
         # Initalize strategy controller
         _greedy_optimization_input = self._get_strategy_input(
             GreedyStrategy, design_method
         )
 
-<<<<<<< HEAD
+        # Initialize a GreedyStrategy:
         _greedy_strategy = GreedyStrategy(_greedy_optimization_input, self.vr_config)
-=======
-        # TODO: refactor code:
-
-        # Initialize a GreedyStrategy:
-        _greedy_optimization = GreedyStrategy(design_method, self.vr_config)
->>>>>>> 5234ee90
 
         _results_dir = self._get_output_dir()
 
@@ -139,14 +129,12 @@
         return _greedy_strategy
 
     def _get_target_reliability_strategy(self, design_method: str) -> StrategyBase:
-<<<<<<< HEAD
+        logging.info(
+            f"Start bepaling referentiemaatregelen op basis van {design_method}."
+        )
         # Initalize strategy controller
         _target_reliability_input = self._get_strategy_input(
             TargetReliabilityStrategy, design_method
-=======
-        logging.info(
-            f"Start bepaling referentiemaatregelen op basis van {design_method}."
->>>>>>> 5234ee90
         )
         # Initialize a strategy type (i.e combination of objective & constraints)
         _target_reliability_based = TargetReliabilityStrategy(
