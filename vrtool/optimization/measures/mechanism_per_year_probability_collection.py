from __future__ import annotations

from scipy.interpolate import interp1d

from vrtool.common.enums.mechanism_enum import MechanismEnum
from vrtool.optimization.measures.mechanism_per_year import MechanismPerYear
from vrtool.probabilistic_tools.probabilistic_functions import beta_to_pf


class MechanismPerYearProbabilityCollection:
    probabilities: list[MechanismPerYear]

    def __init__(self, probabilities: list[MechanismPerYear]) -> None:
        self.probabilities = probabilities

    def filter(self, mechanism: MechanismEnum, year: int) -> float:
        """
        filter probabilities given the mechanism and year

        Args:
            mechanism (MechanismEnum): the mechanism to filter
            year (int): the year to filter

        Raises:
            ValueError: combination of mechanism and year not available

        Returns:
            float: the probability
        """
        for p in self.probabilities:
            if p.mechanism == mechanism and p.year == year:
                return p.probability
        raise ValueError("mechanism/year not found")

    def get_mechanisms(self) -> set[MechanismEnum]:
        """
        get the mechanisms used in _probabilities

        Returns:
            set[MechanismEnum]: a set with the mechanisms
        """
        return set(p.mechanism for p in self.probabilities)

    def get_years(self, mechanism: MechanismEnum) -> set[int]:
        """
        get the years in _probabilities for a given mechanism

        Args:
            mechanism (MechanismEnum): the mechanism to filter

        Returns:
            set[int]: a set with the years
        """
        return set(p.year for p in self.probabilities if p.mechanism == mechanism)

    @staticmethod
    def _combine_probs_for_mech(
        mechanism: MechanismEnum,
        primary: MechanismPerYearProbabilityCollection,
        secondary: MechanismPerYearProbabilityCollection,
    ) -> list[MechanismPerYear]:
        """
        helper routine for combine: combines for one mechanism.

        Args:
            mechanism (MechanismEnum): the mechanism
            secondary (MechanismPerYearProbabilityCollection): the second measure

        Returns:
            list[MechanismPerYear]: resulting list with probabilities
        """
        _nw_list = []
        for _mech_per_year in filter(
            lambda x: x.mechanism == mechanism, primary.probabilities
        ):
            _prob_second = secondary.filter(mechanism, _mech_per_year.year)
            _nwp = (
                _mech_per_year.probability
                + _prob_second
                - _mech_per_year.probability * _prob_second
            )
            _nw_list.append(MechanismPerYear(mechanism, _mech_per_year.year, _nwp))
        return _nw_list

    @classmethod
    def combine(
        cls,
        primary: MechanismPerYearProbabilityCollection,
        secondary: MechanismPerYearProbabilityCollection,
    ) -> MechanismPerYearProbabilityCollection:
        """
        Combines the probabilities in two collections.
        Years and mechanisms of both collections should match.

        Args:
            second (MechanismPerYearProbabilityCollection): the collection to combine with

        Raises:
            ValueError: can only combine if the overlying mechanisms are equal

        Returns:
            list[MechanismPerYear]: the combined collection
        """
        _mechanism1 = primary.get_mechanisms()
        _mechanism2 = secondary.get_mechanisms()
        if _mechanism1 != _mechanism2:  # TODO improve check
            raise ValueError("mechanisms not equal in combine")
        _nw_probabilities = []
        for m in _mechanism1:
            _years1 = primary.get_years(m)
            _years2 = secondary.get_years(m)
            if _years1 != _years2:  # TODO improve check
                raise ValueError("years not equal in combine")
            _nw_probabilities.extend(cls._combine_probs_for_mech(m, primary, secondary))
        return cls(_nw_probabilities)

    def _add_year_mechanism(
        self, mechanism: MechanismEnum, added_years: list[int]
    ) -> None:
        """
        helper method for add_years: extend probabilities with more years using interpolation.
        Interpolation of betas and avoid duplication of years.

        Args:
            mechanism (MechanismEnum): mechanism that is extended
            added_years (list[int]): years to add
        """
        _years = []
        _betas = []
        for p in self.probabilities:
            if p.mechanism == mechanism:
                _years.append(p.year)
                _betas.append(p.beta)

        _beta_interp = interp1d(_years, _betas, fill_value="extrapolate")(added_years)
        for i, _year in enumerate(added_years):
            if _year not in _years:
<<<<<<< HEAD
                _mech_per_year = MechanismPerYear(
                    mechanism, _year, beta_to_pf(float(_beta_interp[i]))
                )
                self._probabilities.append(_mech_per_year)
=======
                _mech_per_yr = MechanismPerYear(
                    mechanism, _year, beta_to_pf(float(_beta_interp[i]))
                )
                self.probabilities.append(_mech_per_yr)
>>>>>>> efc31d7f

    def add_years(self, years: list[int]) -> None:
        """
        Extend probabilities with more years using interpolation.
        Interpolation is based on betas.
        This is done per mechanism. Duplication of years is avoided.

        Args:
            years (list[int]): years to add.
        """
        _mechanisms = self.get_mechanisms()
        for m in _mechanisms:
            self._add_year_mechanism(m, years)<|MERGE_RESOLUTION|>--- conflicted
+++ resolved
@@ -135,17 +135,10 @@
         _beta_interp = interp1d(_years, _betas, fill_value="extrapolate")(added_years)
         for i, _year in enumerate(added_years):
             if _year not in _years:
-<<<<<<< HEAD
                 _mech_per_year = MechanismPerYear(
                     mechanism, _year, beta_to_pf(float(_beta_interp[i]))
                 )
                 self._probabilities.append(_mech_per_year)
-=======
-                _mech_per_yr = MechanismPerYear(
-                    mechanism, _year, beta_to_pf(float(_beta_interp[i]))
-                )
-                self.probabilities.append(_mech_per_yr)
->>>>>>> efc31d7f
 
     def add_years(self, years: list[int]) -> None:
         """
