from __future__ import annotations

import numpy as np
from scipy.interpolate import interp1d
import numpy as np

from vrtool.common.enums.mechanism_enum import MechanismEnum
from vrtool.optimization.measures.mechanism_per_year import MechanismPerYear
from vrtool.probabilistic_tools.probabilistic_functions import beta_to_pf


class MechanismPerYearProbabilityCollection:
    probabilities: list[MechanismPerYear]

    def __init__(self, probabilities: list[MechanismPerYear]) -> None:
        self.probabilities = probabilities

    def get_probability(self, mechanism: MechanismEnum, year: int) -> float:
        """
        get the probability for a given mechanism and year

        Args:
            mechanism (MechanismEnum): the mechanism to filter
            year (int): the year to filter

        Raises:
            ValueError: combination of mechanism and year not available

        Returns:
            float: the probability
        """
        return next(
            (
                p.probability
                for p in self.probabilities
                if p.mechanism == mechanism and p.year == year
            ),
        )

    def get_beta(self, mechanism: MechanismEnum, year: int) -> float:
        """
        get the beta for a given mechanism and year

        Args:
            mechanism (MechanismEnum): the mechanism to filter
            year (int): the year to filter

        Returns:
            float: the beta
        """
        return next(
            (
                p.beta
                for p in self.probabilities
                if p.mechanism == mechanism and p.year == year
            ),
        )

    def get_probabilities(
        self, mechanism: MechanismEnum, years: list[int]
    ) -> list[float]:
        """
        Get the probabilites for a given mechanism and years.
        Interpolation is used to get the probabilities for the years that are not part of the collection.

        Args:
            mechanism (MechanismEnum): Mechanism
            years (list[int]): List of yearss

        Returns:
            list[float]: List of probabilities
        """
        return beta_to_pf(self.get_betas(mechanism, years))

    def get_betas(self, mechanism: MechanismEnum, years: list[int]) -> list[float]:
        """
        Get the betas for a given mechanism and years.
        Interpolation is used to get the betas for the years that are not part of the collection.

        Args:
            mechanism (MechanismEnum): Mechanism
            years (list[int]): List of years

        Returns:
            list[float]: List of betas
        """
        _years = list(self.get_years(mechanism))
        if not _years:
            return []
        _betas = list(map(lambda x: self.get_beta(mechanism, x), _years))
        return interp1d(_years, _betas, fill_value="extrapolate")(years)

    def get_mechanisms(self) -> set[MechanismEnum]:
        """
        get the mechanisms used in probabilities

        Returns:
            set[MechanismEnum]: a set with the mechanisms
        """
        return set(p.mechanism for p in self.probabilities)

    def get_years(self, mechanism: MechanismEnum) -> set[int]:
        """
        get the years in probabilities for a given mechanism

        Args:
            mechanism (MechanismEnum): the mechanism to filter

        Returns:
            set[int]: a set with the years
        """
        return set(p.year for p in self.probabilities if p.mechanism == mechanism)

    def get_section_probability(self, year: int):
<<<<<<< HEAD
        """ 
        get the section probability for a given year for all mechanisms present
        
=======
        """
        get the section probability for a given year for all mechanisms present

>>>>>>> fed9d20d
        Args:
            year(int): the year for which to get the combined section probability

        Returns:
            float: the combined section probability
        """
<<<<<<< HEAD
        list_of_probabilities = [self.get_probability(mechanism, year) for mechanism in self.get_mechanisms()]
        return 1 - np.subtract(1, list_of_probabilities).prod()
=======
        list_of_probabilities = [
            self.get_probability(mechanism, year) for mechanism in self.get_mechanisms()
        ]
        return 1 - np.subtract(1, list_of_probabilities).prod()

>>>>>>> fed9d20d
    @staticmethod
    def _combine_probs_for_mech(
        mechanism: MechanismEnum,
        primary: MechanismPerYearProbabilityCollection,
        secondary: MechanismPerYearProbabilityCollection,
        initial: MechanismPerYearProbabilityCollection,
    ) -> list[MechanismPerYear]:
        """
        Helper routine for combine: combines for one mechanism.
        If probabilities of primary and initial are equal, only secondary is used.
        If probabilities of secondary and initial are equal, only primary is used.
        In all other cases the primary and secondary are combined, using 1 - (1-primary) * (1-secondary).

        Args:
            mechanism (MechanismEnum): the mechanism
            secondary (MechanismPerYearProbabilityCollection): the second measure
            initial (MechanismPerYearProbabilityCollection): the initial assessment collection

        Returns:
            list[MechanismPerYear]: resulting list with probabilities
        """
        _nw_list = []
        for _mech_per_year in filter(
            lambda x: x.mechanism == mechanism, primary.probabilities
        ):
            _prob_second = secondary.get_probability(mechanism, _mech_per_year.year)
            _prob_initial = initial.get_probability(mechanism, _mech_per_year.year)

            if _mech_per_year.probability == _prob_initial:
                _nwp = _prob_second
            elif _prob_second == _prob_initial:
                _nwp = _mech_per_year.probability
<<<<<<< HEAD
            else:  
                if mechanism != MechanismEnum.PIPING:
                    raise ValueError('This should not happen')
                # TODO: make exact formula, now it is an approximation that gives very small differences
                _ratio_improved = _prob_initial/_prob_second # ratio of improvement of secondary over initial (so no measure vs only VZG)
                _nwp = _mech_per_year.probability/_ratio_improved
=======
            else:
                if mechanism != MechanismEnum.PIPING:
                    raise ValueError("This should not happen")
                # TODO: make exact formula, now it is an approximation that gives very small differences
                _ratio_improved = (
                    _prob_initial / _prob_second
                )  # ratio of improvement of secondary over initial (so no measure vs only VZG)
                _nwp = _mech_per_year.probability / _ratio_improved
>>>>>>> fed9d20d
            _nw_list.append(MechanismPerYear(mechanism, _mech_per_year.year, _nwp))
        return _nw_list

    @classmethod
    def combine(
        cls,
        primary: MechanismPerYearProbabilityCollection,
        secondary: MechanismPerYearProbabilityCollection,
        initial: MechanismPerYearProbabilityCollection,
    ) -> MechanismPerYearProbabilityCollection:
        """
        Combines the probabilities in two collections.
        Years and mechanisms of both collections should match.

        Args:
            primary (MechanismPerYearProbabilityCollection): the primary collection
            second (MechanismPerYearProbabilityCollection): the collection to combine with
            initial (MechanismPerYearProbabilityCollection): the initial assessment collection

        Raises:
            ValueError: can only combine if the overlying mechanisms are equal

        Returns:
            MechanismPerYearProbabilityCollection: the combined collection
        """
        _mechanism_prim = primary.get_mechanisms()
        _mechanism_sec = secondary.get_mechanisms()
        if _mechanism_prim != _mechanism_sec:
            raise ValueError("mechanisms not equal in combine")
        _nw_probabilities = []
        for m in _mechanism_prim:
            _years_prim = primary.get_years(m)
            _years_sec = secondary.get_years(m)
            if _years_prim != _years_sec:
                raise ValueError("years not equal in combine")
            _nw_probabilities.extend(
                cls._combine_probs_for_mech(m, primary, secondary, initial)
            )
        return cls(_nw_probabilities)

    def _add_year_mechanism(
        self, mechanism: MechanismEnum, added_years: list[int]
    ) -> None:
        """
        helper method for add_years: extend probabilities with more years using interpolation.
        Interpolation of betas and avoid duplication of years.

        Args:
            mechanism (MechanismEnum): mechanism that is extended
            added_years (list[int]): years to add
        """
        _years = []
        _betas = []
        for p in self.probabilities:
            if p.mechanism == mechanism:
                _years.append(p.year)
                _betas.append(p.beta)

        _beta_interp = interp1d(_years, _betas, fill_value="extrapolate")(added_years)
        for i, _year in enumerate(added_years):
            if _year not in _years:
                _mech_per_year = MechanismPerYear(
                    mechanism, _year, beta_to_pf(float(_beta_interp[i]))
                )
                self.probabilities.append(_mech_per_year)

    def add_years(self, years: list[int]) -> None:
        """
        Extend probabilities with more years using interpolation.
        Interpolation is based on betas.
        This is done per mechanism. Duplication of years is avoided.

        Args:
            years (list[int]): years to add.
        """
        _mechanisms = self.get_mechanisms()
        for m in _mechanisms:
            self._add_year_mechanism(m, years)

    def _replace(self, mechanism: MechanismEnum, year: int, prob: float) -> None:
        for p in self.probabilities:
            if p.mechanism == mechanism and p.year == year:
                p.probability = prob
                return
        raise ValueError("mechanism and year not found in replace")

    def _replace_values_mechanism(
        self,
        mechanism: MechanismEnum,
        year_zero_values: MechanismPerYearProbabilityCollection,
        investment_year: int,
    ) -> None:
        _years = self.get_years(mechanism)
        for yr in _years:
            if yr < investment_year:
                _nwprob = year_zero_values.get_probability(mechanism, yr)
                self._replace(mechanism, yr, _nwprob)

    def replace_values(
        self,
        initial: MechanismPerYearProbabilityCollection,
        investment_year: int,
    ):
        """
        Replace probabilities for years before investment_year with values
        from the measurement with investment_year = 0.
        Assumes that these years are available.

        Args:
            initial (MechanismPerYearProbabilityCollection): the initial probabilities
            investment_year (int): the investment year

        Raises:
            ValueError: mismatch in mechanisms
        """
        _mechanism1 = self.get_mechanisms()
        _mechanism2 = initial.get_mechanisms()
        if not _mechanism1.issubset(_mechanism2):
            raise ValueError("mechanism not found in replace_values")
        for m in _mechanism1:
            self._replace_values_mechanism(m, initial, investment_year)<|MERGE_RESOLUTION|>--- conflicted
+++ resolved
@@ -2,7 +2,6 @@
 
 import numpy as np
 from scipy.interpolate import interp1d
-import numpy as np
 
 from vrtool.common.enums.mechanism_enum import MechanismEnum
 from vrtool.optimization.measures.mechanism_per_year import MechanismPerYear
@@ -112,31 +111,20 @@
         return set(p.year for p in self.probabilities if p.mechanism == mechanism)
 
     def get_section_probability(self, year: int):
-<<<<<<< HEAD
-        """ 
+        """
         get the section probability for a given year for all mechanisms present
-        
-=======
-        """
-        get the section probability for a given year for all mechanisms present
-
->>>>>>> fed9d20d
+
         Args:
             year(int): the year for which to get the combined section probability
 
         Returns:
             float: the combined section probability
         """
-<<<<<<< HEAD
-        list_of_probabilities = [self.get_probability(mechanism, year) for mechanism in self.get_mechanisms()]
-        return 1 - np.subtract(1, list_of_probabilities).prod()
-=======
         list_of_probabilities = [
             self.get_probability(mechanism, year) for mechanism in self.get_mechanisms()
         ]
         return 1 - np.subtract(1, list_of_probabilities).prod()
 
->>>>>>> fed9d20d
     @staticmethod
     def _combine_probs_for_mech(
         mechanism: MechanismEnum,
@@ -169,14 +157,6 @@
                 _nwp = _prob_second
             elif _prob_second == _prob_initial:
                 _nwp = _mech_per_year.probability
-<<<<<<< HEAD
-            else:  
-                if mechanism != MechanismEnum.PIPING:
-                    raise ValueError('This should not happen')
-                # TODO: make exact formula, now it is an approximation that gives very small differences
-                _ratio_improved = _prob_initial/_prob_second # ratio of improvement of secondary over initial (so no measure vs only VZG)
-                _nwp = _mech_per_year.probability/_ratio_improved
-=======
             else:
                 if mechanism != MechanismEnum.PIPING:
                     raise ValueError("This should not happen")
@@ -185,7 +165,6 @@
                     _prob_initial / _prob_second
                 )  # ratio of improvement of secondary over initial (so no measure vs only VZG)
                 _nwp = _mech_per_year.probability / _ratio_improved
->>>>>>> fed9d20d
             _nw_list.append(MechanismPerYear(mechanism, _mech_per_year.year, _nwp))
         return _nw_list
 
