--- conflicted
+++ resolved
@@ -42,13 +42,6 @@
         """
         pass
 
-<<<<<<< HEAD
-    @classmethod
-    def get_allowed_mechanisms(cls) -> list[MechanismEnum]:
-        pass
-
-    def is_zero_measure(self) -> bool:
-=======
     @staticmethod
     def get_allowed_measure_combinations() -> (
         dict[CombinableTypeEnum, list[CombinableTypeEnum | None]]
@@ -61,5 +54,7 @@
                 List of measure type combinations (primary: secondary)
                 `None` means no secondary measure is needed
         """
->>>>>>> 0ba757a1
+        pass
+
+    def is_zero_measure(self) -> bool:
         pass