--- conflicted
+++ resolved
@@ -26,14 +26,6 @@
     def is_mechanism_allowed(mechanism: MechanismEnum) -> bool:
         return mechanism in SgMeasure.get_allowed_mechanisms()
 
-<<<<<<< HEAD
-    @classmethod
-    def get_allowed_mechanisms(cls) -> list[MechanismEnum]:
-        return [MechanismEnum.STABILITY_INNER, MechanismEnum.PIPING]
-
-    def is_zero_measure(self) -> bool:
-        return self.dberm == 0.0 and self.dcrest == 0.0
-=======
     @staticmethod
     def get_allowed_mechanisms() -> list[MechanismEnum]:
         return [MechanismEnum.STABILITY_INNER, MechanismEnum.PIPING]
@@ -46,4 +38,6 @@
             CombinableTypeEnum.COMBINABLE: [None, CombinableTypeEnum.PARTIAL],
             CombinableTypeEnum.FULL: [None],
         }
->>>>>>> 0ba757a1
+
+    def is_zero_measure(self) -> bool:
+        return self.dberm == 0.0 and self.dcrest == 0.0