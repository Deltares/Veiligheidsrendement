--- conflicted
+++ resolved
@@ -102,10 +102,7 @@
         primary: MeasureAsInputProtocol,
         secondary: MeasureAsInputProtocol | None,
         initial_assessment: MechanismPerYearProbabilityCollection,
-<<<<<<< HEAD
-=======
         sequence_nr: int,
->>>>>>> fed9d20d
     ) -> CombinedMeasure:
         """
         Create a combined measure from input
