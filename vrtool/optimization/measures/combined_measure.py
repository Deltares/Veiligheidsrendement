--- conflicted
+++ resolved
@@ -13,28 +13,18 @@
 @dataclass
 class CombinedMeasure:
     primary: MeasureAsInputProtocol
-<<<<<<< HEAD
-    secondary: MeasureAsInputProtocol
-=======
     secondary: MeasureAsInputProtocol | None
     mechanism_year_collection: MechanismPerYearProbabilityCollection
->>>>>>> 1ee0dca2
 
     @property
     def lcc(self) -> float:
         return self.primary.lcc + self.secondary.lcc
 
-<<<<<<< HEAD
-    @property
-    def mechanism_year_collection(self) -> MechanismPerYearProbabilityCollection:
-        return self.primary.mechanism_year_collection.combine(
-            self.secondary.mechanism_year_collection
-=======
     @classmethod
     def from_input(
         cls,
         primary: MeasureAsInputProtocol,
-        secondary: MeasureAsInputProtocol,
+        secondary: MeasureAsInputProtocol | None,
     ) -> CombinedMeasure:
         if secondary is not None:
             _mech_year_coll = MechanismPerYearProbabilityCollection.combine(
@@ -47,5 +37,4 @@
             primary=primary,
             secondary=secondary,
             mechanism_year_collection=_mech_year_coll,
->>>>>>> 1ee0dca2
         )