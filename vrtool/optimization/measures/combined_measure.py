from dataclasses import dataclass

from vrtool.optimization.measures.measure_as_input_protocol import (
    MeasureAsInputProtocol,
)
from vrtool.optimization.measures.mechanism_per_year_probability_collection import (
    MechanismPerYearProbabilityCollection,
)


@dataclass
class CombinedMeasure:
    primary: MeasureAsInputProtocol
    secondary: MeasureAsInputProtocol | None
    mechanism_year_collection: MechanismPerYearProbabilityCollection
    cost: list[float]
    lcc: float

<<<<<<< HEAD
    def __init__(
        self,
        primary_measure: MeasureAsInputProtocol,
        secondary_measure: MeasureAsInputProtocol | None = None,
    ) -> None:
        self.primary = primary_measure
        self.secondary = secondary_measure
=======
    def __init__(self, primary_measure: MeasureAsInputProtocol, secondary_measure: MeasureAsInputProtocol) -> None:
        self.primary = primary_measure
        self.secondary = secondary_measure
        self.cost = [primary_measure.cost, secondary_measure.cost]
        self.lcc = primary_measure.lcc + secondary_measure.lcc
        self.mechanism_year_collection = primary_measure.mechanism_year_collection.combine(secondary_measure.mechanism_year_collection)
>>>>>>> f98f96a2
<|MERGE_RESOLUTION|>--- conflicted
+++ resolved
@@ -16,19 +16,17 @@
     cost: list[float]
     lcc: float
 
-<<<<<<< HEAD
     def __init__(
         self,
         primary_measure: MeasureAsInputProtocol,
-        secondary_measure: MeasureAsInputProtocol | None = None,
+        secondary_measure: MeasureAsInputProtocol,
     ) -> None:
         self.primary = primary_measure
         self.secondary = secondary_measure
-=======
-    def __init__(self, primary_measure: MeasureAsInputProtocol, secondary_measure: MeasureAsInputProtocol) -> None:
-        self.primary = primary_measure
-        self.secondary = secondary_measure
-        self.cost = [primary_measure.cost, secondary_measure.cost]
-        self.lcc = primary_measure.lcc + secondary_measure.lcc
-        self.mechanism_year_collection = primary_measure.mechanism_year_collection.combine(secondary_measure.mechanism_year_collection)
->>>>>>> f98f96a2
+        # self.cost = [primary_measure.cost, secondary_measure.cost]
+        # self.lcc = primary_measure.lcc + secondary_measure.lcc
+        # self.mechanism_year_collection = (
+        #     primary_measure.mechanism_year_collection.combine(
+        #         secondary_measure.mechanism_year_collection
+        #     )
+        # )