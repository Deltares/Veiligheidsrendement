--- conflicted
+++ resolved
@@ -34,11 +34,6 @@
                 primary.mechanism_year_collection,
                 secondary.mechanism_year_collection,
             )
-<<<<<<< HEAD
-        else:
-            _mech_year_coll = primary.mechanism_year_collection
-=======
->>>>>>> 6039ba5f
 
         return cls(
             primary=primary,
