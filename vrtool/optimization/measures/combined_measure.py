from __future__ import annotations

from dataclasses import dataclass

from vrtool.common.enums.measure_type_enum import MeasureTypeEnum
from vrtool.optimization.measures.measure_as_input_protocol import (
    MeasureAsInputProtocol,
)
from vrtool.optimization.measures.mechanism_per_year_probability_collection import (
    MechanismPerYearProbabilityCollection,
)
from vrtool.optimization.measures.sg_measure import SgMeasure
from vrtool.optimization.measures.sh_measure import ShMeasure


@dataclass
class CombinedMeasure:
    primary: MeasureAsInputProtocol
    secondary: MeasureAsInputProtocol | None
    mechanism_year_collection: MechanismPerYearProbabilityCollection

    @property
    def lcc(self) -> float:
        if self.secondary:
            return self.primary.lcc + self.secondary.lcc
        return self.primary.lcc

    @property
    def measure_class(self) -> str:
<<<<<<< HEAD
        if self.secondary is not None:
=======
        if self.secondary:
>>>>>>> 46293b4f
            return "combined"
        return self.primary.combine_type.get_old_name()

    @property
    def dcrest(self) -> float:
<<<<<<< HEAD
        return self.primary.dcrest
=======
        if isinstance(self.primary, ShMeasure):
            return self.primary.dcrest
        return -999
>>>>>>> 46293b4f

    @property
    def dberm(self) -> float:
        if isinstance(self.primary, SgMeasure):
            return self.primary.dberm
        return -999

    @property
    def transition_level(self) -> float:
        if isinstance(self.primary, ShMeasure):
            return self.primary.transition_level
        return -999

    @property
    def year(self) -> int | list[int]:
        if self.secondary:
            return [self.primary.year, self.secondary.year]
        return self.primary.year

    @property
    def beta_target(self) -> float:
        if isinstance(self.primary, ShMeasure):
            return self.primary.transition_level
        return -999

    @property
    def yesno(self) -> int | str:
<<<<<<< HEAD
        _accepted_measure_types = [
            MeasureTypeEnum.VERTICAL_GEOTEXTILE,
            MeasureTypeEnum.DIAPHRAGM_WALL,
            MeasureTypeEnum.STABILITY_SCREEN,
        ]
        if self.primary.measure_type in _accepted_measure_types:
            return "yes"
        if self.secondary and self.secondary.measure_type in _accepted_measure_types:
=======
        if self.primary.measure_type in [
            MeasureTypeEnum.VERTICAL_GEOTEXTILE,
            MeasureTypeEnum.DIAPHRAGM_WALL,
            MeasureTypeEnum.STABILITY_SCREEN,
        ]:
            return "yes"
        if self.secondary and self.secondary.measure_type in [
            MeasureTypeEnum.VERTICAL_GEOTEXTILE,
            MeasureTypeEnum.DIAPHRAGM_WALL,
            MeasureTypeEnum.STABILITY_SCREEN,
        ]:
>>>>>>> 46293b4f
            return "yes"
        return -999

    @property
<<<<<<< HEAD
    def combined_id(self) -> str:
=======
    def combined_id(self) -> int | str:
>>>>>>> 46293b4f
        if self.secondary:
            return (
                f"{self.primary.measure_type.value}+{self.secondary.measure_type.value}"
            )
<<<<<<< HEAD
        return str(self.primary.measure_type.value)
=======
        return self.primary.measure_type.value
>>>>>>> 46293b4f

    @property
    def combined_measure_type(self) -> str:
        if self.secondary:
            return f"{self.primary.measure_type.get_old_name()}+{self.secondary.measure_type.get_old_name()}"
        return self.primary.measure_type.get_old_name()

    @property
    def combined_db_index(self) -> list[int]:
        if self.secondary:
            return [self.primary.measure_result_id, self.secondary.measure_result_id]
        return [self.primary.measure_result_id]

    @classmethod
    def from_input(
        cls,
        primary: MeasureAsInputProtocol,
        secondary: MeasureAsInputProtocol | None,
        initial_assessment: MechanismPerYearProbabilityCollection,
    ) -> CombinedMeasure:
        _mech_year_coll = primary.mechanism_year_collection
        if secondary:
            _mech_year_coll = MechanismPerYearProbabilityCollection.combine(
                primary.mechanism_year_collection,
                secondary.mechanism_year_collection,
                initial_assessment,
            )

        return cls(
            primary=primary,
            secondary=secondary,
            mechanism_year_collection=_mech_year_coll,
        )<|MERGE_RESOLUTION|>--- conflicted
+++ resolved
@@ -27,23 +27,15 @@
 
     @property
     def measure_class(self) -> str:
-<<<<<<< HEAD
-        if self.secondary is not None:
-=======
         if self.secondary:
->>>>>>> 46293b4f
             return "combined"
         return self.primary.combine_type.get_old_name()
 
     @property
     def dcrest(self) -> float:
-<<<<<<< HEAD
-        return self.primary.dcrest
-=======
         if isinstance(self.primary, ShMeasure):
             return self.primary.dcrest
         return -999
->>>>>>> 46293b4f
 
     @property
     def dberm(self) -> float:
@@ -60,6 +52,7 @@
     @property
     def year(self) -> int | list[int]:
         if self.secondary:
+        if self.secondary:
             return [self.primary.year, self.secondary.year]
         return self.primary.year
 
@@ -71,7 +64,6 @@
 
     @property
     def yesno(self) -> int | str:
-<<<<<<< HEAD
         _accepted_measure_types = [
             MeasureTypeEnum.VERTICAL_GEOTEXTILE,
             MeasureTypeEnum.DIAPHRAGM_WALL,
@@ -80,37 +72,16 @@
         if self.primary.measure_type in _accepted_measure_types:
             return "yes"
         if self.secondary and self.secondary.measure_type in _accepted_measure_types:
-=======
-        if self.primary.measure_type in [
-            MeasureTypeEnum.VERTICAL_GEOTEXTILE,
-            MeasureTypeEnum.DIAPHRAGM_WALL,
-            MeasureTypeEnum.STABILITY_SCREEN,
-        ]:
-            return "yes"
-        if self.secondary and self.secondary.measure_type in [
-            MeasureTypeEnum.VERTICAL_GEOTEXTILE,
-            MeasureTypeEnum.DIAPHRAGM_WALL,
-            MeasureTypeEnum.STABILITY_SCREEN,
-        ]:
->>>>>>> 46293b4f
             return "yes"
         return -999
 
     @property
-<<<<<<< HEAD
-    def combined_id(self) -> str:
-=======
     def combined_id(self) -> int | str:
->>>>>>> 46293b4f
         if self.secondary:
             return (
                 f"{self.primary.measure_type.value}+{self.secondary.measure_type.value}"
             )
-<<<<<<< HEAD
         return str(self.primary.measure_type.value)
-=======
-        return self.primary.measure_type.value
->>>>>>> 46293b4f
 
     @property
     def combined_measure_type(self) -> str:
