from dataclasses import dataclass, field
from typing import Optional

from vrtool.common.enums.mechanism_enum import MechanismEnum
from vrtool.optimization.measures.aggregated_measures_combination import (
    AggregatedMeasureCombination,
)
from vrtool.optimization.measures.combined_measure import CombinedMeasure
from vrtool.optimization.measures.measure_as_input_protocol import (
    MeasureAsInputProtocol,
)
from vrtool.optimization.measures.mechanism_per_year_probability_collection import (
    MechanismPerYearProbabilityCollection,
)
from vrtool.optimization.measures.sg_measure import SgMeasure
from vrtool.optimization.measures.sh_measure import ShMeasure
from vrtool.optimization.measures.sh_sg_measure import ShSgMeasure


@dataclass
class SectionAsInput:
    section_name: str
    traject_name: str
    flood_damage: float
    measures: list[MeasureAsInputProtocol]
    initial_assessment: MechanismPerYearProbabilityCollection = field(
        default_factory=lambda: MechanismPerYearProbabilityCollection([])
    )
    combined_measures: list[CombinedMeasure] = field(
        default_factory=list[CombinedMeasure]
    )  # TODO do we need this in SectionAsInput or can it be volatile?
    aggregated_measure_combinations: Optional[list[AggregatedMeasureCombination]] = (
        field(default_factory=list[AggregatedMeasureCombination])
    )

    def get_measures_by_class(
        self,
        measure_class: type[MeasureAsInputProtocol],
    ) -> list[MeasureAsInputProtocol]:
        """
        Get the measures for a section based on class of measure (Sg/Sh).

        Args:
            measure_class (type[MeasureAsInputProtocol]): Class of measure.

        Returns:
            list[MeasureAsInputProtocol]: Measures of the class.
        """
        return list(filter(lambda x: isinstance(x, measure_class), self.measures))

    @property
    def sh_measures(self) -> list[ShMeasure]:
        return self.get_measures_by_class(ShMeasure)

    @property
    def sg_measures(self) -> list[SgMeasure]:
        return self.get_measures_by_class(SgMeasure)

    @property
    def sh_sg_measures(self) -> list[ShSgMeasure]:
        return self.get_measures_by_class(ShSgMeasure)

    def get_combinations_by_class(
        self, measure_class: type[MeasureAsInputProtocol]
    ) -> list[CombinedMeasure]:
        """
        Get the combinations of measures for a section
        based on the class of measure of the primary measure (Sg/Sh).

        Args:
            measure_class (type[MeasureAsInputProtocol]): Class of measure.

        Returns:
            list[CombinedMeasure]: Combined measures of the class.
        """
        return list(
            filter(
                lambda x: isinstance(x.primary, measure_class), self.combined_measures
            )
        )

    @property
    def sh_combinations(self) -> list[CombinedMeasure]:
        return self.get_combinations_by_class(ShMeasure)

    @property
    def sg_combinations(self) -> list[CombinedMeasure]:
        return self.get_combinations_by_class(SgMeasure)

    def _get_sample_years(self) -> set[int]:
<<<<<<< HEAD
        """
        Gets a list of the available years given the assumptions:
        - We have measure(s).
        - The first measure has mechanism(s).
        - The first mechanism has the same year(s) as the rest of mechanism(s) for all measures.

        Returns:
            set[int]: Unique collection of years
        """
        if not self.measures:
            return {0}
        # Get the max year for all measures for a random mechanism
        _sample_measure = self.measures[0]
        _sample_mechanism = _sample_measure.get_allowed_mechanisms()[0]
        return _sample_measure.mechanism_year_collection.get_years(_sample_mechanism)

    @property
    def max_year(self) -> int:
=======
>>>>>>> 46293b4f
        """
        Gets a list of the available years given the assumptions:
        - We have measure(s).
        - The first measure has mechanism(s).
        - The first mechanism has the same year(s) as the rest of mechanism(s) for all measures.

        Returns:
            set[int]: Unique collection of years
        """
<<<<<<< HEAD
=======
        if not self.measures:
            return 0
        # Get the max year for all measures for a random mechanism
        _sample_measure = self.measures[0]
        _sample_mechanism = _sample_measure.get_allowed_mechanisms()[0]
        return _sample_measure.mechanism_year_collection.get_years(_sample_mechanism)

    @property
    def max_year(self) -> int:
        """
        The maximum year for the section.
        Assumption: All measures and mechanisms have the same years.

        Returns:
            int: The maximum year
        """
>>>>>>> 46293b4f
        return max(self._get_sample_years())

    @property
    def min_year(self) -> int:
        """
        The minimum year for the section.

        Returns:
            int: The minimum year
        """
        return min(self._get_sample_years())

    @property
    def mechanisms(self) -> set[MechanismEnum]:
        """
        All mechanisms for the section

        Returns:
            set[MechanismEnum]: Set of mechanisms
        """
        if not self.measures:
            return set()
        return set(
            mech
            for meas in self.measures
            for mech in meas.mechanism_year_collection.get_mechanisms()
        )

    def update_measurelist_with_investment_year(self) -> None:
        """
        Update the probabilities for all measures.
        Measures with investment year > 0 get values from the zero measure.
        Other measures only get more years in mechanism_year_collection,
        to keep the number of years equal in a section.
        """

        _initial = self.initial_assessment

        _investment_years = self._get_investment_years()

        if len(_investment_years) == 0:
            return

        _initial.add_years(_investment_years)
        for measure in self.measures:
            measure.mechanism_year_collection.add_years(_investment_years)
            if measure.year > 0:
                measure.mechanism_year_collection.replace_values(_initial, measure.year)

    def _get_investment_years(self) -> list[int]:
        _investment_years = set()
        for measure in self.measures:
            if measure.year > 0:
                _investment_years.add(measure.year - 1)
                _investment_years.add(measure.year)
        return list(_investment_years)

    def get_combination_idx_for_aggregate(
        self, aggregate: AggregatedMeasureCombination
    ) -> tuple[int, int]:
        """
        Find the index of the Sh and Sg combination that compose the aggregate.

        Args:
            aggregate (AggregatedMeasureCombination): The aggregate

        Returns:
            tuple[int, int]: The index of the Sh and Sg combination in the list of combinations.
        """
        return (
            self.sh_combinations.index(aggregate.sh_combination),
            self.sg_combinations.index(aggregate.sg_combination),
        )<|MERGE_RESOLUTION|>--- conflicted
+++ resolved
@@ -88,7 +88,6 @@
         return self.get_combinations_by_class(SgMeasure)
 
     def _get_sample_years(self) -> set[int]:
-<<<<<<< HEAD
         """
         Gets a list of the available years given the assumptions:
         - We have measure(s).
@@ -107,28 +106,6 @@
 
     @property
     def max_year(self) -> int:
-=======
->>>>>>> 46293b4f
-        """
-        Gets a list of the available years given the assumptions:
-        - We have measure(s).
-        - The first measure has mechanism(s).
-        - The first mechanism has the same year(s) as the rest of mechanism(s) for all measures.
-
-        Returns:
-            set[int]: Unique collection of years
-        """
-<<<<<<< HEAD
-=======
-        if not self.measures:
-            return 0
-        # Get the max year for all measures for a random mechanism
-        _sample_measure = self.measures[0]
-        _sample_mechanism = _sample_measure.get_allowed_mechanisms()[0]
-        return _sample_measure.mechanism_year_collection.get_years(_sample_mechanism)
-
-    @property
-    def max_year(self) -> int:
         """
         The maximum year for the section.
         Assumption: All measures and mechanisms have the same years.
@@ -136,7 +113,6 @@
         Returns:
             int: The maximum year
         """
->>>>>>> 46293b4f
         return max(self._get_sample_years())
 
     @property
