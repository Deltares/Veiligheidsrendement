--- conflicted
+++ resolved
@@ -91,7 +91,6 @@
     def sg_combinations(self) -> list[CombinedMeasure]:
         return self.get_combinations_by_class(SgMeasure)
 
-<<<<<<< HEAD
     @property
     def max_year(self) -> int:
         """
@@ -126,7 +125,7 @@
             for meas in self.measures
             for mech in meas.mechanism_year_collection.get_mechanisms()
         )
-=======
+
     def update_measurelist_with_investment_year(
         self,
         initial: MechanismPerYearProbabilityCollection,
@@ -161,5 +160,4 @@
             if measure.year > 0:
                 _investment_years.add(measure.year)
                 _investment_years.add(measure.year + 1)
-        return list(_investment_years)
->>>>>>> 7ac254de
+        return list(_investment_years)