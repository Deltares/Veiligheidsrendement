--- conflicted
+++ resolved
@@ -30,20 +30,9 @@
     section_name: str
     traject_name: str
     flood_damage: float
-<<<<<<< HEAD
-    # Cross sectional requirements
-    # This SectionAsInput will build a CrossSectionalRequirement (CSR) object.
-    # However it will not have the DikeSection information, therefore we need to set
-    # these required properties here as otherwise our CSR object won't be sufficient.
     section_length: float
     a_section_piping: float
     a_section_stability_inner: float
-    # End cross sectional requirements.
-=======
-    section_length: float
-    a_section_piping: float
-    a_section_stability_inner: float
->>>>>>> 8e213d06
     measures: list[MeasureAsInputProtocol]
     initial_assessment: MechanismPerYearProbabilityCollection = field(
         default_factory=lambda: MechanismPerYearProbabilityCollection([])
