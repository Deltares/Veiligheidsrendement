from vrtool.defaults.vrtool_config import VrtoolConfig
from vrtool.optimization.controllers.aggregate_combinations_controller import (
    AggregateCombinationsController,
)
from vrtool.optimization.controllers.combine_measures_controller import (
    CombineMeasuresController,
)
from vrtool.optimization.measures.section_as_input import SectionAsInput
from vrtool.optimization.measures.strategy_input import StrategyInput


class StrategyController:
    _method: str
    _vrtool_config: VrtoolConfig
    _section_measures_input: list[SectionAsInput]

    def __init__(self, method: str, vrtool_config: VrtoolConfig) -> None:
        self._method = method
        self._vrtool_config = vrtool_config
        self._section_measures_input = []

    def combine(self) -> None:
        """
        Combines the measures for each section.
        """
        for _section in self._section_measures_input:
            _combine_controller = CombineMeasuresController(_section)
            _section.combined_measures = _combine_controller.combine()

    def aggregate(self) -> None:
        """
        Aggregates combinations of measures for each section.
        """
        for _section in self._section_measures_input:
            _aggregate_controller = AggregateCombinationsController(_section)
            _section.aggregated_measure_combinations = _aggregate_controller.aggregate()

<<<<<<< HEAD
    def set_investment_year(self) -> None:
        """
        Set investment year for all sections
        """
        for _section_as_input in self._section_measures_input:
            _section_as_input.update_measurelist_with_investment_year()
=======
    def get_evaluate_input(self) -> StrategyInput:
        """
        Get the input for the evaluation of the strategy.
        """
        return StrategyInput.from_section_as_input(self._section_measures_input)
>>>>>>> 8fd174a2
<|MERGE_RESOLUTION|>--- conflicted
+++ resolved
@@ -35,17 +35,15 @@
             _aggregate_controller = AggregateCombinationsController(_section)
             _section.aggregated_measure_combinations = _aggregate_controller.aggregate()
 
-<<<<<<< HEAD
+    def get_evaluate_input(self) -> StrategyInput:
+        """
+        Get the input for the evaluation of the strategy.
+        """
+        return StrategyInput.from_section_as_input(self._section_measures_input)
+
     def set_investment_year(self) -> None:
         """
         Set investment year for all sections
         """
         for _section_as_input in self._section_measures_input:
-            _section_as_input.update_measurelist_with_investment_year()
-=======
-    def get_evaluate_input(self) -> StrategyInput:
-        """
-        Get the input for the evaluation of the strategy.
-        """
-        return StrategyInput.from_section_as_input(self._section_measures_input)
->>>>>>> 8fd174a2
+            _section_as_input.update_measurelist_with_investment_year()