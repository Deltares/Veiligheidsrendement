--- conflicted
+++ resolved
@@ -1,8 +1,5 @@
 import logging
-<<<<<<< HEAD
-=======
 
->>>>>>> 46293b4f
 from tqdm import tqdm
 
 from vrtool.decision_making.strategies import GreedyStrategy, TargetReliabilityStrategy
@@ -18,9 +15,6 @@
 from vrtool.optimization.strategy_input.strategy_input_greedy import StrategyInputGreedy
 from vrtool.optimization.strategy_input.strategy_input_protocol import (
     StrategyInputProtocol,
-)
-from vrtool.optimization.strategy_input.strategy_input_target_reliability import (
-    StrategyInputTargetReliability,
 )
 
 
@@ -69,9 +63,7 @@
                 self._section_measures_input
             )
         elif strategy_type == TargetReliabilityStrategy:
-            return StrategyInputTargetReliability.from_section_as_input_collection(
-                self._section_measures_input
-            )
+            raise NotImplementedError("TargetReliabilityStrategy not implemented yet.")
         raise ValueError(f"Strategy type {strategy_type} not implemented yet.")
 
     def set_investment_year(self) -> None:
