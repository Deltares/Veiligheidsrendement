from __future__ import annotations

from collections import defaultdict
from dataclasses import dataclass, field
from typing import Any

import numpy as np
from pandas import DataFrame as df

from vrtool.common.enums.mechanism_enum import MechanismEnum
from vrtool.decision_making.strategy_evaluation import split_options
from vrtool.optimization.measures.combined_measure import CombinedMeasure
from vrtool.optimization.measures.section_as_input import SectionAsInput
from vrtool.optimization.measures.sg_measure import SgMeasure
from vrtool.optimization.strategy_input.strategy_input_protocol import (
    StrategyInputProtocol,
)
from vrtool.probabilistic_tools.combin_functions import CombinFunctions


@dataclass
class StrategyInputGreedy(StrategyInputProtocol):
    design_method: str = ""
    options: dict[str, df] = field(default_factory=dict)
    options_height: list[dict[str, df]] = field(default_factory=list)
    options_geotechnical: list[dict[str, df]] = field(default_factory=list)
    opt_parameters: dict[str, int] = field(default_factory=dict)
    Pf: dict[str, np.ndarray] = field(default_factory=dict)
    LCCOption: np.ndarray = np.array([])
    D: np.ndarray = np.array([])
    RiskGeotechnical: np.ndarray = np.array([])
    RiskOverflow: np.ndarray = np.array([])
    RiskRevetment: np.ndarray = np.array([])
    _num_sections: int = 0
    _max_year: int = 0
    _max_sg: int = 0
    _max_sh: int = 0

    @classmethod
    def from_section_as_input_collection(
<<<<<<< HEAD
        cls, section_measures_input: list[SectionAsInput]
=======
        cls, section_as_input_collection: list[SectionAsInput]
>>>>>>> 46293b4f
    ) -> StrategyInputGreedy:
        """
        Maps the aggregate combinations of measures to the legacy output (temporarily).
        """

<<<<<<< HEAD
        def _get_section_options(section: SectionAsInput) -> df:
            _options_dict: dict[tuple, Any] = {}
            _years = [*range(section.min_year, section.max_year)]

            # Initialize dict fields
            _options_dict[("ID", "")] = []
            _options_dict[("type", "")] = []
            _options_dict[("class", "")] = []
            _options_dict[("year", "")] = []
            _options_dict[("yes/no", "")] = []
            _options_dict[("dcrest", "")] = []
            _options_dict[("dberm", "")] = []
            _options_dict[("beta_target", "")] = []
            _options_dict[("transition_level", "")] = []
            _options_dict[("cost", "")] = []
            _options_dict[("combined_db_index", "")] = []

            # Loop over measurs
            for i, _comb in enumerate(section.combined_measures):
                _options_dict[("ID", "")].append(_comb.combined_combined_id)
                _options_dict[("type", "")].append(_comb.combined_measure_type)
                _options_dict[("class", "")].append(_comb.measure_class)
                _options_dict[("year", "")].append(_comb.year)
                _options_dict[("yes/no", "")].append(_comb.yesno)
                _options_dict[("dcrest", "")].append(_comb.dcrest)
                _options_dict[("dberm", "")].append(_comb.dberm)
                _options_dict[("transition_level", "")].append(_comb.transition_level)
                _options_dict[("beta_target", "")].append(_comb.beta_target)
                _options_dict[("cost", "")].append(_comb.lcc)
                _options_dict[("combined_db_index", "")].append(_comb.combined_db_index)

                # Get betas for all years
                for _mech in section.mechanisms:
                    _betas = _comb.mechanism_year_collection.get_betas(_mech, _years)
                    for y, _beta in enumerate(_betas):
                        if (_mech.name, _years[y]) not in _options_dict.keys():
                            _options_dict[(_mech.name, _years[y])] = np.zeros(
                                len(section.combined_measures)
                            )
                        _options_dict[(_mech.name, _years[y])][i] = _beta

            # Add section for all years
            for _year in _years:
                _options_dict[("Section", _year)] = np.zeros(
                    len(section.combined_measures)
                )

            return df(_options_dict)

        def _get_options(
            section_measures_input: list[SectionAsInput],
        ) -> dict[str, df]:
            options: dict[str, df] = {}
            for _section in section_measures_input:
                options[_section.section_name] = _get_section_options(_section)
            return options

        def _get_pf_for_measures(
            mech: MechanismEnum,
            combinations: list[CombinedMeasure],
            dims: tuple[int, ...],
            max_year: int,
        ) -> np.ndarray:
            _probs = np.zeros(dims)
            # Add other measures
            for m, _meas in enumerate(combinations):
                _probs[m, :] = _meas.mechanism_year_collection.get_probabilities(
                    mech, list(range(max_year))
                )
            return _probs

        def _get_pf_for_mech(
            mech: MechanismEnum,
            section: SectionAsInput,
            dims: tuple[int, ...],
            max_year: int,
        ) -> np.ndarray:
            # Get initial assessment as first measure
            _initial_probs = section.initial_assessment.get_probabilities(
                mech, list(range(max_year))
            )
            # Get probabilities for all measures
            if section.sg_measures[0].is_mechanism_allowed(mech):
                _probs = _get_pf_for_measures(
                    mech, section.sg_combinations, (dims[0] - 1, dims[1]), max_year
                )
            elif section.sh_measures[0].is_mechanism_allowed(mech):
                _probs = _get_pf_for_measures(
                    mech, section.sh_combinations, (dims[0] - 1, dims[1]), max_year
                )
            else:
                raise ValueError("Mechanism not allowed")
            # Concatenate both probabilities
            return np.concatenate((np.array(_initial_probs)[None, :], _probs), axis=0)

        def _get_probabilities(
            sections: list[SectionAsInput],
            mechanisms: set[MechanismEnum],
            num_sections: int,
            max_sh: int,
            max_sg: int,
            max_year: int,
        ) -> dict[str, np.ndarray]:
            _pf: dict[str, np.ndarray] = {}

            for _mech in mechanisms:
                # Initialize datastructure:
                if _mech == MechanismEnum.OVERFLOW:
                    _pf[_mech.name] = np.full((num_sections, max_sh + 1, max_year), 1.0)
                elif _mech == MechanismEnum.REVETMENT:
                    _pf[_mech.name] = np.full(
                        (num_sections, max_sh + 1, max_year), 1.0e-18
                    )
                else:
                    _pf[_mech.name] = np.full((num_sections, max_sg + 1, max_year), 1.0)

                # Loop over sections
                for n, _section in enumerate(sections):
                    _probs = _get_pf_for_mech(
                        _mech, _section, _pf[_mech.name].shape[1:], max_year
                    )
                    _pf[_mech.name][n, 0 : len(_probs), :] = _probs

            return _pf

        def _get_combination_idx(
            comb: CombinedMeasure, combinations: list[CombinedMeasure]
        ) -> int:
            """
            Find the index of the combination in the list of combinations of measures.

            Args:
                comb (CombinedMeasure): The combination at hand.
                combinations (list[CombinedMeasure]): LIs of all combined measures.

            Returns:
                int: Index of the combined measures in the list.
            """
            return next((i for i, c in enumerate(combinations) if c == comb), -1)

        def _get_lifecycle_cost(
            sections: list[SectionAsInput], num_sections: int, max_sh: int, max_sg: int
        ) -> np.ndarray:
            _lcc: np.ndarray = np.array([])
            _lcc = np.full((num_sections, max_sh + 1, max_sg + 1), 1e99)

            for n, _section in enumerate(sections):
                _lcc[n, 0, 0] = 0.0
                for _aggr in _section.aggregated_measure_combinations:
                    _sh_idx = _get_combination_idx(
                        _aggr.sh_combination, _section.sh_combinations
                    )
                    _sg_idx = _get_combination_idx(
                        _aggr.sg_combination, _section.sg_combinations
                    )
                    _lcc[n, _sh_idx + 1, _sg_idx + 1] = _aggr.lcc
            return _lcc

=======
>>>>>>> 46293b4f
        def _get_independent_probability_of_failure(
            probability_of_failure_lookup: dict[str, np.array]
        ) -> np.array:
            return CombinFunctions.combine_probabilities(
                probability_of_failure_lookup,
                [m.name for m in SgMeasure.get_allowed_mechanisms()],
            )

        _strategy_input = cls()

<<<<<<< HEAD
        _strategy_input.options = _get_options(section_measures_input)
        _strategy_input.options_height, _strategy_input.options_geotechnical = (
            split_options(
                _strategy_input.options, list(section_measures_input[0].mechanisms)
=======
        # Define options
        _strategy_input.options = {
            _s.section_name: OldMappingHelper.get_section_options(_s)
            for _s in section_as_input_collection
        }
        _strategy_input.options_height, _strategy_input.options_geotechnical = (
            split_options(
                _strategy_input.options, list(section_as_input_collection[0].mechanisms)
>>>>>>> 46293b4f
            )
        )

        # Define general parameters
<<<<<<< HEAD
        _strategy_input._num_sections = len(section_measures_input)
        _strategy_input._max_year = max(s.max_year for s in section_measures_input)
        _strategy_input._max_sg = max(
            map(len, (s.sg_combinations for s in section_measures_input))
        )
        _strategy_input._max_sh = max(
            map(len, (s.sh_combinations for s in section_measures_input))
=======
        _strategy_input._num_sections = len(section_as_input_collection)
        _strategy_input._max_year = max(s.max_year for s in section_as_input_collection)
        _strategy_input._max_sg = max(
            map(len, (s.sg_combinations for s in section_as_input_collection))
        )
        _strategy_input._max_sh = max(
            map(len, (s.sh_combinations for s in section_as_input_collection))
>>>>>>> 46293b4f
        )
        _strategy_input.opt_parameters = {
            "N": _strategy_input._num_sections,
            "T": _strategy_input._max_year,
            "Sg": _strategy_input._max_sg + 1,
            "Sh": _strategy_input._max_sh + 1,
        }

        # Populate probabilities and lifecycle cost datastructures per section(/mechanism)
        mechanisms = set(
<<<<<<< HEAD
            mech for sect in section_measures_input for mech in sect.mechanisms
        )
        _strategy_input.Pf = _get_probabilities(
            section_measures_input,
=======
            mech for sect in section_as_input_collection for mech in sect.mechanisms
        )
        _strategy_input.Pf = OldMappingHelper.get_probabilities(
            section_as_input_collection,
>>>>>>> 46293b4f
            mechanisms,
            _strategy_input._num_sections,
            _strategy_input._max_sh,
            _strategy_input._max_sg,
            _strategy_input._max_year,
        )
<<<<<<< HEAD
        _strategy_input.LCCOption = _get_lifecycle_cost(
            section_measures_input,
=======
        _strategy_input.LCCOption = OldMappingHelper.get_lifecycle_cost(
            section_as_input_collection,
>>>>>>> 46293b4f
            _strategy_input._num_sections,
            _strategy_input._max_sh,
            _strategy_input._max_sg,
        )

        # Decision variables for discounted damage [T,]
        _strategy_input.D = np.array(
<<<<<<< HEAD
            section_measures_input[0].flood_damage
            * (
                1
                / (
                    (1 + section_measures_input[0].measures[0].discount_rate)
=======
            section_as_input_collection[0].flood_damage
            * (
                1
                / (
                    (1 + section_as_input_collection[0].measures[0].discount_rate)
>>>>>>> 46293b4f
                    ** np.arange(0, _strategy_input._max_year, 1)
                )
            )
        )

        # Calculate expected damage
        # - for overflow//piping/slope stability
        _strategy_input.RiskGeotechnical = _get_independent_probability_of_failure(
            _strategy_input.Pf
        ) * np.tile(
            _strategy_input.D.T,
            (_strategy_input._num_sections, _strategy_input._max_sg + 1, 1),
        )

        _strategy_input.RiskOverflow = _strategy_input.Pf[
            MechanismEnum.OVERFLOW.name
        ] * np.tile(
            _strategy_input.D.T,
            (_strategy_input._num_sections, _strategy_input._max_sh + 1, 1),
        )

        # - for revetment
        if MechanismEnum.REVETMENT in mechanisms:
            _strategy_input.RiskRevetment = _strategy_input.Pf[
                MechanismEnum.REVETMENT.name
            ] * np.tile(
                _strategy_input.D.T,
                (_strategy_input._num_sections, _strategy_input._max_sh + 1, 1),
            )
        else:
            _strategy_input.RiskRevetment = np.zeros(
                (
                    _strategy_input._num_sections,
                    _strategy_input._max_sh + 1,
                    _strategy_input._max_year,
                )
            )

        return _strategy_input

    @property
    def Cint_h(self) -> np.ndarray:
        # Decision variables for executed options [N, Sh]
        return np.zeros((self._num_sections, self._max_sh))

    @property
    def Cint_g(self) -> np.ndarray:
        # Decision variables for executed options [N, Sg]
        return np.zeros((self._num_sections, self._max_sg))

    @property
    def Dint(self) -> np.ndarray:
        # Decision variables for weakest overflow section with dims [N,Sh]
        return np.zeros((self._num_sections, self._max_sh))


class OldMappingHelper:

    @staticmethod
    def get_section_options(section: SectionAsInput) -> df:
        _options_dict: dict[tuple, Any] = defaultdict(list)
        _years = [*range(section.min_year, section.max_year)]

        for i, _comb in enumerate(section.aggregated_measure_combinations):

            _options_dict[("ID", "")].append(_comb.sg_combination.combined_id)
            _options_dict[("type", "")].append(
                _comb.sg_combination.combined_measure_type
            )
            _options_dict[("class", "")].append(_comb.sg_combination.measure_class)
            _options_dict[("year", "")].append(_comb.sg_combination.year)
            _options_dict[("yes/no", "")].append(_comb.sg_combination.yesno)
            _options_dict[("dcrest", "")].append(_comb.sh_combination.dcrest)
            _options_dict[("dberm", "")].append(_comb.sg_combination.dberm)
            _options_dict[("transition_level", "")].append(
                _comb.sh_combination.transition_level
            )
            _options_dict[("beta_target", "")].append(_comb.sh_combination.beta_target)
            _options_dict[("cost", "")].append(_comb.lcc)
            _options_dict[("combined_db_index", "")].append(
                _comb.sg_combination.combined_db_index
            )

            # Get betas for all years (Sh of Sg)
            for _mech in section.mechanisms:
                _betas = _comb.sh_combination.mechanism_year_collection.get_betas(
                    _mech, _years
                )
                if len(_betas) == 0:
                    _betas = _comb.sg_combination.mechanism_year_collection.get_betas(
                        _mech, _years
                    )
                for y, _beta in enumerate(_betas):
                    if (_mech.name, _years[y]) not in _options_dict.keys():
                        _options_dict[(_mech.name, _years[y])] = np.zeros(
                            len(section.aggregated_measure_combinations)
                        )
                    _options_dict[(_mech.name, _years[y])][i] = _beta

        # Add section for all years
        for _year in _years:
            _options_dict[("Section", _year)] = np.zeros(
                len(section.aggregated_measure_combinations)
            )

        return df(_options_dict)

    @staticmethod
    def get_probabilities(
        sections: list[SectionAsInput],
        mechanisms: set[MechanismEnum],
        num_sections: int,
        max_sh: int,
        max_sg: int,
        max_year: int,
    ) -> dict[str, np.ndarray]:

        def _get_pf_for_measures(
            mech: MechanismEnum,
            combinations: list[CombinedMeasure],
            dims: tuple[int, ...],
            max_year: int,
        ) -> np.ndarray:
            _probs = np.zeros(dims)
            # Add other measures
            for m, _meas in enumerate(combinations):
                _probs[m, :] = _meas.mechanism_year_collection.get_probabilities(
                    mech, list(range(max_year))
                )
            return _probs

        def _get_pf_for_mech(
            mech: MechanismEnum,
            section: SectionAsInput,
            dims: tuple[int, ...],
            max_year: int,
        ) -> np.ndarray:
            # Get initial assessment as first measure
            _initial_probs = section.initial_assessment.get_probabilities(
                mech, list(range(max_year))
            )
            # Get probabilities for all measures
            if section.sg_measures[0].is_mechanism_allowed(mech):
                _probs = _get_pf_for_measures(
                    mech, section.sg_combinations, (dims[0] - 1, dims[1]), max_year
                )
            elif section.sh_measures[0].is_mechanism_allowed(mech):
                _probs = _get_pf_for_measures(
                    mech, section.sh_combinations, (dims[0] - 1, dims[1]), max_year
                )
            else:
                raise ValueError("Mechanism not allowed")
            # Concatenate both probabilities
            return np.concatenate((np.array(_initial_probs)[None, :], _probs), axis=0)

        _pf: dict[str, np.ndarray] = {}

        for _mech in mechanisms:
            # Initialize datastructure:
            if _mech == MechanismEnum.OVERFLOW:
                _pf[_mech.name] = np.full((num_sections, max_sh + 1, max_year), 1.0)
            elif _mech == MechanismEnum.REVETMENT:
                _pf[_mech.name] = np.full((num_sections, max_sh + 1, max_year), 1.0e-18)
            else:
                _pf[_mech.name] = np.full((num_sections, max_sg + 1, max_year), 1.0)

            # Loop over sections
            for n, _section in enumerate(sections):
                _probs = _get_pf_for_mech(
                    _mech, _section, _pf[_mech.name].shape[1:], max_year
                )
                _pf[_mech.name][n, 0 : len(_probs), :] = _probs

        return _pf

    @staticmethod
    def get_lifecycle_cost(
        sections: list[SectionAsInput], num_sections: int, max_sh: int, max_sg: int
    ) -> np.ndarray:
        def _get_combination_idx(
            comb: CombinedMeasure, combinations: list[CombinedMeasure]
        ) -> int:
            """
            Find the index of the combination in the list of combinations of measures.

            Args:
                comb (CombinedMeasure): The combination at hand.
                combinations (list[CombinedMeasure]): LIs of all combined measures.

            Returns:
                int: Index of the combined measures in the list.
            """
            return next((i for i, c in enumerate(combinations) if c == comb), -1)

        _lcc: np.ndarray = np.array([])
        _lcc = np.full((num_sections, max_sh + 1, max_sg + 1), 1e99)

        for n, _section in enumerate(sections):
            _lcc[n, 0, 0] = 0.0
            for _aggr in _section.aggregated_measure_combinations:
                _sh_idx = _get_combination_idx(
                    _aggr.sh_combination, _section.sh_combinations
                )
                _sg_idx = _get_combination_idx(
                    _aggr.sg_combination, _section.sg_combinations
                )
                _lcc[n, _sh_idx + 1, _sg_idx + 1] = _aggr.lcc
        return _lcc<|MERGE_RESOLUTION|>--- conflicted
+++ resolved
@@ -38,73 +38,191 @@
 
     @classmethod
     def from_section_as_input_collection(
-<<<<<<< HEAD
-        cls, section_measures_input: list[SectionAsInput]
-=======
         cls, section_as_input_collection: list[SectionAsInput]
->>>>>>> 46293b4f
     ) -> StrategyInputGreedy:
         """
         Maps the aggregate combinations of measures to the legacy output (temporarily).
         """
 
-<<<<<<< HEAD
-        def _get_section_options(section: SectionAsInput) -> df:
-            _options_dict: dict[tuple, Any] = {}
-            _years = [*range(section.min_year, section.max_year)]
-
-            # Initialize dict fields
-            _options_dict[("ID", "")] = []
-            _options_dict[("type", "")] = []
-            _options_dict[("class", "")] = []
-            _options_dict[("year", "")] = []
-            _options_dict[("yes/no", "")] = []
-            _options_dict[("dcrest", "")] = []
-            _options_dict[("dberm", "")] = []
-            _options_dict[("beta_target", "")] = []
-            _options_dict[("transition_level", "")] = []
-            _options_dict[("cost", "")] = []
-            _options_dict[("combined_db_index", "")] = []
-
-            # Loop over measurs
-            for i, _comb in enumerate(section.combined_measures):
-                _options_dict[("ID", "")].append(_comb.combined_combined_id)
-                _options_dict[("type", "")].append(_comb.combined_measure_type)
-                _options_dict[("class", "")].append(_comb.measure_class)
-                _options_dict[("year", "")].append(_comb.year)
-                _options_dict[("yes/no", "")].append(_comb.yesno)
-                _options_dict[("dcrest", "")].append(_comb.dcrest)
-                _options_dict[("dberm", "")].append(_comb.dberm)
-                _options_dict[("transition_level", "")].append(_comb.transition_level)
-                _options_dict[("beta_target", "")].append(_comb.beta_target)
-                _options_dict[("cost", "")].append(_comb.lcc)
-                _options_dict[("combined_db_index", "")].append(_comb.combined_db_index)
-
-                # Get betas for all years
-                for _mech in section.mechanisms:
-                    _betas = _comb.mechanism_year_collection.get_betas(_mech, _years)
-                    for y, _beta in enumerate(_betas):
-                        if (_mech.name, _years[y]) not in _options_dict.keys():
-                            _options_dict[(_mech.name, _years[y])] = np.zeros(
-                                len(section.combined_measures)
-                            )
-                        _options_dict[(_mech.name, _years[y])][i] = _beta
-
-            # Add section for all years
-            for _year in _years:
-                _options_dict[("Section", _year)] = np.zeros(
-                    len(section.combined_measures)
-                )
-
-            return df(_options_dict)
-
-        def _get_options(
-            section_measures_input: list[SectionAsInput],
-        ) -> dict[str, df]:
-            options: dict[str, df] = {}
-            for _section in section_measures_input:
-                options[_section.section_name] = _get_section_options(_section)
-            return options
+        def _get_independent_probability_of_failure(
+            probability_of_failure_lookup: dict[str, np.array]
+        ) -> np.array:
+            return CombinFunctions.combine_probabilities(
+                probability_of_failure_lookup,
+                [m.name for m in SgMeasure.get_allowed_mechanisms()],
+            )
+
+        _strategy_input = cls()
+
+        # Define options
+        _strategy_input.options = {
+            _s.section_name: OldMappingHelper.get_section_options(_s)
+            for _s in section_as_input_collection
+        }
+        _strategy_input.options_height, _strategy_input.options_geotechnical = (
+            split_options(
+                _strategy_input.options, list(section_as_input_collection[0].mechanisms)
+            )
+        )
+
+        # Define general parameters
+        _strategy_input._num_sections = len(section_as_input_collection)
+        _strategy_input._max_year = max(s.max_year for s in section_as_input_collection)
+        _strategy_input._max_sg = max(
+            map(len, (s.sg_combinations for s in section_as_input_collection))
+        )
+        _strategy_input._max_sh = max(
+            map(len, (s.sh_combinations for s in section_as_input_collection))
+        )
+        _strategy_input.opt_parameters = {
+            "N": _strategy_input._num_sections,
+            "T": _strategy_input._max_year,
+            "Sg": _strategy_input._max_sg + 1,
+            "Sh": _strategy_input._max_sh + 1,
+        }
+
+        # Populate probabilities and lifecycle cost datastructures per section(/mechanism)
+        mechanisms = set(
+            mech for sect in section_as_input_collection for mech in sect.mechanisms
+        )
+        _strategy_input.Pf = OldMappingHelper.get_probabilities(
+            section_as_input_collection,
+            mechanisms,
+            _strategy_input._num_sections,
+            _strategy_input._max_sh,
+            _strategy_input._max_sg,
+            _strategy_input._max_year,
+        )
+        _strategy_input.LCCOption = OldMappingHelper.get_lifecycle_cost(
+            section_as_input_collection,
+            _strategy_input._num_sections,
+            _strategy_input._max_sh,
+            _strategy_input._max_sg,
+        )
+
+        # Decision variables for discounted damage [T,]
+        _strategy_input.D = np.array(
+            section_as_input_collection[0].flood_damage
+            * (
+                1
+                / (
+                    (1 + section_as_input_collection[0].measures[0].discount_rate)
+                    ** np.arange(0, _strategy_input._max_year, 1)
+                )
+            )
+        )
+
+        # Calculate expected damage
+        # - for overflow//piping/slope stability
+        _strategy_input.RiskGeotechnical = _get_independent_probability_of_failure(
+            _strategy_input.Pf
+        ) * np.tile(
+            _strategy_input.D.T,
+            (_strategy_input._num_sections, _strategy_input._max_sg + 1, 1),
+        )
+
+        _strategy_input.RiskOverflow = _strategy_input.Pf[
+            MechanismEnum.OVERFLOW.name
+        ] * np.tile(
+            _strategy_input.D.T,
+            (_strategy_input._num_sections, _strategy_input._max_sh + 1, 1),
+        )
+
+        # - for revetment
+        if MechanismEnum.REVETMENT in mechanisms:
+            _strategy_input.RiskRevetment = _strategy_input.Pf[
+                MechanismEnum.REVETMENT.name
+            ] * np.tile(
+                _strategy_input.D.T,
+                (_strategy_input._num_sections, _strategy_input._max_sh + 1, 1),
+            )
+        else:
+            _strategy_input.RiskRevetment = np.zeros(
+                (
+                    _strategy_input._num_sections,
+                    _strategy_input._max_sh + 1,
+                    _strategy_input._max_year,
+                )
+            )
+
+        return _strategy_input
+
+    @property
+    def Cint_h(self) -> np.ndarray:
+        # Decision variables for executed options [N, Sh]
+        return np.zeros((self._num_sections, self._max_sh))
+
+    @property
+    def Cint_g(self) -> np.ndarray:
+        # Decision variables for executed options [N, Sg]
+        return np.zeros((self._num_sections, self._max_sg))
+
+    @property
+    def Dint(self) -> np.ndarray:
+        # Decision variables for weakest overflow section with dims [N,Sh]
+        return np.zeros((self._num_sections, self._max_sh))
+
+
+class OldMappingHelper:
+
+    @staticmethod
+    def get_section_options(section: SectionAsInput) -> df:
+        _options_dict: dict[tuple, Any] = defaultdict(list)
+        _years = [*range(section.min_year, section.max_year)]
+
+        for i, _comb in enumerate(section.aggregated_measure_combinations):
+
+            _options_dict[("ID", "")].append(_comb.sg_combination.combined_id)
+            _options_dict[("type", "")].append(
+                _comb.sg_combination.combined_measure_type
+            )
+            _options_dict[("class", "")].append(_comb.sg_combination.measure_class)
+            _options_dict[("year", "")].append(_comb.sg_combination.year)
+            _options_dict[("yes/no", "")].append(_comb.sg_combination.yesno)
+            _options_dict[("dcrest", "")].append(_comb.sh_combination.dcrest)
+            _options_dict[("dberm", "")].append(_comb.sg_combination.dberm)
+            _options_dict[("transition_level", "")].append(
+                _comb.sh_combination.transition_level
+            )
+            _options_dict[("beta_target", "")].append(_comb.sh_combination.beta_target)
+            _options_dict[("cost", "")].append(_comb.lcc)
+            _options_dict[("combined_db_index", "")].append(
+                _comb.sg_combination.combined_db_index
+            )
+
+            # Get betas for all years (Sh of Sg)
+            for _mech in section.mechanisms:
+                _betas = _comb.sh_combination.mechanism_year_collection.get_betas(
+                    _mech, _years
+                )
+                if len(_betas) == 0:
+                    _betas = _comb.sg_combination.mechanism_year_collection.get_betas(
+                        _mech, _years
+                    )
+                for y, _beta in enumerate(_betas):
+                    if (_mech.name, _years[y]) not in _options_dict.keys():
+                        _options_dict[(_mech.name, _years[y])] = np.zeros(
+                            len(section.aggregated_measure_combinations)
+                        )
+                    _options_dict[(_mech.name, _years[y])][i] = _beta
+
+        # Add section for all years
+        for _year in _years:
+            _options_dict[("Section", _year)] = np.zeros(
+                len(section.aggregated_measure_combinations)
+            )
+
+        return df(_options_dict)
+
+    @staticmethod
+    def get_probabilities(
+        sections: list[SectionAsInput],
+        mechanisms: set[MechanismEnum],
+        num_sections: int,
+        max_sh: int,
+        max_sg: int,
+        max_year: int,
+    ) -> dict[str, np.ndarray]:
 
         def _get_pf_for_measures(
             mech: MechanismEnum,
@@ -144,326 +262,6 @@
             # Concatenate both probabilities
             return np.concatenate((np.array(_initial_probs)[None, :], _probs), axis=0)
 
-        def _get_probabilities(
-            sections: list[SectionAsInput],
-            mechanisms: set[MechanismEnum],
-            num_sections: int,
-            max_sh: int,
-            max_sg: int,
-            max_year: int,
-        ) -> dict[str, np.ndarray]:
-            _pf: dict[str, np.ndarray] = {}
-
-            for _mech in mechanisms:
-                # Initialize datastructure:
-                if _mech == MechanismEnum.OVERFLOW:
-                    _pf[_mech.name] = np.full((num_sections, max_sh + 1, max_year), 1.0)
-                elif _mech == MechanismEnum.REVETMENT:
-                    _pf[_mech.name] = np.full(
-                        (num_sections, max_sh + 1, max_year), 1.0e-18
-                    )
-                else:
-                    _pf[_mech.name] = np.full((num_sections, max_sg + 1, max_year), 1.0)
-
-                # Loop over sections
-                for n, _section in enumerate(sections):
-                    _probs = _get_pf_for_mech(
-                        _mech, _section, _pf[_mech.name].shape[1:], max_year
-                    )
-                    _pf[_mech.name][n, 0 : len(_probs), :] = _probs
-
-            return _pf
-
-        def _get_combination_idx(
-            comb: CombinedMeasure, combinations: list[CombinedMeasure]
-        ) -> int:
-            """
-            Find the index of the combination in the list of combinations of measures.
-
-            Args:
-                comb (CombinedMeasure): The combination at hand.
-                combinations (list[CombinedMeasure]): LIs of all combined measures.
-
-            Returns:
-                int: Index of the combined measures in the list.
-            """
-            return next((i for i, c in enumerate(combinations) if c == comb), -1)
-
-        def _get_lifecycle_cost(
-            sections: list[SectionAsInput], num_sections: int, max_sh: int, max_sg: int
-        ) -> np.ndarray:
-            _lcc: np.ndarray = np.array([])
-            _lcc = np.full((num_sections, max_sh + 1, max_sg + 1), 1e99)
-
-            for n, _section in enumerate(sections):
-                _lcc[n, 0, 0] = 0.0
-                for _aggr in _section.aggregated_measure_combinations:
-                    _sh_idx = _get_combination_idx(
-                        _aggr.sh_combination, _section.sh_combinations
-                    )
-                    _sg_idx = _get_combination_idx(
-                        _aggr.sg_combination, _section.sg_combinations
-                    )
-                    _lcc[n, _sh_idx + 1, _sg_idx + 1] = _aggr.lcc
-            return _lcc
-
-=======
->>>>>>> 46293b4f
-        def _get_independent_probability_of_failure(
-            probability_of_failure_lookup: dict[str, np.array]
-        ) -> np.array:
-            return CombinFunctions.combine_probabilities(
-                probability_of_failure_lookup,
-                [m.name for m in SgMeasure.get_allowed_mechanisms()],
-            )
-
-        _strategy_input = cls()
-
-<<<<<<< HEAD
-        _strategy_input.options = _get_options(section_measures_input)
-        _strategy_input.options_height, _strategy_input.options_geotechnical = (
-            split_options(
-                _strategy_input.options, list(section_measures_input[0].mechanisms)
-=======
-        # Define options
-        _strategy_input.options = {
-            _s.section_name: OldMappingHelper.get_section_options(_s)
-            for _s in section_as_input_collection
-        }
-        _strategy_input.options_height, _strategy_input.options_geotechnical = (
-            split_options(
-                _strategy_input.options, list(section_as_input_collection[0].mechanisms)
->>>>>>> 46293b4f
-            )
-        )
-
-        # Define general parameters
-<<<<<<< HEAD
-        _strategy_input._num_sections = len(section_measures_input)
-        _strategy_input._max_year = max(s.max_year for s in section_measures_input)
-        _strategy_input._max_sg = max(
-            map(len, (s.sg_combinations for s in section_measures_input))
-        )
-        _strategy_input._max_sh = max(
-            map(len, (s.sh_combinations for s in section_measures_input))
-=======
-        _strategy_input._num_sections = len(section_as_input_collection)
-        _strategy_input._max_year = max(s.max_year for s in section_as_input_collection)
-        _strategy_input._max_sg = max(
-            map(len, (s.sg_combinations for s in section_as_input_collection))
-        )
-        _strategy_input._max_sh = max(
-            map(len, (s.sh_combinations for s in section_as_input_collection))
->>>>>>> 46293b4f
-        )
-        _strategy_input.opt_parameters = {
-            "N": _strategy_input._num_sections,
-            "T": _strategy_input._max_year,
-            "Sg": _strategy_input._max_sg + 1,
-            "Sh": _strategy_input._max_sh + 1,
-        }
-
-        # Populate probabilities and lifecycle cost datastructures per section(/mechanism)
-        mechanisms = set(
-<<<<<<< HEAD
-            mech for sect in section_measures_input for mech in sect.mechanisms
-        )
-        _strategy_input.Pf = _get_probabilities(
-            section_measures_input,
-=======
-            mech for sect in section_as_input_collection for mech in sect.mechanisms
-        )
-        _strategy_input.Pf = OldMappingHelper.get_probabilities(
-            section_as_input_collection,
->>>>>>> 46293b4f
-            mechanisms,
-            _strategy_input._num_sections,
-            _strategy_input._max_sh,
-            _strategy_input._max_sg,
-            _strategy_input._max_year,
-        )
-<<<<<<< HEAD
-        _strategy_input.LCCOption = _get_lifecycle_cost(
-            section_measures_input,
-=======
-        _strategy_input.LCCOption = OldMappingHelper.get_lifecycle_cost(
-            section_as_input_collection,
->>>>>>> 46293b4f
-            _strategy_input._num_sections,
-            _strategy_input._max_sh,
-            _strategy_input._max_sg,
-        )
-
-        # Decision variables for discounted damage [T,]
-        _strategy_input.D = np.array(
-<<<<<<< HEAD
-            section_measures_input[0].flood_damage
-            * (
-                1
-                / (
-                    (1 + section_measures_input[0].measures[0].discount_rate)
-=======
-            section_as_input_collection[0].flood_damage
-            * (
-                1
-                / (
-                    (1 + section_as_input_collection[0].measures[0].discount_rate)
->>>>>>> 46293b4f
-                    ** np.arange(0, _strategy_input._max_year, 1)
-                )
-            )
-        )
-
-        # Calculate expected damage
-        # - for overflow//piping/slope stability
-        _strategy_input.RiskGeotechnical = _get_independent_probability_of_failure(
-            _strategy_input.Pf
-        ) * np.tile(
-            _strategy_input.D.T,
-            (_strategy_input._num_sections, _strategy_input._max_sg + 1, 1),
-        )
-
-        _strategy_input.RiskOverflow = _strategy_input.Pf[
-            MechanismEnum.OVERFLOW.name
-        ] * np.tile(
-            _strategy_input.D.T,
-            (_strategy_input._num_sections, _strategy_input._max_sh + 1, 1),
-        )
-
-        # - for revetment
-        if MechanismEnum.REVETMENT in mechanisms:
-            _strategy_input.RiskRevetment = _strategy_input.Pf[
-                MechanismEnum.REVETMENT.name
-            ] * np.tile(
-                _strategy_input.D.T,
-                (_strategy_input._num_sections, _strategy_input._max_sh + 1, 1),
-            )
-        else:
-            _strategy_input.RiskRevetment = np.zeros(
-                (
-                    _strategy_input._num_sections,
-                    _strategy_input._max_sh + 1,
-                    _strategy_input._max_year,
-                )
-            )
-
-        return _strategy_input
-
-    @property
-    def Cint_h(self) -> np.ndarray:
-        # Decision variables for executed options [N, Sh]
-        return np.zeros((self._num_sections, self._max_sh))
-
-    @property
-    def Cint_g(self) -> np.ndarray:
-        # Decision variables for executed options [N, Sg]
-        return np.zeros((self._num_sections, self._max_sg))
-
-    @property
-    def Dint(self) -> np.ndarray:
-        # Decision variables for weakest overflow section with dims [N,Sh]
-        return np.zeros((self._num_sections, self._max_sh))
-
-
-class OldMappingHelper:
-
-    @staticmethod
-    def get_section_options(section: SectionAsInput) -> df:
-        _options_dict: dict[tuple, Any] = defaultdict(list)
-        _years = [*range(section.min_year, section.max_year)]
-
-        for i, _comb in enumerate(section.aggregated_measure_combinations):
-
-            _options_dict[("ID", "")].append(_comb.sg_combination.combined_id)
-            _options_dict[("type", "")].append(
-                _comb.sg_combination.combined_measure_type
-            )
-            _options_dict[("class", "")].append(_comb.sg_combination.measure_class)
-            _options_dict[("year", "")].append(_comb.sg_combination.year)
-            _options_dict[("yes/no", "")].append(_comb.sg_combination.yesno)
-            _options_dict[("dcrest", "")].append(_comb.sh_combination.dcrest)
-            _options_dict[("dberm", "")].append(_comb.sg_combination.dberm)
-            _options_dict[("transition_level", "")].append(
-                _comb.sh_combination.transition_level
-            )
-            _options_dict[("beta_target", "")].append(_comb.sh_combination.beta_target)
-            _options_dict[("cost", "")].append(_comb.lcc)
-            _options_dict[("combined_db_index", "")].append(
-                _comb.sg_combination.combined_db_index
-            )
-
-            # Get betas for all years (Sh of Sg)
-            for _mech in section.mechanisms:
-                _betas = _comb.sh_combination.mechanism_year_collection.get_betas(
-                    _mech, _years
-                )
-                if len(_betas) == 0:
-                    _betas = _comb.sg_combination.mechanism_year_collection.get_betas(
-                        _mech, _years
-                    )
-                for y, _beta in enumerate(_betas):
-                    if (_mech.name, _years[y]) not in _options_dict.keys():
-                        _options_dict[(_mech.name, _years[y])] = np.zeros(
-                            len(section.aggregated_measure_combinations)
-                        )
-                    _options_dict[(_mech.name, _years[y])][i] = _beta
-
-        # Add section for all years
-        for _year in _years:
-            _options_dict[("Section", _year)] = np.zeros(
-                len(section.aggregated_measure_combinations)
-            )
-
-        return df(_options_dict)
-
-    @staticmethod
-    def get_probabilities(
-        sections: list[SectionAsInput],
-        mechanisms: set[MechanismEnum],
-        num_sections: int,
-        max_sh: int,
-        max_sg: int,
-        max_year: int,
-    ) -> dict[str, np.ndarray]:
-
-        def _get_pf_for_measures(
-            mech: MechanismEnum,
-            combinations: list[CombinedMeasure],
-            dims: tuple[int, ...],
-            max_year: int,
-        ) -> np.ndarray:
-            _probs = np.zeros(dims)
-            # Add other measures
-            for m, _meas in enumerate(combinations):
-                _probs[m, :] = _meas.mechanism_year_collection.get_probabilities(
-                    mech, list(range(max_year))
-                )
-            return _probs
-
-        def _get_pf_for_mech(
-            mech: MechanismEnum,
-            section: SectionAsInput,
-            dims: tuple[int, ...],
-            max_year: int,
-        ) -> np.ndarray:
-            # Get initial assessment as first measure
-            _initial_probs = section.initial_assessment.get_probabilities(
-                mech, list(range(max_year))
-            )
-            # Get probabilities for all measures
-            if section.sg_measures[0].is_mechanism_allowed(mech):
-                _probs = _get_pf_for_measures(
-                    mech, section.sg_combinations, (dims[0] - 1, dims[1]), max_year
-                )
-            elif section.sh_measures[0].is_mechanism_allowed(mech):
-                _probs = _get_pf_for_measures(
-                    mech, section.sh_combinations, (dims[0] - 1, dims[1]), max_year
-                )
-            else:
-                raise ValueError("Mechanism not allowed")
-            # Concatenate both probabilities
-            return np.concatenate((np.array(_initial_probs)[None, :], _probs), axis=0)
-
         _pf: dict[str, np.ndarray] = {}
 
         for _mech in mechanisms:
