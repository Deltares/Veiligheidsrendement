from __future__ import annotations

from dataclasses import dataclass, field
from typing import Any

import numpy as np
from pandas import DataFrame as df

from vrtool.common.enums.measure_type_enum import MeasureTypeEnum
from vrtool.common.enums.mechanism_enum import MechanismEnum
from vrtool.optimization.measures.combined_measure import CombinedMeasure
from vrtool.optimization.measures.measure_as_input_protocol import (
    MeasureAsInputProtocol,
)
from vrtool.optimization.measures.section_as_input import SectionAsInput
from vrtool.optimization.measures.sg_measure import SgMeasure
from vrtool.optimization.strategy_input.strategy_input_protocol import (
    StrategyInputProtocol,
)
from vrtool.probabilistic_tools.combin_functions import CombinFunctions
from vrtool.probabilistic_tools.probabilistic_functions import pf_to_beta


@dataclass
class StrategyInputGreedy(StrategyInputProtocol):
    design_method: str = ""
<<<<<<< HEAD
=======
    options: dict[str, df] = field(default_factory=dict)
>>>>>>> 1c6b954c
    opt_parameters: dict[str, int] = field(default_factory=dict)
    Pf: dict[str, np.ndarray] = field(default_factory=dict)
    LCCOption: np.ndarray = np.array([])
    D: np.ndarray = np.array([])
    RiskGeotechnical: np.ndarray = np.array([])
    RiskOverflow: np.ndarray = np.array([])
    RiskRevetment: np.ndarray = np.array([])
    _num_sections: int = 0
    _max_year: int = 0
    _max_sg: int = 0
    _max_sh: int = 0

    @classmethod
    def from_section_as_input_collection(
        cls, section_measures_input: list[SectionAsInput]
    ) -> StrategyInputGreedy:
        """
        Maps the aggregate combinations of measures to the legacy output (temporarily).
        """

        def _get_section_options(section: SectionAsInput) -> df:
            _options_dict: dict[tuple, Any] = {}

            _options_dict[("id", "")] = []
            _options_dict[("type", "")] = []
            _options_dict[("class", "")] = []
            _options_dict[("year", "")] = []
            _options_dict[("yes/no", "")] = []
            _options_dict[("dcrest", "")] = []
            _options_dict[("dberm", "")] = []
            _options_dict[("beta_target", "")] = []
            _options_dict[("transition_level", "")] = []
            _options_dict[("cost", "")] = []
            _options_dict[("combined_db_index", "")] = []
            for i, _comb in enumerate(section.combined_measures):
                _options_dict[("id", "")].append(_comb.id)
                _options_dict[("type", "")].append(_comb.combined_measure_type)
                _options_dict[("class", "")].append(_comb.measure_class)
                _options_dict[("year", "")].append(_comb.year)
                _options_dict[("yes/no", "")].append(_comb.yesno)
                _options_dict[("dcrest", "")].append(_comb.dcrest)
                _options_dict[("dberm", "")].append(_comb.dberm)
                _options_dict[("transition_level", "")].append(_comb.transition_level)
                _options_dict[("beta_target", "")].append(_comb.beta_target)
                _options_dict[("cost", "")].append(_comb.lcc)
                _options_dict[("combined_db_index", "")].append(_comb.combined_db_index)

                for _prob in _comb.mechanism_year_collection.probabilities:
                    if (_prob.mechanism.name, _prob.year) not in _options_dict.keys():
                        _options_dict[(_prob.mechanism.name, _prob.year)] = np.zeros(
                            len(section.combined_measures)
                        )
                    _options_dict[(_prob.mechanism.name, _prob.year)][i] = pf_to_beta(
                        _prob.probability
                    )

            return df(_options_dict)

        def _get_options(
            section_measures_input: list[SectionAsInput],
        ) -> dict[str, df]:
            options: dict[str, df] = {}
            for _section in section_measures_input:
                options[_section.section_name] = _get_section_options(_section)
            return options

        def _get_pf_for_measures(
            mech: MechanismEnum,
            combinations: list[CombinedMeasure],
            dims: tuple[int, ...],
            max_year: int,
        ) -> np.ndarray:
            _probs = np.zeros(dims)
            # Add other measures
            for m, _meas in enumerate(combinations):
                _probs[m, :] = _meas.mechanism_year_collection.get_probabilities(
                    mech, list(range(max_year))
                )
            return _probs

        def _get_pf_for_mech(
            mech: MechanismEnum,
            section: SectionAsInput,
            dims: tuple[int, ...],
            max_year: int,
        ) -> np.ndarray:
            # Get initial assessment as first measure
            _initial_probs = section.initial_assessment.get_probabilities(
                mech, list(range(max_year))
            )
            # Get probabilities for all measures
            if section.sg_measures[0].is_mechanism_allowed(mech):
                _probs = _get_pf_for_measures(
                    mech, section.sg_combinations, (dims[0] - 1, dims[1]), max_year
                )
            elif section.sh_measures[0].is_mechanism_allowed(mech):
                _probs = _get_pf_for_measures(
                    mech, section.sh_combinations, (dims[0] - 1, dims[1]), max_year
                )
            else:
                raise ValueError("Mechanism not allowed")
            # Concatenate both probabilities
            return np.concatenate((np.array(_initial_probs)[None, :], _probs), axis=0)

        def _get_probabilities(
            sections: list[SectionAsInput],
            mechanisms: set[MechanismEnum],
            num_sections: int,
            max_sh: int,
            max_sg: int,
            max_year: int,
        ) -> dict[str, np.ndarray]:
            _pf: dict[str, np.ndarray] = {}

            for _mech in mechanisms:
                # Initialize datastructure:
                if _mech == MechanismEnum.OVERFLOW:
                    _pf[_mech.name] = np.full((num_sections, max_sh + 1, max_year), 1.0)
                elif _mech == MechanismEnum.REVETMENT:
                    _pf[_mech.name] = np.full(
                        (num_sections, max_sh + 1, max_year), 1.0e-18
                    )
                else:
                    _pf[_mech.name] = np.full((num_sections, max_sg + 1, max_year), 1.0)

                # Loop over sections
                for n, _section in enumerate(sections):
                    _probs = _get_pf_for_mech(
                        _mech, _section, _pf[_mech.name].shape[1:], max_year
                    )
                    _pf[_mech.name][n, 0 : len(_probs), :] = _probs

            return _pf

        def _get_combination_idx(
            comb: CombinedMeasure, combinations: list[CombinedMeasure]
        ) -> int:
            """
            Find the index of the combination in the list of combinations of measures.

            Args:
                comb (CombinedMeasure): The combination at hand.
                combinations (list[CombinedMeasure]): LIs of all combined measures.

            Returns:
                int: Index of the combined measures in the list.
            """
            return next((i for i, c in enumerate(combinations) if c == comb), -1)

        def _get_lifecycle_cost(
            sections: list[SectionAsInput], num_sections: int, max_sh: int, max_sg: int
        ) -> np.ndarray:
            _lcc: np.ndarray = np.array([])
            _lcc = np.full((num_sections, max_sh + 1, max_sg + 1), 1e99)

            for n, _section in enumerate(sections):
                _lcc[n, 0, 0] = 0.0
                for _aggr in _section.aggregated_measure_combinations:
                    _sh_idx = _get_combination_idx(
                        _aggr.sh_combination, _section.sh_combinations
                    )
                    _sg_idx = _get_combination_idx(
                        _aggr.sg_combination, _section.sg_combinations
                    )
                    _lcc[n, _sh_idx + 1, _sg_idx + 1] = _aggr.lcc
            return _lcc

        def _get_independent_probability_of_failure(
            probability_of_failure_lookup: dict[str, np.array]
        ) -> np.array:
            return CombinFunctions.combine_probabilities(
                probability_of_failure_lookup,
                [m.name for m in SgMeasure.get_allowed_mechanisms()],
            )

        # Initialize StrategyInputGreedy
        _strategy_input = cls()

        _strategy_input.options = _get_options(section_measures_input)

        # Define general parameters
        _strategy_input._num_sections = len(section_measures_input)
        _strategy_input._max_year = max(s.max_year for s in section_measures_input)
        _strategy_input._max_sg = max(
            map(len, (s.sg_combinations for s in section_measures_input))
        )
        _strategy_input._max_sh = max(
            map(len, (s.sh_combinations for s in section_measures_input))
        )
        _strategy_input.opt_parameters = {
            "N": _strategy_input._num_sections,
            "T": _strategy_input._max_year,
            "Sg": _strategy_input._max_sg + 1,
            "Sh": _strategy_input._max_sh + 1,
        }

        # Populate probabilities and lifecycle cost datastructures per section(/mechanism)
        mechanisms = set(
            mech for sect in section_measures_input for mech in sect.mechanisms
        )
        _strategy_input.Pf = _get_probabilities(
            section_measures_input,
            mechanisms,
            _strategy_input._num_sections,
            _strategy_input._max_sh,
            _strategy_input._max_sg,
            _strategy_input._max_year,
        )
        _strategy_input.LCCOption = _get_lifecycle_cost(
            section_measures_input,
            _strategy_input._num_sections,
            _strategy_input._max_sh,
            _strategy_input._max_sg,
        )

        # Decision variables for discounted damage [T,]
        _strategy_input.D = np.array(
            section_measures_input[0].flood_damage
            * (
                1
                / (
                    (1 + section_measures_input[0].measures[0].discount_rate)
                    ** np.arange(0, _strategy_input._max_year, 1)
                )
            )
        )

        # Calculate expected damage
        # - for overflow//piping/slope stability
        _strategy_input.RiskGeotechnical = _get_independent_probability_of_failure(
            _strategy_input.Pf
        ) * np.tile(
            _strategy_input.D.T,
            (_strategy_input._num_sections, _strategy_input._max_sg + 1, 1),
        )

        _strategy_input.RiskOverflow = _strategy_input.Pf[
            MechanismEnum.OVERFLOW.name
        ] * np.tile(
            _strategy_input.D.T,
            (_strategy_input._num_sections, _strategy_input._max_sh + 1, 1),
        )

        # - for revetment
        if MechanismEnum.REVETMENT in mechanisms:
            _strategy_input.RiskRevetment = _strategy_input.Pf[
                MechanismEnum.REVETMENT.name
            ] * np.tile(
                _strategy_input.D.T,
                (_strategy_input._num_sections, _strategy_input._max_sh + 1, 1),
            )
        else:
            _strategy_input.RiskRevetment = np.zeros(
                (
                    _strategy_input._num_sections,
                    _strategy_input._max_sh + 1,
                    _strategy_input._max_year,
                )
            )

        return _strategy_input

    @property
    def Cint_h(self) -> np.ndarray:
        # Decision variables for executed options [N, Sh]
        return np.zeros((self._num_sections, self._max_sh))

    @property
    def Cint_g(self) -> np.ndarray:
        # Decision variables for executed options [N, Sg]
        return np.zeros((self._num_sections, self._max_sg))

    @property
    def Dint(self) -> np.ndarray:
        # Decision variables for weakest overflow section with dims [N,Sh]
        return np.zeros((self._num_sections, self._max_sh))<|MERGE_RESOLUTION|>--- conflicted
+++ resolved
@@ -24,10 +24,7 @@
 @dataclass
 class StrategyInputGreedy(StrategyInputProtocol):
     design_method: str = ""
-<<<<<<< HEAD
-=======
     options: dict[str, df] = field(default_factory=dict)
->>>>>>> 1c6b954c
     opt_parameters: dict[str, int] = field(default_factory=dict)
     Pf: dict[str, np.ndarray] = field(default_factory=dict)
     LCCOption: np.ndarray = np.array([])
