--- conflicted
+++ resolved
@@ -73,17 +73,12 @@
                         _mech, _section, _pf[_mech.name].shape[1:], max_year
                     )
                     _pf[_mech.name][n, 0 : len(_probs), :] = _probs
-<<<<<<< HEAD
                 except KeyError:
                     logging.warning(
                         "Mechanism %s not present for section %s.",
                         _mech.name,
                         _section.section_name,
                     )
-=======
-                except:
-                    pass  # Mechanism not present at section
->>>>>>> d5c1625c
 
         return _pf
 
