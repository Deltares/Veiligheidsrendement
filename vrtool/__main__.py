--- conflicted
+++ resolved
@@ -1,158 +1,3 @@
-<<<<<<< HEAD
-import logging
-from pathlib import Path
-
-import click
-
-from vrtool import api
-from vrtool.orm.version.migration import default_scripts_dir
-from vrtool.orm.version.migration.migrate_database_controller import (
-    MigrateDatabaseController,
-)
-from vrtool.vrtool_logger import VrToolLogger
-
-
-@click.group()
-def cli():
-    """
-    Set of general available calls for VeiligheidsrendementTool.
-    """
-    pass
-
-
-def _initialize_log_file(log_dir: click.Path | None):
-    # Logging dir.
-    if log_dir is None:
-        log_dir = Path.cwd()
-
-    # Define logging filename and initialize handler
-    _log_file = Path(log_dir).joinpath("vrtool_logging.log")
-    VrToolLogger.init_file_handler(_log_file, logging_level=logging.INFO)
-    logging.info("Start logging vanuit %s", str(_log_file))
-
-
-@cli.command(
-    name="assessment", help="Assesses the model with the given configuration file."
-)
-@click.argument("config_file", type=click.Path(exists=True), nargs=1)
-@click.option("-ld", "--log-dir", type=click.Path())
-def run_step_assessment(config_file: click.Path, log_dir: click.Path | None):
-    """
-    Runs the step assessment.
-    """
-    # Retrieve parameter and initialize logging.
-    _initialize_log_file(log_dir)
-
-    logging.info("Start beoordeling met configuratie %s", str(config_file))
-
-    # Get the selected Traject.
-    _vr_config = api.get_valid_vrtool_config(Path(config_file))
-    api.run_step_assessment(_vr_config)
-
-
-@cli.command(
-    name="measures",
-    help="Calculates the reliability and cost for all measures with the given configuration file.",
-)
-@click.argument("config_file", type=click.Path(exists=True), nargs=1)
-@click.option("-ld", "--log-dir", type=click.Path())
-def run_step_measures(config_file: click.Path, log_dir: click.Path | None):
-    """
-    Runs step measures.
-    """
-    # Retrieve parameter and initialize logging.
-    _initialize_log_file(log_dir)
-
-    logging.info(
-        "Start berekenen betrouwbaarheid en kosten maatregelen met configuratie %s",
-        str(config_file),
-    )
-
-    # Define VrToolConfig and Selected Traject
-    _vr_config = api.get_valid_vrtool_config(Path(config_file))
-    api.run_step_measures(_vr_config)
-
-
-@cli.command(
-    name="optimization",
-    help="Optimizes the model measures with the given configuration file.",
-)
-@click.argument("config_file", type=click.Path(exists=True), nargs=1)
-@click.argument("measure_result_ids", type=click.INT, nargs=-1)
-@click.option("-ld", "--log-dir", type=click.Path())
-def run_step_optimization(
-    config_file: click.Path, log_dir: click.Path | None, measure_result_ids: tuple[int]
-):
-    """
-    Runs step optimization.
-    """
-    # Retrieve parameter and initialize logging.
-    _initialize_log_file(log_dir)
-
-    _config_file = Path(config_file)
-    logging.info("Start optimalisatie met configuratie %s", str(config_file))
-
-    # Define VrToolConfig and Selected Traject
-    _vr_config = api.get_valid_vrtool_config(_config_file)
-    _measure_result_tuples = []
-    if any(measure_result_ids):
-        _iterator = iter(measure_result_ids)
-        _measure_result_tuples = list(zip(_iterator, _iterator))
-    api.run_step_optimization(_vr_config, _config_file.parent, _measure_result_tuples)
-
-
-@cli.command(
-    name="run_full", help="Full run of the model with the given configuration."
-)
-@click.argument("config_file", type=click.Path(exists=True), nargs=1)
-@click.option("-ld", "--log-dir", type=click.Path())
-def run_full(config_file: click.Path, log_dir: click.Path | None):
-    """
-    Runs all the veiligheidsrendement steps (assessment, measures and optimization).
-    """
-    # Retrieve parameter and initialize logging.
-    _initialize_log_file(log_dir)
-    logging.info("Start volledige berekening met configuratie %s!", str(config_file))
-
-    # Define VrToolConfig and Selected Traject
-    _vr_config = api.get_valid_vrtool_config(Path(config_file))
-    api.run_full(_vr_config)
-
-
-@cli.command(name="migrate_db", help="Migrate the provided database file.")
-@click.argument("db_filepath", type=click.Path(exists=True), nargs=1)
-def migrate_db(db_filepath: str):
-    """
-    Migrates the provided database file to the latest version possible.
-
-    Args:
-        db_filepath (str): Database file location to migrate.
-    """
-    logging.info("Migreren van database %s.", db_filepath)
-    MigrateDatabaseController(default_scripts_dir).migrate_single_db(Path(db_filepath))
-
-
-@cli.command(
-    name="migrate_db_dir", help="Migrates all provided database files in a directory."
-)
-@click.argument("database_dir", type=click.Path(exists=True), nargs=1)
-def migrate_databases_in_dir(database_dir: str):
-    """
-    Migrates all the database files within a given directory.
-
-    Args:
-        database_dir (str): Directory path location.
-    """
-    logging.info("Migreren van databases in %s.", database_dir)
-    MigrateDatabaseController(default_scripts_dir).migrate_databases_in_dir(
-        Path(database_dir)
-    )
-
-
-if __name__ == "__main__":
-    VrToolLogger.init_console_handler(logging.INFO)
-    cli()
-=======
 import logging
 from datetime import datetime
 from pathlib import Path
@@ -307,5 +152,4 @@
 
 if __name__ == "__main__":
     VrToolLogger.init_console_handler(logging.INFO)
-    cli()
->>>>>>> 8b496abb
+    cli()