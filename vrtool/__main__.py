--- conflicted
+++ resolved
@@ -3,26 +3,6 @@
 
 import click
 
-<<<<<<< HEAD
-from vrtool.defaults.vrtool_config import VrtoolConfig
-from vrtool.orm.orm_controllers import (
-    clear_assessment_results,
-    clear_measure_results,
-    create_optimization_run,
-    export_results_measures,
-    export_results_optimization,
-    export_results_safety_assessment,
-    get_dike_traject,
-    get_exported_measure_result_ids,
-)
-from vrtool.run_workflows.measures_workflow.run_measures import RunMeasures
-from vrtool.run_workflows.optimization_workflow.run_optimization import RunOptimization
-from vrtool.run_workflows.safety_workflow.run_safety_assessment import (
-    RunSafetyAssessment,
-)
-from vrtool.run_workflows.vrtool_run_full_model import RunFullModel
-=======
->>>>>>> ff291a61
 from vrtool.vrtool_logger import VrToolLogger
 from vrtool import api
 
@@ -66,30 +46,8 @@
     logging.info("Optimize, {0}!".format(kwargs["model_directory"]))
 
     # Define VrToolConfig and Selected Traject
-<<<<<<< HEAD
-    _vr_config = _get_valid_vrtool_config(Path(kwargs["model_directory"]))
-    _selected_traject = get_dike_traject(_vr_config)
-
-    # Step 2. Measures.
-    clear_assessment_results(
-        _vr_config
-    )  # Assessment results also cleared because it is part of the RunMeasures workflow
-    clear_measure_results(_vr_config)
-    _measures = RunMeasures(_vr_config, _selected_traject)
-    _measures_result = _measures.run()
-    # Step 2b. Export solutions to database
-    export_results_measures(_measures_result)
-
-    # Step 3. Optimization.
-    _ids = get_exported_measure_result_ids(_measures_result)
-    create_optimization_run(_vr_config, _ids, "run_step_optimization")
-    _optimization = RunOptimization(_measures_result)
-    _optimization_result = _optimization.run()
-    export_results_optimization(_optimization_result)
-=======
     _vr_config = api.get_valid_vrtool_config(Path(kwargs["model_directory"]))
     api.run_step_optimization(_vr_config)
->>>>>>> ff291a61
 
 
 @cli.command(name="run_full", help="Full run of the model in the given directory.")
