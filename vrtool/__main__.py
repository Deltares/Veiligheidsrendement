--- conflicted
+++ resolved
@@ -7,13 +7,8 @@
 from vrtool.orm.orm_controllers import (
     clear_assessment_results,
     clear_measure_results,
-<<<<<<< HEAD
     create_optimization_run,
     export_results_optimization,
-    export_results_safety_assessment,
-=======
->>>>>>> f24e1348
-    export_results_measures,
     export_results_safety_assessment,
     get_dike_traject,
     get_exported_measure_result_ids,
