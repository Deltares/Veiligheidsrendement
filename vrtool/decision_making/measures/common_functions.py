import copy
import logging
import math
from pathlib import Path
from typing import Optional

import numpy as np
import pandas as pd
from shapely.geometry import Polygon

from vrtool.common.enums.measure_type_enum import MeasureTypeEnum
from vrtool.common.enums.mechanism_enum import MechanismEnum
from vrtool.common.measure_unit_costs import MeasureUnitCosts
from vrtool.decision_making.measures.berm_widening_dstability import (
    BermWideningDStability,
)
from vrtool.failure_mechanisms.overflow.overflow_functions import (
    calculate_overflow_hydra_ring_design,
    calculate_overflow_simple_design,
)
from vrtool.failure_mechanisms.stability_inner.dstability_wrapper import (
    DStabilityWrapper,
)
from vrtool.failure_mechanisms.stability_inner.stability_inner_functions import (
    calculate_reliability,
    calculate_safety_factor,
)
from vrtool.flood_defence_system.dike_section import DikeSection


def implement_berm_widening(
    berm_input,
    measure_input,
    measure_parameters,
    mechanism: MechanismEnum,
    computation_type,
    is_first_year_with_widening: bool,
    path_intermediate_stix: Path,
    depth_screen: Optional[float] = None,
):
    """

    Args:
        berm_input (dict): input dictionary of the mechanism
        measure_input (dict): input dictionary of the measure
        measure_parameters (dict): parameters dictionary of the measure
        mechanism (MechanismEnum): mechanism, one of [MechanismEnum.PIPING, MechanismEnum.OVERFLOW, MechanismEnum.STABILITY_INNER]
        computation_type (str): type of computation for the mechanism
        is_first_year_with_widening (bool): flag for triggering rerunning stix
        path_intermediate_stix (Path): path to the intermediate stix files
        depth_screen (float): depth of the stability screen

    Returns:
        dict: input dictionary of the mechanism with the berm widened

    """

    def calculate_stability_inner_reliability_with_safety_screen(
        reliability: np.ndarray,
    ):
        # convert to SF and back:
        return calculate_reliability(
            np.add(
                calculate_safety_factor(reliability),
                _safety_factor_increase,
            )
        )

    _safety_factor_increase = get_safety_factor_increase(measure_input["l_stab_screen"])

    # this function implements a berm widening based on the relevant inputs
    if mechanism == MechanismEnum.OVERFLOW:
        berm_input["h_crest"] = berm_input["h_crest"] + measure_input["dcrest"]
    elif mechanism == MechanismEnum.STABILITY_INNER:
        # Case where the berm widened through DStability and the stability factors will be recalculated
        if computation_type.lower() == "dstability":
            _dstability_wrapper = DStabilityWrapper(
                stix_path=Path(berm_input["STIXNAAM"]),
                externals_path=Path(berm_input["DStability_exe_path"]),
            )

            _dstability_berm_widening = BermWideningDStability(
                measure_input=measure_input, dstability_wrapper=_dstability_wrapper
            )
            if measure_input["StabilityScreen"].lower().strip() == "yes":
                _inner_toe = measure_input["geometry"].loc["BIT"]
                _dstability_wrapper.add_stability_screen(
                    bottom_screen=_inner_toe.z - depth_screen, location=_inner_toe.x
                )

            #  Update the name of the stix file in the mechanism input dictionary, this is the stix that will be used
            # by the calculator later on. In this case, we need to force the wrapper to recalculate the DStability
            # model, hence RERUN_STIX set to True, but only for the investment year.
            berm_input[
                "STIXNAAM"
            ] = _dstability_berm_widening.create_new_dstability_model(
                path_intermediate_stix
            )
            if is_first_year_with_widening:
                berm_input["RERUN_STIX"] = True

            return berm_input

        # For stability factors
        if "sf_2025" in berm_input:
            # For now, inward and outward are the same!
            if (measure_parameters["Direction"] == "inward") or (
                measure_parameters["Direction"] == "outward"
            ):
                berm_input["sf_2025"] = berm_input["sf_2025"] + (
                    measure_input["dberm"] * berm_input["dSF/dberm"]
                )
                berm_input["sf_2075"] = berm_input["sf_2075"] + (
                    measure_input["dberm"] * berm_input["dSF/dberm"]
                )
            if measure_parameters["StabilityScreen"] == "yes":
                berm_input["sf_2025"] += _safety_factor_increase
                berm_input["sf_2075"] += _safety_factor_increase
        # For betas as input
        elif "beta_2025" in berm_input:
            berm_input["beta_2025"] = berm_input["beta_2025"] + (
                measure_input["dberm"] * berm_input["dbeta/dberm"]
            )
            berm_input["beta_2075"] = berm_input["beta_2075"] + (
                measure_input["dberm"] * berm_input["dbeta/dberm"]
            )
            if measure_parameters["StabilityScreen"] == "yes":
                berm_input[
                    "beta_2025"
                ] = calculate_stability_inner_reliability_with_safety_screen(
                    berm_input["beta_2025"]
                )
                berm_input[
                    "beta_2075"
                ] = calculate_stability_inner_reliability_with_safety_screen(
                    berm_input["beta_2075"]
                )
        elif "beta" in berm_input:
            # TODO remove hard-coded parameter. Should be read from input sheet (the 0.13 in the code)
            berm_input["beta"] = berm_input["beta"] + (0.13 * measure_input["dberm"])
            if measure_parameters["StabilityScreen"] == "yes":
                berm_input[
                    "beta"
                ] = calculate_stability_inner_reliability_with_safety_screen(
                    berm_input["beta"]
                )
        else:
            raise NotImplementedError(
                "Unknown input data for stability when widening the berm, available: {}".format(
                    ",".join(berm_input.keys())
                )
            )

    elif mechanism == MechanismEnum.PIPING:
        berm_input["l_voor"] = berm_input["l_voor"] + measure_input["dberm"]
        # input['Lachter'] = np.max([0., input['Lachter'] - measure_input['dberm']])
        berm_input["l_achter"] = (berm_input["l_achter"] - measure_input["dberm"]).clip(
            0
        )
        if measure_parameters["StabilityScreen"] == "yes":
            berm_input["sf_factor"] = sf_factor_piping(measure_input["l_stab_screen"])
    return berm_input

def get_safety_factor_increase(l_stab_screen: float) -> float:
    """
    get the safety factor for stability that now depends on the length of the stability screen

    Args:
        l_stab_screen (float): length of the screen (without cover layer thickness)

    Returns:
        float: safe factor increase; 0.2 for 3m and 0.4 for 6m
    """
    _default_safety_factor = 0.2
    _small_stab_screen = 3.0
    if math.isnan(l_stab_screen):
        return _default_safety_factor
    return _default_safety_factor * l_stab_screen / _small_stab_screen

def sf_factor_piping(length: float) -> float:
    """
    get the safe reduction factor for the probability of piping

    Args:
        length (float): length of the screen (without cover layer thickness)

    Returns:
        float: the safe reduction factor: 100 for 3m; 1000 for 6m
    """
    _small_stab_screen = 3.0
    return 10 ** (1.0 + length / _small_stab_screen)

def calculate_area(geometry):
    polypoints = []
    for _, points in geometry.iterrows():
        polypoints.append((points.x, points.z))
    polygonXZ = Polygon(polypoints)
    areaPol = Polygon(polygonXZ).area
    return areaPol, polygonXZ


def modify_geometry_input(initial: pd.DataFrame, berm_height: float) -> pd.DataFrame:
    """Checks geometry and corrects if necessary"""

    if initial.loc["BUK"].x != 0.0:
        # if BUK is not at x = 0 , modify entire profile:
        initial["x"] = np.subtract(initial["x"], initial.loc["BUK"].x)

    if initial.loc["BUK"].x > initial.loc["BIK"].x:
        # BIK must have larger x than BUK, so likely the profile is mirrored, mirror it back:
        initial["x"] = np.multiply(initial["x"], -1.0)

    if not "EBL" in initial.index:
        # if EBL and BBL are not there, generate them:
        inner_slope = np.abs(initial.loc["BIT"].z - initial.loc["BIK"].z) / np.abs(
            initial.loc["BIT"].x - initial.loc["BIK"].x
        )
        berm_height = min(
            berm_height, initial.loc["BIK"].z - initial.loc["BIT"].z - 0.01
        )
        initial.loc["EBL", "x"] = initial.loc["BIT"].x - (berm_height / inner_slope)
        initial.loc["BBL", "x"] = initial.loc["BIT"].x - (berm_height / inner_slope)
        initial.loc["BBL", "z"] = initial.loc["BIT"].z + berm_height
        initial.loc["EBL", "z"] = initial.loc["BIT"].z + berm_height
        initial = initial.reindex(["BUT", "BUK", "BIK", "BBL", "EBL", "BIT"])

    return initial


def add_extra_points(
    geom: pd.DataFrame, base: pd.DataFrame, to_left_right: tuple[float, float]
) -> pd.DataFrame:
    dxL = 1.0 + to_left_right[0]
    dxR = 1.0 + to_left_right[1]
    dz = 1.0

    ltp = [base.loc["BUT"].x - dxL, base.loc["BUT"].z]
    lowestz = min(base.loc["BUT"].z, base.loc["BIT"].z) - dz
    lbp = [base.loc["BUT"].x - dxL, lowestz]
    rtp = [base.loc["BIT"].x + dxR, base.loc["BIT"].z]
    rbp = [base.loc["BIT"].x + dxR, lowestz]

    geom.loc["LBT"] = pd.Series(lbp, index=["x", "z"])
    geom.loc["LTP"] = pd.Series(ltp, index=["x", "z"])
    geom.loc["RTP"] = pd.Series(rtp, index=["x", "z"])
    geom.loc["RBP"] = pd.Series(rbp, index=["x", "z"])

    geom = geom.reindex(
        ["LBT", "LTP", "BUT", "BUK", "BIK", "BBL", "EBL", "BIT", "RTP", "RBP"]
    )
    return geom


# This script determines the new geometry for a soil reinforcement based on a 4 or 6 point profile
def determine_new_geometry(
    geometry_change: tuple[float, float],
    direction: float,
    max_berm_out: float,
    initial: pd.DataFrame,
    berm_height: float = 2,
    crest_extra: float = np.nan,
) -> list:
    """initial should be a DataFrame with index values BUT, BUK, BIK, BBL, EBL and BIT.
    If this is not the case, first it is transformed to obey that.
    crest_extra is an additional argument in case the crest height for overflow is higher than the BUK and BIT.
    In such cases the crest heightening is the given increment + the difference between crest_extra and the BUK/BIT,
    such that after reinforcement the height is crest_extra + increment.
    It has to be ensured that the BUK has x = 0, and that x increases inward

    Returns:
        four values: new_geometry, area_extra, area_excavate, d_house
    Raises:
        ValueError if intersection of geometries fails
    """

    initial = modify_geometry_input(initial, berm_height)

    # Geometry is always from inner to outer toe
    _d_crest = geometry_change[0]
    _d_berm = geometry_change[1]
    if (~np.isnan(crest_extra)) and crest_extra < initial["z"].max():
        # case where cross section for overflow has a lower spot, but majority of section is higher.
        # in that case the crest height is modified to the level of the overflow computation which is a conservative estimate.
        initial.loc["BIK", "z"] = crest_extra
        initial.loc["BUK", "z"] = crest_extra

    # crest heightening
    if _d_crest > 0:
        # determine widening at toes.
        slope_out = np.abs(initial.loc["BUK"].x - initial.loc["BUT"].x) / np.abs(
            initial.loc["BUK"].z - initial.loc["BUT"].z
        )
        _but_dx = slope_out * _d_crest

        # TODO discuss with WSRL: if crest is heightened, should slope be determined based on BIK and BIT or BIK and BBL?
        # Now it has been implemented that the slope is based on BIK and BBL
        slope_in = np.abs(initial.loc["BBL"].x - initial.loc["BIK"].x) / np.abs(
            initial.loc["BBL"].z - initial.loc["BIK"].z
        )
        _bit_dx = slope_in * _d_crest
    else:
        _but_dx = 0.0
        _bit_dx = 0.0

    _new_geometry = copy.deepcopy(initial)

    # get effects of inward/outward:
    _d_house = 0.0
    if direction == "outward":
        _d_out = _but_dx
        _d_in = _bit_dx
        if _d_berm <= max_berm_out:
            _d_house = max(0, -(_d_berm + _d_out - _d_in))
            shift = _d_berm
        else:
            berm_in = _d_berm - max_berm_out
            _d_house = max(0, -(-berm_in + _d_out - _d_in))
            shift = max_berm_out
    else:
        # all changes inward.
        _d_house = max(0, _d_berm + _but_dx + _bit_dx)
        shift = 0.0

    # apply dcrest, dberm and shift due to inward/outward:
    max_to_right = _but_dx + _bit_dx + _d_berm - shift
    _new_geometry.loc["BUT", "x"] -= shift
    _new_geometry.loc["BUK", "x"] += _but_dx - shift
    _new_geometry.loc["BIK", "x"] += _but_dx - shift
    _new_geometry.loc["BBL", "x"] += _but_dx + _bit_dx - shift
    _new_geometry.loc["EBL", "x"] += max_to_right
    _new_geometry.loc["BIT", "x"] += max_to_right
    _new_geometry.loc["BUK", "z"] += _d_crest
    _new_geometry.loc["BIK", "z"] += _d_crest

    # add extra points:
    base = copy.deepcopy(initial)
    initial = add_extra_points(initial, base, (shift, max_to_right))
    _new_geometry = add_extra_points(_new_geometry, base, (shift, max_to_right))

    # calculate the area difference
    area_old, polygon_old = calculate_area(initial)
    area_new, polygon_new = calculate_area(_new_geometry)

    if polygon_old.intersects(polygon_new):  # True
        try:
            poly_intsects = polygon_old.intersection(polygon_new)
        except:
            raise ValueError(
                "invalid geometry; intersection between original and modified geometry can not be evaluated."
            )
        area_intersect = poly_intsects.area
        area_excavate = area_old - area_intersect
        area_extra = area_new - area_intersect

        # difference new-old = extra
        poly_diff = polygon_new.difference(polygon_old)
        area_diff = poly_diff.area  # zou zelfde moeten zijn als area_extra
        # difference new-old = excavate
        poly_diff2 = polygon_old.difference(polygon_new)
        area_diff2 = poly_diff2.area  # zou zelfde moeten zijn als area_excavate

        # controle
        test1 = area_diff - area_extra
        test2 = area_diff2 - area_excavate
        if test1 > 1 or test2 > 1:
            raise Exception("area calculation failed")

    return _new_geometry, area_extra, area_excavate, _d_house


# Script to determine the costs of a reinforcement:
def determine_costs(
    measure_type: str,
    length: float,
    unit_costs: MeasureUnitCosts,
    dcrest: float = 0.0,
    dberm_in: float = 0.0,
    housing: bool = False,
    area_extra: bool = False,
    area_excavated: bool = False,
    direction: bool = False,
    section: str = "",
) -> float:
<<<<<<< HEAD
    """
    Determine costs, mainly for soil reinforcement
    """
    _measure_type_name = measure_type.lower().strip()
=======
>>>>>>> 20d84e9e
    if (
        (measure_type == MeasureTypeEnum.SOIL_REINFORCEMENT.legacy_name)
        and (direction == "outward")
        and (dberm_in > 0.0)
    ):
        # as we only use unit costs for outward reinforcement, and these are typically lower, the computation might be incorrect (too low).
        logging.warning(
            "Buitenwaartse versterking met binnenwaartse berm (dijkvak {}) kan leiden tot onnauwkeurige kostenberekeningen".format(
                section
            )
        )

    if measure_type in (
        MeasureTypeEnum.SOIL_REINFORCEMENT.legacy_name,
        MeasureTypeEnum.SOIL_REINFORCEMENT_WITH_STABILITY_SCREEN.legacy_name,
    ):
        if direction == "inward":
            total_cost = (
                unit_costs.inward_added_volume * area_extra * length
                + unit_costs.inward_starting_costs * length
            )
        elif direction == "outward":
            volume_excavated = area_excavated * length
            volume_extra = area_extra * length
            reusable_volume = unit_costs.outward_reuse_factor * volume_excavated
            # excavate and remove part of existing profile:
            total_cost = unit_costs.outward_removed_volume * (
                volume_excavated - reusable_volume
            )

            # apply reusable volume
            total_cost += unit_costs.outward_reused_volume * reusable_volume
            remaining_volume = volume_extra - reusable_volume

            # add additional soil:
            total_cost += unit_costs.outward_added_volume * remaining_volume

            # compensate:
            total_cost += (
                unit_costs.outward_removed_volume
                * unit_costs.outward_compensation_factor
                * volume_extra
            )

        else:
            raise ValueError("invalid direction")

        # add costs for housing
        if isinstance(housing, pd.DataFrame) and dberm_in > 0.0:
            if dberm_in > housing.size:
                logging.warning(
                    "Binnenwaartse teenverschuiving is groter dan gegevens voor bebouwing op dijkvak {}".format(
                        section
                    )
                )
                total_cost += (
                    unit_costs.house_removal * housing.loc[housing.size]["cumulative"]
                )
            else:
                total_cost += (
                    unit_costs.house_removal
                    * housing.loc[float(dberm_in)]["cumulative"]
                )

        if dcrest > 0.0:
            total_cost += unit_costs.road_renewal * length

        # x = map(int, self.parameters['house_removal'].split(';'))
    elif measure_type == MeasureTypeEnum.VERTICAL_PIPING_SOLUTION.legacy_name:
        total_cost = unit_costs.vertical_geotextile * length
    elif measure_type == MeasureTypeEnum.DIAPHRAGM_WALL.legacy_name:
        total_cost = unit_costs.diaphragm_wall * length
<<<<<<< HEAD
=======
    elif measure_type == MeasureTypeEnum.STABILITY_SCREEN.legacy_name:
        total_cost = unit_costs.sheetpile * depth * length
>>>>>>> 20d84e9e
    else:
        logging.error("Onbekend maatregeltype: {}".format(measure_type))
        total_cost = float("nan")
    return total_cost


# Script to determine the required crest height for a certain year
def probabilistic_design(
    design_variable: str,
    strength_input,
    p_t: float,
    t_0: int,
    horizon: int = 50,
    load_change: float = 0,
    mechanism: MechanismEnum = MechanismEnum.OVERFLOW,
    type: str = "SAFE",
) -> float:
    if mechanism == MechanismEnum.OVERFLOW:
        if type == "SAFE":
            # determine the crest required for the target
            h_crest, beta = calculate_overflow_simple_design(
                strength_input["q_crest"],
                strength_input["h_c"],
                strength_input["q_c"],
                strength_input["beta"],
                failure_probability=p_t,
                design_variable=design_variable,
            )
            # add temporal changes due to settlement and climate change
            h_crest = h_crest + horizon * (strength_input["dhc(t)"] + load_change)
            return h_crest
        elif type == "HRING":
            h_crest, beta = calculate_overflow_hydra_ring_design(
                strength_input, horizon, t_0, p_t
            )
            return h_crest
        else:
            raise ValueError("Unknown calculation type for {}".format(mechanism))<|MERGE_RESOLUTION|>--- conflicted
+++ resolved
@@ -381,13 +381,10 @@
     direction: bool = False,
     section: str = "",
 ) -> float:
-<<<<<<< HEAD
     """
     Determine costs, mainly for soil reinforcement
     """
     _measure_type_name = measure_type.lower().strip()
-=======
->>>>>>> 20d84e9e
     if (
         (measure_type == MeasureTypeEnum.SOIL_REINFORCEMENT.legacy_name)
         and (direction == "outward")
@@ -460,11 +457,6 @@
         total_cost = unit_costs.vertical_geotextile * length
     elif measure_type == MeasureTypeEnum.DIAPHRAGM_WALL.legacy_name:
         total_cost = unit_costs.diaphragm_wall * length
-<<<<<<< HEAD
-=======
-    elif measure_type == MeasureTypeEnum.STABILITY_SCREEN.legacy_name:
-        total_cost = unit_costs.sheetpile * depth * length
->>>>>>> 20d84e9e
     else:
         logging.error("Onbekend maatregeltype: {}".format(measure_type))
         total_cost = float("nan")
