--- conflicted
+++ resolved
@@ -1,8 +1,5 @@
 import copy
-<<<<<<< HEAD
 from typing import Any
-=======
->>>>>>> 86ef212d
 
 from vrtool.common.dike_traject_info import DikeTrajectInfo
 from vrtool.common.enums.mechanism_enum import MechanismEnum
@@ -74,7 +71,6 @@
             mechanism_reliability = mechanism_reliability_collection.Reliability[
                 year_to_calculate
             ]
-<<<<<<< HEAD
             dike_section_mechanism_reliability = dike_section.section_reliability.failure_mechanisms.get_mechanism_reliability_collection(
                 mechanism
             ).Reliability[
@@ -86,15 +82,6 @@
                 self._copy_results(
                     mechanism_reliability, dike_section_mechanism_reliability
                 )  # No influence
-=======
-            if int(year_to_calculate) >= self.parameters["year"]:
-                if mechanism == MechanismEnum.OVERFLOW:
-                    self._configure_overflow(mechanism_reliability)
-                elif mechanism == MechanismEnum.PIPING:
-                    self._configure_piping(mechanism_reliability)
-                else:
-                    self._configure_other(mechanism_reliability, mechanism)
->>>>>>> 86ef212d
 
         mechanism_reliability_collection.generate_LCR_profile(
             dike_section.section_reliability.load,
