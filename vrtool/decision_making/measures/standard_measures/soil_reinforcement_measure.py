import copy

import numpy as np

from vrtool.common.dike_traject_info import DikeTrajectInfo
from vrtool.common.enums.mechanism_enum import MechanismEnum
from vrtool.decision_making.measures.common_functions import (
    determine_costs,
    determine_new_geometry,
    get_stability_inner_depth,
    implement_berm_widening,
)
from vrtool.decision_making.measures.measure_protocol import MeasureProtocol
from vrtool.decision_making.measures.modified_dike_geometry_measure_input import (
    ModifiedDikeGeometryMeasureInput,
)
from vrtool.flood_defence_system.dike_section import DikeSection
from vrtool.flood_defence_system.mechanism_reliability_collection import (
    MechanismReliabilityCollection,
)
from vrtool.flood_defence_system.section_reliability import SectionReliability


class SoilReinforcementMeasure(MeasureProtocol):

    def evaluate_measure(
        self,
        dike_section: DikeSection,
        traject_info: DikeTrajectInfo,
        preserve_slope: bool = False,
    ):
        # def evaluateMeasure(self, DikeSection, TrajectInfo, preserve_slope=False):
        # To be added: year property to distinguish the same measure in year 2025 and 2045
<<<<<<< HEAD
        # Measure.__init__(self,inputs)
        # self. parameters = measure.parameters
=======
>>>>>>> 5eb1320c
        _measure_type = self.parameters["Type"]
        if self.parameters["StabilityScreen"] == "yes":
            self.parameters["Depth"] = self._get_depth(dike_section)

        def get_measure_data(
            modified_measure: ModifiedDikeGeometryMeasureInput,
        ) -> dict:
            _modified_measure = {}
            _modified_measure["id"] = modified_measure.id
            _modified_measure["geometry"] = modified_measure.modified_geometry
            _modified_measure["dcrest"] = modified_measure.d_crest
            _modified_measure["dberm"] = modified_measure.d_berm
            _modified_measure["StabilityScreen"] = self.parameters["StabilityScreen"]
            _modified_measure["Cost"] = determine_costs(
                self.parameters,
                _measure_type,
                dike_section.Length,
                self.parameters.get("Depth", float("nan")),
                self.unit_costs,
                dcrest=modified_measure.d_crest,
                dberm_in=int(modified_measure.d_house),
                housing=dike_section.houses,
                area_extra=modified_measure.area_extra,
                area_excavated=modified_measure.area_excavated,
                direction=self.parameters["Direction"],
                section=dike_section.name,
            )
            _modified_measure["Reliability"] = self._get_configured_section_reliability(
                dike_section, traject_info, _modified_measure
            )
            _modified_measure["Reliability"].calculate_section_reliability()

            return _modified_measure

        modified_dike_geometry_measures = self._get_modified_dike_geometry_measures(
            dike_section
        )
        self.measures = list(map(get_measure_data, modified_dike_geometry_measures))

    def _get_crest_range(self) -> np.ndarray:
        crest_step = self.crest_step
        return np.linspace(
            self.parameters["dcrest_min"],
            self.parameters["dcrest_max"],
            np.int_(
                1
                + (self.parameters["dcrest_max"] - self.parameters["dcrest_min"])
                / crest_step
            ),
        )

    def _get_berm_range(self) -> np.ndarray:
        """Generates the range of the berm.

        Raises:
            Exception: Raised when an unknown direction is specified

        Returns:
            np.ndarray: A collection of the berm range.
        """
        berm_step = self.berm_step
        if not isinstance(berm_step, np.ndarray):
            berm_step = np.array(berm_step)

        # TODO: CLEAN UP, make distinction between inwards and outwards, so xin, xout and y,and adapt DetermineNewGeometry
        if self.parameters["Direction"] == "outward":
            if np.size(berm_step) > 1:
                max_berm = (
                    self.parameters["max_outward"] + self.parameters["max_inward"]
                )
                return berm_step[: len(np.where((berm_step <= max_berm))[0])]
            else:
                return np.linspace(
                    0.0,
                    self.parameters["max_outward"],
                    np.int_(1 + (self.parameters["max_outward"] / berm_step)),
                )
        elif self.parameters["Direction"] == "inward":
            if np.size(berm_step) > 1:
                max_berm = self.parameters["max_inward"]
                return berm_step[: len(np.where((berm_step <= max_berm))[0])]
            else:
                return np.linspace(
                    0.0,
                    self.parameters["max_inward"],
                    np.int_(1 + (self.parameters["max_inward"] / berm_step)),
                )
        else:
            raise Exception("unkown direction")

    def _get_depth(self, dike_section: DikeSection) -> float:
        return get_stability_inner_depth(dike_section)

    def _get_modified_dike_geometry_measures(
        self,
        dike_section: DikeSection,
    ) -> list[ModifiedDikeGeometryMeasureInput]:
        crest_range = self._get_crest_range()
        berm_range = self._get_berm_range()

        dike_modifications = [
            (modified_crest, modified_berm)
            for modified_crest in crest_range
            for modified_berm in berm_range
        ]

        inputs = []
        for dike_modification in dike_modifications:
            modified_geometry_properties = self._determine_new_geometry(
                dike_section, dike_modification
            )
            measure_input_dictionary = {
                "d_crest": dike_modification[0],
                "d_berm": dike_modification[1],
                "modified_geometry": modified_geometry_properties[0],
                "area_extra": modified_geometry_properties[1],
                "area_excavated": modified_geometry_properties[2],
                "d_house": modified_geometry_properties[3],
                "id": self.parameters["ID"],
            }

            inputs.append(ModifiedDikeGeometryMeasureInput(**measure_input_dictionary))

        return inputs

    def _determine_new_geometry(
        self,
        dike_section: DikeSection,
        dike_modification: tuple[float],
    ) -> list:
        if hasattr(dike_section, "Kruinhoogte"):
            if dike_section.Kruinhoogte != np.max(dike_section.InitialGeometry.z):
                # In case the crest is unequal to the Kruinhoogte, that value should be given as input as well
                return determine_new_geometry(
                    dike_modification,
                    self.parameters["Direction"],
                    self.parameters["max_outward"],
                    copy.deepcopy(dike_section.InitialGeometry),
                    crest_extra=dike_section.Kruinhoogte,
                )
            else:
                return determine_new_geometry(
                    dike_modification,
                    self.parameters["Direction"],
                    self.parameters["max_outward"],
                    copy.deepcopy(dike_section.InitialGeometry),
                )

        return determine_new_geometry(
            dike_modification,
            self.parameters["Direction"],
            self.parameters["max_outward"],
            copy.deepcopy(dike_section.InitialGeometry),
        )

    def _get_configured_section_reliability(
        self,
        dike_section: DikeSection,
        traject_info: DikeTrajectInfo,
        modified_geometry_measure: dict,
    ) -> SectionReliability:
        section_reliability = SectionReliability()

        mechanisms = (
            dike_section.section_reliability.failure_mechanisms.get_available_mechanisms()
        )
        for mechanism in mechanisms:
            calc_type = dike_section.mechanism_data[mechanism][0][1]
            mechanism_reliability_collection = (
                self._get_configured_mechanism_reliability_collection(
                    mechanism,
                    calc_type,
                    dike_section,
                    traject_info,
                    modified_geometry_measure,
                )
            )
            section_reliability.failure_mechanisms.add_failure_mechanism_reliability_collection(
                mechanism_reliability_collection
            )

        return section_reliability

    def _get_configured_mechanism_reliability_collection(
        self,
        mechanism: MechanismEnum,
        calc_type: str,
        dike_section: DikeSection,
        traject_info: DikeTrajectInfo,
        modified_geometry_measure: dict,
    ) -> MechanismReliabilityCollection:
        mechanism_reliability_collection = MechanismReliabilityCollection(
            mechanism,
            calc_type,
            self.config.T,
            self.config.t_0,
            self.parameters["year"],
        )
        is_first_year_with_widening = True
        for (
            year_to_calculate,
            reliability_input,
        ) in mechanism_reliability_collection.Reliability.items():
            # for all time steps considered.
            # first copy the data
            reliability_input = copy.deepcopy(
                dike_section.section_reliability.failure_mechanisms.get_mechanism_reliability_collection(
                    mechanism
                )
                .Reliability[year_to_calculate]
                .Input
            )
            # Adapt inputs for reliability calculation, but only after year of implementation.
            if float(year_to_calculate) >= self.parameters["year"]:
                reliability_input.input = implement_berm_widening(
                    berm_input=reliability_input.input,
                    measure_input=modified_geometry_measure,
                    measure_parameters=self.parameters,
                    mechanism=mechanism,
                    is_first_year_with_widening=is_first_year_with_widening,
                    computation_type=calc_type,
                    path_intermediate_stix=self.config.output_directory
                    / "intermediate_result",
                    depth_screen=self._get_depth(dike_section),
                )
                is_first_year_with_widening = False
            # put them back in the object
            mechanism_reliability_collection.Reliability[year_to_calculate].Input = (
                reliability_input
            )

        mechanism_reliability_collection.generate_LCR_profile(
            dike_section.section_reliability.load,
            traject_info=traject_info,
        )

        return mechanism_reliability_collection<|MERGE_RESOLUTION|>--- conflicted
+++ resolved
@@ -31,11 +31,8 @@
     ):
         # def evaluateMeasure(self, DikeSection, TrajectInfo, preserve_slope=False):
         # To be added: year property to distinguish the same measure in year 2025 and 2045
-<<<<<<< HEAD
         # Measure.__init__(self,inputs)
         # self. parameters = measure.parameters
-=======
->>>>>>> 5eb1320c
         _measure_type = self.parameters["Type"]
         if self.parameters["StabilityScreen"] == "yes":
             self.parameters["Depth"] = self._get_depth(dike_section)
