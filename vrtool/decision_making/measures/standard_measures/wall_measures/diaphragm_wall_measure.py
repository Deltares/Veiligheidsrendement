--- conflicted
+++ resolved
@@ -55,13 +55,9 @@
                 mechanism_reliability_collection
             )
 
-<<<<<<< HEAD
-        section_reliability.calculate_section_reliability(dike_section.get_cross_sectional_properties())
-=======
         section_reliability.calculate_section_reliability(
             dike_section.get_cross_sectional_properties()
         )
->>>>>>> 8e213d06
         return section_reliability
 
     def _get_configured_mechanism_reliability_collection(
