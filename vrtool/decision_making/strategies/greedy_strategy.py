import copy
import logging
import time
from pathlib import Path
from typing import Dict

import numpy
import numpy as np
import pandas as pd

from vrtool.decision_making.solutions import Solutions
from vrtool.decision_making.strategies.strategy_base import StrategyBase
from vrtool.decision_making.strategy_evaluation import (
    calc_life_cycle_risks,
    evaluate_risk,
    update_probability,
)
from vrtool.flood_defence_system.dike_traject import DikeTraject
from vrtool.probabilistic_tools.probabilistic_functions import pf_to_beta


class GreedyStrategy(StrategyBase):
    def bundling_output(
        self, BC_list, counter_list, sh_array, sg_array, existing_investments
    ):
        no_of_sections = sh_array.shape[0]
        maximum_BC_index = np.array(BC_list).argmax()
        optimal_counter_combination = counter_list[maximum_BC_index]
        # convert measure_index to sh based on sorted_indices
        sg_index = np.zeros((no_of_sections,))
        measure_index = np.zeros((no_of_sections,), dtype=np.int32)
        for i in range(0, no_of_sections):
            if optimal_counter_combination[i] != 0:  # a measure was taken
                measure_index[i] = sh_array[i, optimal_counter_combination[i]]
                sg_index[i] = sg_array[i, optimal_counter_combination[i]]
            else:  # no measure was taken
                measure_index[i] = existing_investments[i, 0]
                sg_index[i] = existing_investments[i, 1]

        measure_index = (
            np.append(measure_index, sg_index)
            .reshape((2, no_of_sections))
            .T.astype(np.int32)
        )
        BC_out = np.max(BC_list)

        return BC_out, measure_index

<<<<<<< HEAD
    def bundling_loop(
        self,
        initial_mechanism_risk,
        life_cycle_cost,
        sh_array,
        sg_array,
        mechanism,
        n_runs=100,
    ):
        # first initialize some relevant arrays and values for the loop for bundling measures
        number_of_sections = sh_array.shape[0]
        LCC_values = np.zeros((number_of_sections,))  # total LCC spent for each section
        index_counter = np.zeros(
            (number_of_sections,), dtype=np.int32
        )  # counter that keeps track of the next cheapest option for each section
=======
    def bundling_loop(self,
                      initial_mechanism_risk : numpy.ndarray,
                      life_cycle_cost : numpy.ndarray,
                      sh_array : numpy.ndarray,
                      sg_array : numpy.ndarray,
                      mechanism : str,
                      n_runs : int = 100,
    ):
        """
        Bundles measures for dependent mechanisms (overflow or revetment) and returns the optimal bundling combination.
        It only looks at risk reduction for dependent mechanism considered, not for the other mechanisms.

        Args:
            initial_mechanism_risk: Initial risk of the dependent mechanism.
            life_cycle_cost: Life cycle cost of the possible measures for each section.
            sh_array: Array containing the indices of the possible measures for dependent mechanisms for each section. These indices are sorted from cheapest to most expensive.
            sg_array: Array containing the indices of the possible measures for independent mechanisms for each section. These indices correspond to the cheapest available sg combination for the corresponding sh.
                        Note that sh_array and sg_array have the same dimensions.
            mechanism: Array containing the mechanism type for each section (Overflow or Revetment).
            n_runs: Number of runs for the bundling loop. Default = 100, but typically less is sufficient.
        """

        # first initialize some relevant arrays and values for the loop for bundling measures
        number_of_sections = sh_array.shape[0]
        number_of_available_height_measures = sh_array.shape[1] -1
        LCC_values = np.zeros((number_of_sections,))                     #total LCC spent for each section
        index_counter = np.zeros((number_of_sections,), dtype=np.int32)  # counter that keeps track of the next cheapest option for each section
>>>>>>> 50fcbeac

        run_number = 0  # used for counting the loop
        counter_list = []  # used to store the bundle indices
        BC_list = []  # used to store BC for each bundle
<<<<<<< HEAD
        weak_list = []  # used to store index of weakest section
        new_mechanism_risk = copy.deepcopy(
            initial_mechanism_risk
        )  # initialize overflow risk
=======
        highest_risk_section_indices = []  # used to store index of weakest section
        new_mechanism_risk = copy.deepcopy(initial_mechanism_risk)  # initialize overflow risk
>>>>>>> 50fcbeac
        # here we start the loop. Note that we rarely make it to run 100, for larger problems this limit might need to be increased
        while run_number < n_runs:
            # get weakest section

            ind_highest_risk = np.argmax(np.sum(new_mechanism_risk, axis=1))

            # We should increase the measure at the weakest section, but only if we have not reached the end of the array yet:
            if number_of_available_height_measures > index_counter[ind_highest_risk]:
                index_counter[ind_highest_risk] += 1
                # take next step, exception if there is no valid measure. In that case exit the routine.
                if sh_array[ind_highest_risk, index_counter[ind_highest_risk]] == 999:
                    logging.error(
                        "Bundle quit after {} steps, weakest section has no more available measures".format(
                            run_number
                        )
                    )
                    break
            else:
                logging.error(
                    "Bundle quit after {} steps, weakest section has no more available measures".format(
                        run_number
                    )
                )
                break

            # insert next cheapest measure from sorted list into mechanism_risk, then compute the LCC value and BC
<<<<<<< HEAD
            if mechanism == "Overflow":
                new_mechanism_risk[ind_weakest, :] = self.RiskOverflow[
                    ind_weakest, sh_array[ind_weakest, index_counter[ind_weakest]], :
                ]
            elif mechanism == "Revetment":
                new_mechanism_risk[ind_weakest, :] = self.RiskRevetment[
                    ind_weakest, sh_array[ind_weakest, index_counter[ind_weakest]], :
                ]
=======
            if mechanism== "Overflow":
                new_mechanism_risk[ind_highest_risk, :] = self.RiskOverflow[
                                                ind_highest_risk, sh_array[ind_highest_risk, index_counter[ind_highest_risk]], :
                                                ]
            elif mechanism == "Revetment":
                new_mechanism_risk[ind_highest_risk, :] = self.RiskRevetment[
                                                ind_highest_risk, sh_array[ind_highest_risk, index_counter[ind_highest_risk]], :
                                                ]
>>>>>>> 50fcbeac
            else:
                raise ValueError("Mechanism {} not recognized".format(mechanism))

            LCC_values[ind_highest_risk] = np.min(
                life_cycle_cost[
                    ind_highest_risk,
                    sh_array[ind_highest_risk, index_counter[ind_highest_risk]],
                    sg_array[ind_highest_risk, index_counter[ind_highest_risk]],
                ]
            )
            BC = (
                np.sum(np.max(initial_mechanism_risk, axis=0))
                - np.sum(np.max(new_mechanism_risk, axis=0))
            ) / np.sum(LCC_values)
            # store results of step:
            if np.isnan(BC):
                BC_list.append(0.0)
            else:
                BC_list.append(BC)
            highest_risk_section_indices.append(ind_highest_risk)

            counter_list.append(copy.deepcopy(index_counter))

            # in the next step, the next measure should be taken for this section
            run_number += 1
<<<<<<< HEAD
        return BC_list, counter_list, weak_list

    def get_sg_sh_indices(
        self,
        section_no: int,
        life_cycle_cost: np.array,
        existing_investments: np.array,
        mechanism: str,
        dim_sh: int,
        traject: DikeTraject,
    ):
        """Subroutine for overflow bundling that gets the correct indices for sh and sg for measures at a given section_no"""
        # make arrays for section
        sh_section_sorted = np.full((1, dim_sh), 999, dtype=int)
        sg_section = np.full((1, dim_sh), 999, dtype=int)

        GeotechnicalOptions = self.options_geotechnical[
            traject.sections[section_no].name
        ]
=======

        return BC_list, counter_list, highest_risk_section_indices
    def get_sg_sh_indices(self, section_no: int, life_cycle_cost: np.array, existing_investments:np.array, mechanism: str, dim_sh:int, traject: DikeTraject):
        """Subroutine for overflow bundling that gets the correct indices for sh and sg for measures at a given section_no
        """
        #make arrays for section
        sh_section_sorted = np.full((1,dim_sh), 999, dtype=int)
        sg_section = np.full((1,dim_sh), 999, dtype=int)

        GeotechnicalOptions = self.options_geotechnical[traject.sections[section_no].name]
>>>>>>> 50fcbeac
        HeightOptions = self.options_height[traject.sections[section_no].name]
        # if there is already an investment we ensure that the reliability for none of the mechanisms is lower than the current investment
        if any(existing_investments[section_no, :] > 0):
            # if there is a GeotechnicalOption in place, we need to filter the options based on the current investment
            if existing_investments[section_no, 1] > 0:
                investment_id = (
                    existing_investments[section_no, 1] - 1
                )  # note that matrix indices in existing_investments are always 1 higher than the investment id
                current_investment_geotechnical = GeotechnicalOptions.iloc[
                    investment_id
                ]
                current_investment_stability = current_investment_geotechnical[
                    "StabilityInner"
                ]
                current_investment_piping = current_investment_geotechnical["Piping"]
                # check if all rows in comparison only contain True values
                comparison_geotechnical = (
                    GeotechnicalOptions.StabilityInner >= current_investment_stability
                ) & (GeotechnicalOptions.Piping >= current_investment_piping)
                available_measures_geotechnical = comparison_geotechnical.all(
                    axis=1
                )  # df indexing, so a False should be added before
            else:
                available_measures_geotechnical = pd.Series(
                    np.ones(len(GeotechnicalOptions), dtype=bool)
                )

            # same for HeightOptions
            if existing_investments[section_no, 0] > 0:
                # exclude rows for height options that are not safer than current
                current_investment_overflow = HeightOptions.iloc[
                    existing_investments[section_no, 0] - 1
                ]["Overflow"]
                # TODO turn on revetment once the proper data is available.
                # current_investment_revetment = HeightOptions.iloc[existing_investments[i, 0] - 1]['Revetment']
                current_investment_revetment = HeightOptions.iloc[
                    existing_investments[section_no, 0] - 1
                ]["Overflow"]
                # check if all rows in comparison only contain True values
                if mechanism == "Overflow":
                    comparison_height = (
                        HeightOptions.Overflow >= current_investment_overflow
                    )  # & (HeightOptions.Revetment >= current_investment_revetment)
                    # comparison_height = (HeightOptions.Overflow > current_investment_overflow) #& (HeightOptions.Revetment >= current_investment_revetment)
                elif mechanism == "Revetment":
                    comparison_height = (
                        HeightOptions.Overflow >= current_investment_overflow
                    )  # & (HeightOptions.Revetment > current_investment_revetment)
                else:
                    raise Exception("Unknown mechanism in overflow bundling")

                # available_measures_height = comparison_height.any(axis=1)
                available_measures_height = comparison_height.all(axis=1)
            else:  # if there is no investment in height, all options are available
                available_measures_height = pd.Series(
                    np.ones(len(HeightOptions), dtype=bool)
                )

            # now replace the life_cycle_cost where available_measures_height is False with a very high value:
            # the reliability for overflow/revetment has to increase so we do not want to pick these measures.
            life_cycle_cost[
                section_no,
                available_measures_height[~available_measures_height].index + 1,
                :,
            ] = 1e99

            # next we get the ids for the possible geotechnical measures
            ids = (
                available_measures_geotechnical[
                    available_measures_geotechnical
                ].index.values
                + 1
            )

            # we get a matrix with the LCC values, and get the order of sh measures:
            lcc_subset = life_cycle_cost[section_no, :, ids].T
            sh_order = np.argsort(np.min(lcc_subset, axis=1))
            sg_section[0, :] = np.array(ids)[np.argmin(lcc_subset, axis=1)][sh_order]
            sh_section_sorted[0, :] = sh_order
            sh_section_sorted[0, :] = np.where(
                np.sort(np.min(lcc_subset, axis=1)) > 1e60, 999, sh_section_sorted[0, :]
            )
        elif (
            np.max(existing_investments[section_no, :]) == 0
        ):  # nothing has been invested yet
            sg_section[0, :] = np.argmin(life_cycle_cost[section_no, :, :], axis=1)
            LCCs = np.min(life_cycle_cost[section_no, :, :], axis=1)
            sh_section_sorted[0, :] = np.argsort(LCCs)
            sh_section_sorted[0, :] = np.where(
                np.sort(LCCs) > 1e60, 999, sh_section_sorted[0, 0 : len(LCCs)]
            )
            sg_section[0, 0 : len(LCCs)] = sg_section[0, 0 : len(LCCs)][
                np.argsort(LCCs)
            ]
        else:
            logging.error(
                "Unknown measure type in overflow bundling (error can be removed?)"
            )

        return sh_section_sorted, sg_section

    def bundling_of_measures(
        self,
        mechanism: str,
        init_mechanism_risk: np.array,
        existing_investment: list,
        life_cycle_cost: np.array,
        traject: DikeTraject,
    ):
        """This function bundles the measures for which sections are dependent. It can be used for overflow and revetment"""
        life_cycle_cost = copy.deepcopy(life_cycle_cost)

        number_of_sections = np.size(life_cycle_cost, axis=0)
        # first we determine the existing investments and make a n,2 array for options for dependent and independent mechanisms
        existing_investments = np.zeros(
            (np.size(life_cycle_cost, axis=0), 2), dtype=np.int32
        )

        if len(existing_investment) > 0:
            for i in range(0, len(existing_investment)):
                existing_investments[
                    existing_investment[i][0], 0
                ] = existing_investment[i][
                    1
                ]  # sh
                existing_investments[
                    existing_investment[i][0], 1
                ] = existing_investment[i][
                    2
                ]  # sg

        # prepare arrays
        sorted_sh = np.full(tuple(life_cycle_cost.shape[0:2]), 999, dtype=int)
        LCC_values = np.zeros((life_cycle_cost.shape[0],))
        sg_indices = np.full(tuple(life_cycle_cost.shape[0:2]), 999, dtype=int)

        # then we loop over sections to get indices of those measures that are available
        for i in range(0, number_of_sections):
            sorted_sh[i, :], sg_indices[i, :] = self.get_sg_sh_indices(
                i,
                life_cycle_cost,
                existing_investments,
                mechanism,
                life_cycle_cost.shape[1],
                traject,
            )

        # then we bundle the measures by getting the BC for the mechanism under consideration
        BC_list, counter_list, weak_list = self.bundling_loop(
            init_mechanism_risk,
            life_cycle_cost,
            sorted_sh,
            sg_indices,
            mechanism,
            n_runs=100,
        )

        # and we generate the required output
        if len(BC_list) > 0:
            BC_out, measure_index = self.bundling_output(
                BC_list, counter_list, sorted_sh, sg_indices, existing_investments
            )
            return measure_index, BC_out, BC_list
        else:
            return [], 0, [0.0]

    def evaluate(
        self,
        traject: DikeTraject,
        solutions_dict: Dict[str, Solutions],
        splitparams=False,
        setting="fast",
        BCstop=0.1,
        max_count=150,
        f_cautious=2,
    ):
        """This is the main routine for a greedy evaluation of all solutions."""
        # TODO put settings in config
        self.make_optimization_input(traject)
        start = time.time()
        # set start values:
        self.Cint_g[:, 0] = 1
        self.Cint_h[:, 0] = 1

        #TODO put actual RiskRevetment here:
        self.RiskRevetment = copy.deepcopy(self.RiskOverflow)
        init_probability = {}
        init_overflow_risk = np.empty(
            (self.opt_parameters["N"], self.opt_parameters["T"])
        )
        init_revetment_risk = np.empty(
            (self.opt_parameters["N"], self.opt_parameters["T"])
        )
        init_independent_risk = np.empty(
            (self.opt_parameters["N"], self.opt_parameters["T"])
        )
        for m in self.mechanisms:
            init_probability[m] = np.empty(
                (self.opt_parameters["N"], self.opt_parameters["T"])
            )
            for n in range(0, self.opt_parameters["N"]):
                init_probability[m][n, :] = self.Pf[m][n, 0, :]
                if m == "Overflow":
                    init_overflow_risk[n, :] = self.RiskOverflow[n, 0, :]
                elif m == "Revetment":
                    init_revetment_risk[n, :] = self.RiskRevetment[n, 0, :]
                else:
                    init_independent_risk[n, :] = self.RiskGeotechnical[n, 0, :]

        count = 0
        measure_list = []
        Probabilities = []
        Probabilities.append(copy.deepcopy(init_probability))
        risk_per_step = []
        cost_per_step = []
        cost_per_step.append(0)
        # TODo add existing investments
        SpentMoney = np.zeros([self.opt_parameters["N"]])
        InitialCostMatrix = copy.deepcopy(self.LCCOption)
        BC_list = []
        Measures_per_section = np.zeros((self.opt_parameters["N"], 2), dtype=np.int32)
        while count < max_count:
            init_risk = (
                np.sum(np.max(init_overflow_risk, axis=0))
                + np.sum(np.max(init_revetment_risk, axis=0))
                + np.sum(init_independent_risk)
            )
            risk_per_step.append(init_risk)
            cost_per_step.append(np.sum(SpentMoney))
            # first we compute the BC-ratio for each combination of Sh, Sg, for each section
            LifeCycleCost = np.full(
                [
                    self.opt_parameters["N"],
                    self.opt_parameters["Sh"],
                    self.opt_parameters["Sg"],
                ],
                1e99,
            )
            TotalRisk = np.full(
                [
                    self.opt_parameters["N"],
                    self.opt_parameters["Sh"],
                    self.opt_parameters["Sg"],
                ],
                init_risk,
            )
            for n in range(0, self.opt_parameters["N"]):
                # for each section, start from index 1 to prevent putting inf in top left cell
                for sg in range(1, self.opt_parameters["Sg"]):
                    for sh in range(0, self.opt_parameters["Sh"]):
                        if self.LCCOption[n, sh, sg] < 1e20:
                            LifeCycleCost[n, sh, sg] = copy.deepcopy(
                                np.subtract(self.LCCOption[n, sh, sg], SpentMoney[n])
                            )
                            (
                                new_overflow_risk,
                                new_revetment_risk,
                                new_geotechnical_risk,
                            ) = evaluate_risk(
                                copy.deepcopy(init_overflow_risk),
                                copy.deepcopy(init_revetment_risk),
                                copy.deepcopy(init_independent_risk),
                                self,
                                n,
                                sh,
                                sg,
                                self.config,
                            )
                            TotalRisk[n, sh, sg] = copy.deepcopy(
                                np.sum(np.max(new_overflow_risk, axis=0))
                                + np.sum(np.max(new_revetment_risk, axis=0))
                                + np.sum(new_geotechnical_risk)
                            )
                        else:
                            pass
            # do not go back:
            LifeCycleCost = np.where(LifeCycleCost <= 0, 1e99, LifeCycleCost)
            dR = np.subtract(init_risk, TotalRisk)
            BC = np.divide(dR, LifeCycleCost)  # risk reduction/cost [n,sh,sg]
            TC = np.add(LifeCycleCost, TotalRisk)

            # compute additional measures where we combine overflow/revetment measures, here we optimize a package, purely based
            # on overflow/revetment, and compute a BC ratio for a combination of measures at different sections.

            # for overflow:
            (
                overflow_bundle_index,
                BC_bundle,
                BC_bundle_list,
            ) = self.bundling_of_measures(
                "Overflow",
                copy.deepcopy(init_overflow_risk),
                copy.deepcopy(measure_list),
                copy.deepcopy(LifeCycleCost),
                copy.deepcopy(traject),
            )
            # for revetment:
            # revetment_bundle_index, BC_bundle, BC_bundle_list = self.bundling_of_measures('Revetment', copy.deepcopy(init_revetment_risk), copy.deepcopy(measure_list), copy.deepcopy(LifeCycleCost), copy.deepcopy(traject))
            #     overflow_bundling(

            # then in the selection of the measure we make a if-elif split with either the normal routine or an
            # 'overflow bundle'
            if np.isnan(np.max(BC)):
                ids = np.argwhere(np.isnan(BC))
                for i in range(0, ids.shape[0]):
                    error_measure = self.get_measure_from_index(ids[i, :])
                    logging.error(error_measure)
                    # TODO think about a more sophisticated error catch here, as currently tracking the error is extremely difficult.
                raise ValueError("nan value encountered in BC-ratio")
            if (np.max(BC) > BCstop) or (BC_bundle > BCstop):
                if np.max(BC) >= BC_bundle:
                    # find the best combination
                    Index_Best = np.unravel_index(np.argmax(BC), BC.shape)

                    if setting == "robust":
                        measure_list.append(Index_Best)
                        # update init_probability
                        init_probability = update_probability(
                            init_probability, self, Index_Best
                        )

                    elif (setting == "fast") or (setting == "cautious"):
                        BC_sections = np.empty((self.opt_parameters["N"]))
                        # find best measure for each section
                        for n in range(0, self.opt_parameters["N"]):
                            BC_sections[n] = np.max(BC[n, :, :])
                        if len(BC_sections) > 2:
                            BC_second = -np.partition(-BC_sections, 2)[1]
                        else:
                            BC_second = np.min(BC_sections)

                        if setting == "fast":
                            indices = np.argwhere(
                                BC[Index_Best[0]] - np.max([BC_second, 1]) > 0
                            )
                        elif setting == "cautious":
                            indices = np.argwhere(
                                np.divide(BC[Index_Best[0]], np.max([BC_second, 1]))
                                > f_cautious
                            )
                        # a bit more cautious
                        if indices.shape[0] > 1:
                            # take the investment that has the lowest total cost:

                            fast_measure = indices[
                                np.argmin(
                                    TC[Index_Best[0]][(indices[:, 0], indices[:, 1])]
                                )
                            ]
                            Index_Best = (
                                Index_Best[0],
                                fast_measure[0],
                                fast_measure[1],
                            )
                            measure_list.append(Index_Best)
                        else:
                            measure_list.append(Index_Best)
                    BC_list.append(BC[Index_Best])
                    init_probability = update_probability(
                        init_probability, self, Index_Best
                    )
                    init_independent_risk[Index_Best[0], :] = copy.deepcopy(
                        self.RiskGeotechnical[Index_Best[0], Index_Best[2], :]
                    )

                    init_overflow_risk[Index_Best[0], :] = copy.deepcopy(
                        self.RiskOverflow[Index_Best[0], Index_Best[1], :]
                    )

                    # TODO update risks
                    SpentMoney[Index_Best[0]] += copy.deepcopy(
                        LifeCycleCost[Index_Best]
                    )
                    self.LCCOption[Index_Best] = 1e99
                    Measures_per_section[Index_Best[0], 0] = Index_Best[1]
                    Measures_per_section[Index_Best[0], 1] = Index_Best[2]
                    Probabilities.append(copy.deepcopy(init_probability))
                    logging.info("Single measure in step " + str(count))
                elif BC_bundle > np.max(BC):
                    for j in range(0, self.opt_parameters["N"]):
                        if overflow_bundle_index[j, 0] != Measures_per_section[j, 0]:
                            IndexMeasure = (
                                j,
                                overflow_bundle_index[j, 0],
                                overflow_bundle_index[j, 1],
                            )

                            measure_list.append(IndexMeasure)
                            BC_list.append(BC_bundle)
                            init_probability = update_probability(
                                init_probability, self, IndexMeasure
                            )
                            init_overflow_risk[IndexMeasure[0], :] = copy.deepcopy(
                                self.RiskOverflow[IndexMeasure[0], IndexMeasure[1], :]
                            )
                            SpentMoney[IndexMeasure[0]] += copy.deepcopy(
                                LifeCycleCost[IndexMeasure]
                            )
                            self.LCCOption[IndexMeasure] = 1e99
                            Measures_per_section[IndexMeasure[0], 0] = IndexMeasure[1]
                            # no update of geotechnical risk needed
                            Probabilities.append(copy.deepcopy(init_probability))
                    # add the height measures in separate entries in the measure list

                    # write them to the measure_list
                    logging.info("Bundled measures in step " + str(count))

            else:  # stop the search
                break
            count += 1
            if count == max_count:
                pass
                # Probabilities.append(copy.deepcopy(init_probability))
        # pd.DataFrame([risk_per_step,cost_per_step]).to_csv('GreedyResults_per_step.csv') #useful for debugging
        logging.info("Elapsed time for greedy algorithm: " + str(time.time() - start))
        self.LCCOption = copy.deepcopy(InitialCostMatrix)
        # #make dump
        # import shelve
        #
        # filename = config.directory.joinpath('FinalGreedyResult.out')
        # # make shelf
        # my_shelf = shelve.open(str(filename), 'n')
        # my_shelf['Strategy'] = locals()['self']
        # my_shelf['solutions'] = locals()['solutions']
        # my_shelf['measure_list'] = locals()['measure_list']
        # my_shelf['BC_list'] = locals()['BC_list']
        # my_shelf['Probabilities'] = locals()['Probabilities']
        #
        # my_shelf.close()

        self.write_greedy_results(
            traject, solutions_dict, measure_list, BC_list, Probabilities
        )

    def write_greedy_results(
        self,
        traject: DikeTraject,
        solutions_dict: Dict[str, Solutions],
        measure_list,
        BC,
        Probabilities,
    ):
        """This writes the results of a step to a list of dataframes for all steps."""
        # TODO We need to think about how to include outward reinforcement here. Can we formulate outward reinforcement as a 'dberm'?
        TakenMeasuresHeaders = [
            "Section",
            "option_index",
            "LCC",
            "BC",
            "ID",
            "name",
            "yes/no",
            "dcrest",
            "dberm",
        ]
        sections = []
        LCC = []
        LCC2 = []
        LCC_invested = np.zeros((len(traject.sections)))
        ID = []
        dcrest = []
        dberm = []
        yes_no = []
        option_index = []
        names = []
        # write the first line:
        sections.append("")
        LCC.append(0)
        ID.append("")
        dcrest.append("")
        dberm.append("")
        yes_no.append("")
        option_index.append("")
        names.append("")
        BC.insert(0, 0)
        self.MeasureIndices = pd.DataFrame(measure_list)
        for i in measure_list:
            sections.append(traject.sections[i[0]].name)
            LCC.append(
                np.subtract(self.LCCOption[i], LCC_invested[i[0]])
            )  # add costs and subtract the money already
            LCC2.append(self.LCCOption[i])  # add costs
            # spent
            LCC_invested[i[0]] += np.subtract(self.LCCOption[i], LCC_invested[i[0]])

            # get the ids
            ID1 = (
                self.options_geotechnical[traject.sections[i[0]].name]
                .iloc[i[2] - 1]["ID"]
                .values[0]
            )
            if "+" in ID1:
                ID_relevant = ID1[-1]
            else:
                ID_relevant = ID1
            if i[1] != 0:
                ID2 = (
                    self.options_height[traject.sections[i[0]].name]
                    .iloc[i[1] - 1]["ID"]
                    .values[0]
                )
                if ID_relevant == ID2:
                    if (
                        self.options_height[traject.sections[i[0]].name]
                        .iloc[i[1] - 1]["dcrest"]
                        .values[0]
                        == 0.0
                    ) and (
                        self.options_geotechnical[traject.sections[i[0]].name]
                        .iloc[i[2] - 1]["dberm"]
                        .values[0]
                        == 0.0
                    ):
                        ID.append(ID1[0])  # TODO Fixen
                    else:
                        ID.append(ID1)
                else:
                    logging.info(i)
                    logging.info(
                        self.options_geotechnical[traject.sections[i[0]].name].iloc[
                            i[2] - 1
                        ]
                    )
                    logging.info(
                        self.options_height[traject.sections[i[0]].name].iloc[i[1] - 1]
                    )
                    raise ValueError(
                        "warning, conflicting IDs found for measures, ID_relevant: '{}' ID2: '{}'".format(
                            ID_relevant, ID2
                        )
                    )
            else:
                ID2 = ""
                ID.append(ID1)

            # get the parameters
            dcrest.append(
                self.options_height[traject.sections[i[0]].name]
                .iloc[i[1] - 1]["dcrest"]
                .values[0]
            )
            dberm.append(
                self.options_geotechnical[traject.sections[i[0]].name]
                .iloc[i[2] - 1]["dberm"]
                .values[0]
            )
            yes_no.append(
                self.options_geotechnical[traject.sections[i[0]].name]
                .iloc[i[2] - 1]["yes/no"]
                .values[0]
            )

            # get the option_index
            option_df = self.options[traject.sections[i[0]].name].loc[
                self.options[traject.sections[i[0]].name]["ID"] == ID[-1]
            ]
            if len(option_df) > 1:
                option_index.append(
                    self.options[traject.sections[i[0]].name]
                    .loc[self.options[traject.sections[i[0]].name]["ID"] == ID[-1]]
                    .loc[
                        self.options[traject.sections[i[0]].name]["dcrest"]
                        == dcrest[-1]
                    ]
                    .loc[
                        self.options[traject.sections[i[0]].name]["dberm"] == dberm[-1]
                    ]
                    .loc[
                        self.options[traject.sections[i[0]].name]["yes/no"]
                        == yes_no[-1]
                    ]
                    .index.values[0]
                )
            else:  # partial measure with no parameter variations
                option_index.append(
                    self.options[traject.sections[i[0]].name]
                    .loc[self.options[traject.sections[i[0]].name]["ID"] == ID[-1]]
                    .index.values[0]
                )
            # get the name
            names.append(
                solutions_dict[traject.sections[i[0]].name]
                .measure_table.loc[
                    solutions_dict[traject.sections[i[0]].name].measure_table["ID"]
                    == ID[-1]
                ]["Name"]
                .values[0][0]
            )
        self.TakenMeasures = pd.DataFrame(
            list(
                zip(sections, option_index, LCC, BC, ID, names, yes_no, dcrest, dberm)
            ),
            columns=TakenMeasuresHeaders,
        )

        # writing the probabilities to self.Probabilities
        tgrid = copy.deepcopy(self.T)
        # make sure it doesnt exceed the data:
        tgrid[-1] = np.size(Probabilities[0]["Overflow"], axis=1) - 1
        probabilities_columns = ["name", "mechanism"] + tgrid
        count = 0
        self.Probabilities = []
        for i in Probabilities:
            name = []
            mech = []
            probs = []
            for n in range(0, self.opt_parameters["N"]):
                for m in self.mechanisms:
                    name.append(traject.sections[n].name)
                    mech.append(m)
                    probs.append(i[m][n, np.array(tgrid)])
                    pass
                name.append(traject.sections[n].name)
                mech.append("Section")
                probs.append(np.sum(probs[-3:], axis=0))
            betas = np.array(pf_to_beta(probs))
            leftpart = pd.DataFrame(
                list(zip(name, mech)), columns=probabilities_columns[0:2]
            )
            rightpart = pd.DataFrame(betas, columns=tgrid)
            combined = pd.concat((leftpart, rightpart), axis=1)
            combined = combined.set_index(["name", "mechanism"])
            self.Probabilities.append(combined)

    def determine_risk_cost_curve(self, flood_damage: float, output_path: Path):
        """Determines risk-cost curve for greedy approach. Can be used to compare with a Pareto Frontier."""
        if output_path:
            output_path.mkdir(parents=True, exist_ok=True)

        if not hasattr(self, "TakenMeasures"):
            raise TypeError("TakenMeasures not found")
        costs = {}
        costs["TR"] = []
        # if (self.type == 'Greedy') or (self.type == 'TC'): #do a loop

        costs["LCC"] = np.cumsum(self.TakenMeasures["LCC"].values)
        count = 0
        for i in self.Probabilities:
            if output_path:
                costs["TR"].append(
                    calc_life_cycle_risks(
                        i,
                        self.discount_rate,
                        np.max(self.T),
                        flood_damage,
                        dumpPt=output_path.joinpath(
                            "Greedy_step_" + str(count) + ".csv"
                        ),
                    )
                )
            else:
                costs["TR"].append(
                    calc_life_cycle_risks(
                        i,
                        self.discount_rate,
                        np.max(self.T),
                        flood_damage,
                    )
                )
            count += 1
        costs["TC"] = np.add(costs["TR"], costs["LCC"])
        costs["TC_min"] = np.argmin(costs["TC"])

        return costs<|MERGE_RESOLUTION|>--- conflicted
+++ resolved
@@ -46,30 +46,14 @@
 
         return BC_out, measure_index
 
-<<<<<<< HEAD
     def bundling_loop(
         self,
-        initial_mechanism_risk,
-        life_cycle_cost,
-        sh_array,
-        sg_array,
-        mechanism,
-        n_runs=100,
-    ):
-        # first initialize some relevant arrays and values for the loop for bundling measures
-        number_of_sections = sh_array.shape[0]
-        LCC_values = np.zeros((number_of_sections,))  # total LCC spent for each section
-        index_counter = np.zeros(
-            (number_of_sections,), dtype=np.int32
-        )  # counter that keeps track of the next cheapest option for each section
-=======
-    def bundling_loop(self,
-                      initial_mechanism_risk : numpy.ndarray,
-                      life_cycle_cost : numpy.ndarray,
-                      sh_array : numpy.ndarray,
-                      sg_array : numpy.ndarray,
-                      mechanism : str,
-                      n_runs : int = 100,
+        initial_mechanism_risk: numpy.ndarray,
+        life_cycle_cost: numpy.ndarray,
+        sh_array: numpy.ndarray,
+        sg_array: numpy.ndarray,
+        mechanism: str,
+        n_runs: int = 100,
     ):
         """
         Bundles measures for dependent mechanisms (overflow or revetment) and returns the optimal bundling combination.
@@ -87,23 +71,19 @@
 
         # first initialize some relevant arrays and values for the loop for bundling measures
         number_of_sections = sh_array.shape[0]
-        number_of_available_height_measures = sh_array.shape[1] -1
-        LCC_values = np.zeros((number_of_sections,))                     #total LCC spent for each section
-        index_counter = np.zeros((number_of_sections,), dtype=np.int32)  # counter that keeps track of the next cheapest option for each section
->>>>>>> 50fcbeac
+        number_of_available_height_measures = sh_array.shape[1] - 1
+        LCC_values = np.zeros((number_of_sections,))  # total LCC spent for each section
+        index_counter = np.zeros(
+            (number_of_sections,), dtype=np.int32
+        )  # counter that keeps track of the next cheapest option for each section
 
         run_number = 0  # used for counting the loop
         counter_list = []  # used to store the bundle indices
         BC_list = []  # used to store BC for each bundle
-<<<<<<< HEAD
-        weak_list = []  # used to store index of weakest section
+        highest_risk_section_indices = []  # used to store index of weakest section
         new_mechanism_risk = copy.deepcopy(
             initial_mechanism_risk
         )  # initialize overflow risk
-=======
-        highest_risk_section_indices = []  # used to store index of weakest section
-        new_mechanism_risk = copy.deepcopy(initial_mechanism_risk)  # initialize overflow risk
->>>>>>> 50fcbeac
         # here we start the loop. Note that we rarely make it to run 100, for larger problems this limit might need to be increased
         while run_number < n_runs:
             # get weakest section
@@ -130,25 +110,18 @@
                 break
 
             # insert next cheapest measure from sorted list into mechanism_risk, then compute the LCC value and BC
-<<<<<<< HEAD
             if mechanism == "Overflow":
-                new_mechanism_risk[ind_weakest, :] = self.RiskOverflow[
-                    ind_weakest, sh_array[ind_weakest, index_counter[ind_weakest]], :
+                new_mechanism_risk[ind_highest_risk, :] = self.RiskOverflow[
+                    ind_highest_risk,
+                    sh_array[ind_highest_risk, index_counter[ind_highest_risk]],
+                    :,
                 ]
             elif mechanism == "Revetment":
-                new_mechanism_risk[ind_weakest, :] = self.RiskRevetment[
-                    ind_weakest, sh_array[ind_weakest, index_counter[ind_weakest]], :
+                new_mechanism_risk[ind_highest_risk, :] = self.RiskRevetment[
+                    ind_highest_risk,
+                    sh_array[ind_highest_risk, index_counter[ind_highest_risk]],
+                    :,
                 ]
-=======
-            if mechanism== "Overflow":
-                new_mechanism_risk[ind_highest_risk, :] = self.RiskOverflow[
-                                                ind_highest_risk, sh_array[ind_highest_risk, index_counter[ind_highest_risk]], :
-                                                ]
-            elif mechanism == "Revetment":
-                new_mechanism_risk[ind_highest_risk, :] = self.RiskRevetment[
-                                                ind_highest_risk, sh_array[ind_highest_risk, index_counter[ind_highest_risk]], :
-                                                ]
->>>>>>> 50fcbeac
             else:
                 raise ValueError("Mechanism {} not recognized".format(mechanism))
 
@@ -174,8 +147,7 @@
 
             # in the next step, the next measure should be taken for this section
             run_number += 1
-<<<<<<< HEAD
-        return BC_list, counter_list, weak_list
+        return BC_list, counter_list, highest_risk_section_indices
 
     def get_sg_sh_indices(
         self,
@@ -194,18 +166,6 @@
         GeotechnicalOptions = self.options_geotechnical[
             traject.sections[section_no].name
         ]
-=======
-
-        return BC_list, counter_list, highest_risk_section_indices
-    def get_sg_sh_indices(self, section_no: int, life_cycle_cost: np.array, existing_investments:np.array, mechanism: str, dim_sh:int, traject: DikeTraject):
-        """Subroutine for overflow bundling that gets the correct indices for sh and sg for measures at a given section_no
-        """
-        #make arrays for section
-        sh_section_sorted = np.full((1,dim_sh), 999, dtype=int)
-        sg_section = np.full((1,dim_sh), 999, dtype=int)
-
-        GeotechnicalOptions = self.options_geotechnical[traject.sections[section_no].name]
->>>>>>> 50fcbeac
         HeightOptions = self.options_height[traject.sections[section_no].name]
         # if there is already an investment we ensure that the reliability for none of the mechanisms is lower than the current investment
         if any(existing_investments[section_no, :] > 0):
@@ -390,7 +350,7 @@
         self.Cint_g[:, 0] = 1
         self.Cint_h[:, 0] = 1
 
-        #TODO put actual RiskRevetment here:
+        # TODO put actual RiskRevetment here:
         self.RiskRevetment = copy.deepcopy(self.RiskOverflow)
         init_probability = {}
         init_overflow_risk = np.empty(
