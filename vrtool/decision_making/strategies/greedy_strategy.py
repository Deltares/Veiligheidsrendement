--- conflicted
+++ resolved
@@ -264,13 +264,7 @@
                         current_pf[MechanismEnum.REVETMENT] = np.zeros(
                             self.Pf[MechanismEnum.REVETMENT.name].shape[2]
                         )
-<<<<<<< HEAD
-                    except (
-                        KeyError
-                    ):  # case where no revetment is present at any section
-=======
                     except:  # case where no revetment is present at any section
->>>>>>> 7abbee43
                         pass
 
                 # check if all rows in comparison only contain True values
