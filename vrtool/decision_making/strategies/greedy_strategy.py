--- conflicted
+++ resolved
@@ -6,8 +6,6 @@
 
 import numpy
 import numpy as np
-from scipy.interpolate import interp1d
-import random
 import pandas as pd
 
 from vrtool.common.enums import MechanismEnum
@@ -980,11 +978,6 @@
             count += 1
         costs["TC"] = np.add(costs["TR"], costs["LCC"])
         costs["TC_min"] = np.argmin(costs["TC"])
-<<<<<<< HEAD
-
-        return costs
-
-=======
         # TODO: We require these "costs" for determining lowest cost step.
         self.costs = costs
         return costs
@@ -992,5 +985,4 @@
     def get_total_lcc_and_risk(
         self, step_number: int
     ) -> tuple[list[float], list[float]]:
-        return self.costs["LCC"][step_number], self.costs["TR"][step_number]
->>>>>>> e94aa084
+        return self.costs["LCC"][step_number], self.costs["TR"][step_number]