import copy
import logging
import time

import numpy as np

from vrtool.common.enums.mechanism_enum import MechanismEnum
from vrtool.decision_making.strategies.strategy_protocol import StrategyProtocol
from vrtool.decision_making.strategy_evaluation import evaluate_risk, update_probability
from vrtool.defaults.vrtool_config import VrtoolConfig
from vrtool.optimization.strategy_input.strategy_input import StrategyInput


class GreedyStrategy(StrategyProtocol):
    design_method: str

    def __init__(self, strategy_input: StrategyInput, config: VrtoolConfig) -> None:
        self.design_method = strategy_input.design_method
        self.options = strategy_input.options
        self.options_geotechnical = strategy_input.options_geotechnical
        self.options_height = strategy_input.options_height
        self.sections = strategy_input.sections

        self.opt_parameters = strategy_input.opt_parameters
        self.Pf = strategy_input.Pf
        self.LCCOption = strategy_input.LCCOption
        self.Cint_h = strategy_input.Cint_h
        self.Cint_g = strategy_input.Cint_g
        self.D = strategy_input.D
        self.Dint = strategy_input.Dint
        self.RiskGeotechnical = strategy_input.RiskGeotechnical
        self.RiskOverflow = strategy_input.RiskOverflow
        self.RiskRevetment = strategy_input.RiskRevetment

        self.config = config
        self.OI_horizon = config.OI_horizon
        self.mechanisms = config.mechanisms
        self._time_periods = config.T
        self.LE_in_section = config.LE_in_section

        self.measures_taken = []
        self.total_risk_per_step = []
        self.probabilities_per_step = []

    def bundling_output(
        self, BC_list, counter_list, sh_array, sg_array, existing_investments
    ):
        no_of_sections = sh_array.shape[0]
        maximum_BC_index = np.array(BC_list).argmax()
        optimal_counter_combination = counter_list[maximum_BC_index]
        # convert measure_index to sh based on sorted_indices
        sg_index = np.zeros((no_of_sections,))
        measure_index = np.zeros((no_of_sections,), dtype=np.int32)
        for i in range(0, no_of_sections):
            if optimal_counter_combination[i] >= 0:  # a measure was taken
                measure_index[i] = sh_array[i, optimal_counter_combination[i]]
                sg_index[i] = sg_array[i, optimal_counter_combination[i]]
            else:  # no measure was taken
                measure_index[i] = existing_investments[i, 0]
                sg_index[i] = existing_investments[i, 1]

        measure_index = (
            np.append(measure_index, sg_index)
            .reshape((2, no_of_sections))
            .T.astype(np.int32)
        )

        return np.max(BC_list), measure_index

    def bundling_loop(
        self,
        initial_mechanism_risk: np.ndarray,
        life_cycle_cost: np.ndarray,
        sh_array: np.ndarray,
        sg_array: np.ndarray,
        mechanism: MechanismEnum,
        n_runs: int = 100,
    ):
        """
        Bundles measures for dependent mechanisms (overflow or revetment) and returns the optimal bundling combination.
        It only looks at risk reduction for dependent mechanism considered, not for the other mechanisms.

        Args:
            initial_mechanism_risk: Initial risk of the dependent mechanism.
            life_cycle_cost: Life cycle cost of the possible measures for each section.
            sh_array: Array containing the indices of the possible measures for dependent mechanisms for each section. These indices are sorted from cheapest to most expensive.
            sg_array: Array containing the indices of the possible measures for independent mechanisms for each section. These indices correspond to the cheapest available sg combination for the corresponding sh.
                        Note that sh_array and sg_array have the same dimensions.
            mechanism: Array containing the mechanism type for each section (Overflow or Revetment).
            n_runs: Number of runs for the bundling loop. Default = 100, but typically less is sufficient.
        """

        # first initialize some relevant arrays and values for the loop for bundling measures
        number_of_sections = sh_array.shape[0]
        number_of_available_height_measures = sh_array.shape[1] - 1
        LCC_values = np.zeros((number_of_sections,))  # total LCC spent for each section

        # counter that keeps track of the next cheapest option for each section
        index_counter = np.full((number_of_sections,), -1, dtype=np.int32)

        counter_list = []  # used to store the bundle indices
        BC_list = []  # used to store BC for each bundle
        highest_risk_section_indices = []  # used to store index of weakest section

        # initialize overflow risk
        new_mechanism_risk = np.copy(initial_mechanism_risk)

        # here we start the loop. Note that we rarely make it to run 100, for larger problems this limit might need to be increased
        for _run_number in range(0, n_runs):
            # get weakest section

            ind_highest_risk = np.argmax(np.sum(new_mechanism_risk, axis=1))

            # We should increase the measure at the weakest section, but only if we have not reached the end of the array yet:
            if number_of_available_height_measures <= index_counter[
                ind_highest_risk
            ] or (
                sh_array[ind_highest_risk, index_counter[ind_highest_risk] + 1] == 999
            ):
                # take next step, exception if there is no valid measure. In that case exit the routine.
                logging.debug(
                    "Bundle quit after {} steps, weakest section has no more available measures".format(
                        _run_number
                    )
                )
                break

            index_counter[ind_highest_risk] += 1
            # insert next cheapest measure from sorted list into mechanism_risk, then compute the LCC value and BC
            if mechanism == MechanismEnum.OVERFLOW:
                new_mechanism_risk[ind_highest_risk, :] = self.RiskOverflow[
                    ind_highest_risk,
                    sh_array[ind_highest_risk, index_counter[ind_highest_risk]],
                    :,
                ]
            elif mechanism == MechanismEnum.REVETMENT:
                new_mechanism_risk[ind_highest_risk, :] = self.RiskRevetment[
                    ind_highest_risk,
                    sh_array[ind_highest_risk, index_counter[ind_highest_risk]],
                    :,
                ]
            else:
                raise ValueError("Mechanism {} not recognized".format(mechanism))

            LCC_values[ind_highest_risk] = np.min(
                life_cycle_cost[
                    ind_highest_risk,
                    sh_array[ind_highest_risk, index_counter[ind_highest_risk]],
                    sg_array[ind_highest_risk, index_counter[ind_highest_risk]],
                ]
            )
            BC = (
                np.sum(np.max(initial_mechanism_risk, axis=0))
                - np.sum(np.max(new_mechanism_risk, axis=0))
            ) / np.sum(LCC_values)
            # store results of step:
            if np.isnan(BC):
                BC_list.append(0.0)
            else:
                BC_list.append(BC)
            highest_risk_section_indices.append(ind_highest_risk)

            counter_list.append(np.copy(index_counter))

        return BC_list, counter_list, highest_risk_section_indices

    def get_sg_sh_indices(
        self,
        section_no: int,
        life_cycle_cost: np.array,
        existing_investments: np.array,
        mechanism: MechanismEnum,
        dim_sh: int,
    ):
        """Subroutine for overflow bundling that gets the correct indices for sh and sg for measures at a given section_no"""
        # make arrays for section
        sh_section_sorted = np.full((1, dim_sh), 999, dtype=int)
        sg_section = np.full((1, dim_sh), 999, dtype=int)

        # if there is already an investment we ensure that the reliability for none of the mechanisms is lower than the current investment
        if any(existing_investments[section_no, :] > 0):
            # if there is a GeotechnicalOption in place, we need to filter the options based on the current investment
            if existing_investments[section_no, 1] > 0:
                # note that matrix indices in existing_investments are always 1 higher than the investment id
                investment_id_sg = existing_investments[section_no, 1] - 1

                current_pf_stability = (
                    self.sections[section_no]
                    .sg_combinations[investment_id_sg]
                    .mechanism_year_collection.get_probabilities(
                        MechanismEnum.STABILITY_INNER,
                        np.arange(
                            0, self.Pf[MechanismEnum.STABILITY_INNER.name].shape[2]
                        ),
                    )
                )

                current_pf_piping = (
                    self.sections[section_no]
                    .sg_combinations[investment_id_sg]
                    .mechanism_year_collection.get_probabilities(
                        MechanismEnum.PIPING,
                        np.arange(0, self.Pf[MechanismEnum.PIPING.name].shape[2]),
                    )
                )

                # measure_pf_stability
                measure_pfs_stability = self.Pf[MechanismEnum.STABILITY_INNER.name][
                    section_no, :, :
                ]
                # measure_pf_piping
                measure_pfs_piping = self.Pf[MechanismEnum.PIPING.name][
                    section_no, :, :
                ]

                # get indices for rows in measure_pfs where measure_pf_stability and measure_pf_piping are smaller or equal to  current_pf_stability and current_pf_piping by comparing the numpy array
                comparison_geotechnical = np.argwhere(
                    np.all(measure_pfs_stability <= current_pf_stability, axis=1)
                    & np.all(measure_pfs_piping <= current_pf_piping, axis=1)
                ).flatten()
                # make a mask where geotechnical options are available
                available_measures_geotechnical = np.zeros(
                    len(measure_pfs_stability), dtype=bool
                )
                available_measures_geotechnical[comparison_geotechnical] = True

            else:
                # all available
                available_measures_geotechnical = np.ones(
                    len(measure_pfs_stability), dtype=bool
                )

            # same for HeightOptions
            if existing_investments[section_no, 0] > 0:
                current_pf = {}
                measure_pfs = {}
                investment_id_sh = existing_investments[section_no, 0] - 1
                # exclude rows for height options that are not safer than current.
                # Overflow must be present. Revetment is optional.
                current_pf[MechanismEnum.OVERFLOW] = (
                    self.sections[section_no]
                    .sh_combinations[investment_id_sh]
                    .mechanism_year_collection.get_probabilities(
                        MechanismEnum.OVERFLOW,
                        np.arange(0, self.Pf[MechanismEnum.OVERFLOW.name].shape[2]),
                    )
                )
                if (
                    MechanismEnum.REVETMENT
                    in self.sections[section_no].initial_assessment.get_mechanisms()
                ):
                    current_pf[MechanismEnum.REVETMENT] = (
                        self.sections[section_no]
                        .sh_combinations[investment_id_sh]
                        .mechanism_year_collection.get_probabilities(
                            MechanismEnum.REVETMENT,
                            np.arange(
                                0, self.Pf[MechanismEnum.REVETMENT.name].shape[2]
                            ),
                        )
                    )
                else:
                    try:  # case where some sections have revetments and some don't. Then we need to have 0's in the current_pf
                        current_pf[MechanismEnum.REVETMENT] = np.zeros(
                            self.Pf[MechanismEnum.REVETMENT.name].shape[2]
                        )
<<<<<<< HEAD
                    except:  # case where no revetment is present at any section
=======
                    except:
                        # case where no revetment is present at any section
>>>>>>> d5c1625c
                        pass

                # check if all rows in comparison only contain True values
                if mechanism == MechanismEnum.OVERFLOW:
                    measure_pfs[MechanismEnum.OVERFLOW] = self.Pf[
                        MechanismEnum.OVERFLOW.name
                    ][section_no, :, :]
                    # get indices for rows in measure_pfs where all measure_pfs are greater than current_pf by comparing the numpy array
                    if (
                        MechanismEnum.REVETMENT
                        in self.sections[section_no].initial_assessment.get_mechanisms()
                    ):
                        # take combination of REVETMENT and OVERFLOW
                        measure_pfs[MechanismEnum.REVETMENT] = self.Pf[
                            MechanismEnum.REVETMENT.name
                        ][section_no, :, :]
                        comparison_height = np.where(
                            np.all(
                                measure_pfs[MechanismEnum.OVERFLOW]
                                <= current_pf[MechanismEnum.OVERFLOW],
                                axis=1,
                            )
                            & np.all(
                                measure_pfs[MechanismEnum.REVETMENT]
                                < current_pf[MechanismEnum.REVETMENT],
                                axis=1,
                            )
                        )
                    else:
                        # only look at OVERFLOW
                        comparison_height = np.where(
                            np.all(
                                measure_pfs[MechanismEnum.OVERFLOW]
                                < current_pf[MechanismEnum.OVERFLOW],
                                axis=1,
                            )
                        )

                elif mechanism == MechanismEnum.REVETMENT:
                    # overflow must be present so slightly different
                    measure_pfs[MechanismEnum.OVERFLOW] = self.Pf[
                        MechanismEnum.OVERFLOW.name
                    ][section_no, :, :]
                    measure_pfs[MechanismEnum.REVETMENT] = self.Pf[
                        MechanismEnum.OVERFLOW.name
                    ][section_no, :, :]
                    # get indices for rows in measure_pfs where all measure_pfs are greater than current_pf by comparing the numpy array
                    comparison_height = np.where(
                        np.all(
                            measure_pfs[MechanismEnum.OVERFLOW]
                            <= current_pf[MechanismEnum.OVERFLOW],
                            axis=1,
                        )
                        & np.all(
                            measure_pfs[MechanismEnum.REVETMENT]
                            < current_pf[MechanismEnum.REVETMENT],
                            axis=1,
                        )
                    )
                else:
                    raise Exception("Unknown mechanism in overflow bundling")

                available_measures_height = comparison_height
                # now replace the life_cycle_cost for measures that are not in comparison_height with a very high value:
                # the reliability for overflow/revetment has to increase so we do not want to pick these measures.
                mask = np.ones(life_cycle_cost.shape[1], dtype=bool)
                mask[available_measures_height] = False
            else:  # if there is no investment in height, all options are available
                mask = np.zeros(life_cycle_cost.shape[1], dtype=bool)

            # now replace the life_cycle_cost where available_measures_height is False with a very high value:
            # the reliability for overflow/revetment has to increase so we do not want to pick these measures.
            # get index of available_measures_height where `True`
            life_cycle_cost[
                section_no,
                mask,
                :,
            ] = 1e99

            # we get a matrix with the LCC values, and get the order of sh measures:
            lcc_subset = life_cycle_cost[section_no, :, comparison_geotechnical].T
            sh_order = np.argsort(np.min(lcc_subset, axis=1))
            sg_section[0, :] = comparison_geotechnical[np.argmin(lcc_subset, axis=1)][
                sh_order
            ]
            sh_section_sorted[0, :] = sh_order
            sh_section_sorted[0, :] = np.where(
                np.sort(np.min(lcc_subset, axis=1)) > 1e60, 999, sh_section_sorted[0, :]
            )
        elif (
            np.max(existing_investments[section_no, :]) == 0
        ):  # nothing has been invested yet
            # filter based on current reliability for Overflow or Revetment to make sure only improvements are included in the list
            if mechanism == MechanismEnum.OVERFLOW:
                # Overflow is always present for a section.
                current_pf_overflow = self.sections[
                    section_no
                ].initial_assessment.get_probabilities(
                    MechanismEnum.OVERFLOW,
                    np.arange(0, self.Pf[MechanismEnum.OVERFLOW.name].shape[2]),
                )
                measure_pfs = self.Pf[MechanismEnum.OVERFLOW.name][section_no, :, :]
                # get indices for rows in measure_pfs where all measure_pfs are greater than current_reliability_overflow by comparing the numpy array
                comparison_height = np.where(
                    np.all(measure_pfs < current_pf_overflow, axis=1)
                )

            elif mechanism == MechanismEnum.REVETMENT:
                try:  # if Revetment has been computed, get it from the assessment:
                    current_pf_overflow = self.sections[
                        section_no
                    ].initial_assessment.get_probabilities(
                        MechanismEnum.REVETMENT,
                        np.arange(0, self.Pf[MechanismEnum.OVERFLOW.name].shape[2]),
                    )
                    measure_pfs = self.Pf[MechanismEnum.REVETMENT.name][
                        section_no, :, :
                    ]
                    comparison_height = np.where(
                        np.all(measure_pfs < current_pf_overflow, axis=1)
                    )
                except:
                    # all measures are available
                    comparison_height = np.arange(
                        0, len(self.Pf[MechanismEnum.REVETMENT.name][section_no, :, :])
                    )

            else:
                raise Exception("Unknown mechanism in overflow bundling")

            available_measures_height = comparison_height

            # now replace the life_cycle_cost for measures that are not in comparison_height with a very high value:
            # the reliability for overflow/revetment has to increase so we do not want to pick these measures.
            mask = np.ones(life_cycle_cost.shape[1], dtype=bool)
            mask[available_measures_height] = False
            life_cycle_cost[section_no, mask, :] = 1e99

            sg_section[0, :] = np.argmin(life_cycle_cost[section_no, :, :], axis=1)
            LCCs = np.min(life_cycle_cost[section_no, :, :], axis=1)
            sh_section_sorted[0, :] = np.argsort(LCCs)
            sh_section_sorted[0, :] = np.where(
                np.sort(LCCs) > 1e60, 999, sh_section_sorted[0, 0 : len(LCCs)]
            )
            sg_section[0, 0 : len(LCCs)] = sg_section[0, 0 : len(LCCs)][
                np.argsort(LCCs)
            ]
        else:
            logging.error(
                "Unknown measure type in overflow bundling (error can be removed?)"
            )

        return sh_section_sorted, sg_section

    def _bundling_of_measures(
        self,
        mechanism: MechanismEnum,
        init_mechanism_risk: np.array,
        existing_investment_list: list,
        life_cycle_cost: np.array,
    ):
        """This function bundles the measures for which sections are dependent. It can be used for overflow and revetment"""
        _life_cycle_cost = np.copy(life_cycle_cost)
        number_of_sections = np.size(_life_cycle_cost, axis=0)

        # first we determine the existing investments and make a n,2 array for options for dependent and independent mechanisms
        _calculated_investments = np.zeros(
            (np.size(_life_cycle_cost, axis=0), 2), dtype=np.int32
        )

        for _idx, _ in enumerate(existing_investment_list):
            # sh
            _calculated_investments[
                existing_investment_list[_idx][0], 0
            ] = existing_investment_list[_idx][1]
            # sg
            _calculated_investments[
                existing_investment_list[_idx][0], 1
            ] = existing_investment_list[_idx][2]

        # prepare arrays
        sorted_sh = np.full(tuple(_life_cycle_cost.shape[0:2]), 999, dtype=int)
        LCC_values = np.zeros((_life_cycle_cost.shape[0],))
        sg_indices = np.full(tuple(_life_cycle_cost.shape[0:2]), 999, dtype=int)

        # then we loop over sections to get indices of those measures that are available
        for i in range(0, number_of_sections):
            sorted_sh[i, :], sg_indices[i, :] = self.get_sg_sh_indices(
                i,
                _life_cycle_cost,
                _calculated_investments,
                mechanism,
                _life_cycle_cost.shape[1],
            )

        # then we bundle the measures by getting the BC for the mechanism under consideration
        BC_list, counter_list, weak_list = self.bundling_loop(
            init_mechanism_risk,
            _life_cycle_cost,
            sorted_sh,
            sg_indices,
            mechanism,
            n_runs=100,
        )

        # and we generate the required output
        if any(BC_list):
            BC_out, measure_index = self.bundling_output(
                BC_list, counter_list, sorted_sh, sg_indices, _calculated_investments
            )
            return measure_index, BC_out
<<<<<<< HEAD
        else:
            return [], 0

    def evaluate(
        self,
        setting: str = "fast",
        BCstop: float = 0.1,
        max_count: int = 600,
        f_cautious: float = 1.5,
    ):
        """This is the main routine for a greedy evaluation of all solutions."""

        # TODO put settings in config
        def calculate_total_risk(
            overflow_risk: np.ndarray,
            revetment_risk: np.ndarray,
            independent_risk: np.ndarray,
        ):
            return (
                np.sum(np.max(overflow_risk, axis=0))
                + np.sum(np.max(revetment_risk, axis=0))
                + np.sum(independent_risk)
            )

        start = time.time()
        # set start values:
        self.Cint_g[:, 0] = 1
        self.Cint_h[:, 0] = 1
=======
>>>>>>> d5c1625c

        return [], 0

    def _calculate_total_risk(
        self,
        overflow_risk: np.ndarray,
        revetment_risk: np.ndarray,
        independent_risk: np.ndarray,
    ) -> float:
        return (
            np.sum(np.max(overflow_risk, axis=0))
            + np.sum(np.max(revetment_risk, axis=0))
            + np.sum(independent_risk)
        )

    def _set_initial_probabilities(
        self,
    ) -> tuple[dict, np.ndarray, np.ndarray, np.ndarray]:
        def get_nt_array() -> np.array:
            return np.zeros((self.opt_parameters["N"], self.opt_parameters["T"]))

        init_probability = {}

        init_overflow_risk = get_nt_array()
        init_revetment_risk = get_nt_array()
        init_independent_risk = get_nt_array()

        for mechanism in self.mechanisms:
            init_probability[mechanism.name] = np.empty(
                (self.opt_parameters["N"], self.opt_parameters["T"])
            )
            if mechanism.name not in self.Pf:
                continue
            for n in range(0, self.opt_parameters["N"]):
                init_probability[mechanism.name][n, :] = self.Pf[mechanism.name][
                    n, 0, :
                ]
                if mechanism == MechanismEnum.OVERFLOW:
                    init_overflow_risk[n, :] = self.RiskOverflow[n, 0, :]
                elif mechanism == MechanismEnum.REVETMENT:
                    init_revetment_risk[n, :] = self.RiskRevetment[n, 0, :]
                else:
                    init_independent_risk[n, :] = self.RiskGeotechnical[n, 0, :]
        return (
            init_probability,
            init_overflow_risk,
            init_revetment_risk,
            init_independent_risk,
        )

    def evaluate(
        self,
        setting: str = "fast",
        BCstop: float = 0.1,
        max_count: int = 600,
        f_cautious: float = 1.5,
    ):
        """This is the main routine for a greedy evaluation of all solutions."""
        start = time.time()

        # set start values:
        self.Cint_g[:, 0] = 1
        self.Cint_h[:, 0] = 1

        # Set initial probabilities
        (
            _init_probability_dict,
            _init_overflow_risk_ndarray,
            _init_revetment_risk_ndarray,
            _init_independent_risk_ndarray,
        ) = self._set_initial_probabilities()

        measure_list = []
        _probabilities = [copy.deepcopy(_init_probability_dict)]

        risk_per_step = []
        cost_per_step = [0]

        # TODO: add existing investments
        _spent_money = np.zeros([self.opt_parameters["N"]])
        _initial_cost_matrix = np.copy(self.LCCOption)

        BC_list = []
<<<<<<< HEAD
        TR_list = [
            calculate_total_risk(
                init_overflow_risk, init_revetment_risk, init_independent_risk
            )
        ]  # list to store the total risk for each step
        Measures_per_section = np.zeros((self.opt_parameters["N"], 2), dtype=np.int32)
        while count < max_count:
            init_risk = calculate_total_risk(
                init_overflow_risk, init_revetment_risk, init_independent_risk
=======

        # list to store the total risk for each step
        _total_risk_list = [
            self._calculate_total_risk(
                _init_overflow_risk_ndarray,
                _init_revetment_risk_ndarray,
                _init_independent_risk_ndarray,
            )
        ]
        _measures_per_section = np.zeros((self.opt_parameters["N"], 2), dtype=np.int32)
        for _count in range(0, max_count):
            init_risk = self._calculate_total_risk(
                _init_overflow_risk_ndarray,
                _init_revetment_risk_ndarray,
                _init_independent_risk_ndarray,
>>>>>>> d5c1625c
            )

            risk_per_step.append(init_risk)
            cost_per_step.append(np.sum(_spent_money))
            # first we compute the BC-ratio for each combination of Sh, Sg, for each section
            _life_cycle_cost = np.full(
                [
                    self.opt_parameters["N"],
                    self.opt_parameters["Sh"],
                    self.opt_parameters["Sg"],
                ],
                1e99,
            )
            _total_risk = np.full(
                [
                    self.opt_parameters["N"],
                    self.opt_parameters["Sh"],
                    self.opt_parameters["Sg"],
                ],
                init_risk,
            )
            for n in range(0, self.opt_parameters["N"]):
                # for each section, start from index 1 to prevent putting inf in top left cell
                for sg in range(1, self.opt_parameters["Sg"]):
                    for sh in range(0, self.opt_parameters["Sh"]):
                        if self.LCCOption[n, sh, sg] < 1e20:
                            _life_cycle_cost[n, sh, sg] = np.subtract(
                                self.LCCOption[n, sh, sg], _spent_money[n]
                            )
                            (
                                new_overflow_risk,
                                new_revetment_risk,
                                new_independent_risk,
                            ) = evaluate_risk(
                                np.copy(_init_overflow_risk_ndarray),
                                np.copy(_init_revetment_risk_ndarray),
                                np.copy(_init_independent_risk_ndarray),
                                self,
                                n,
                                sh,
                                sg,
                                self.config,
                            )
<<<<<<< HEAD
                            TotalRisk[n, sh, sg] = copy.deepcopy(
                                calculate_total_risk(
                                    new_overflow_risk,
                                    new_revetment_risk,
                                    new_independent_risk,
                                )
                            )
                        else:
                            pass
=======
                            _total_risk[n, sh, sg] = self._calculate_total_risk(
                                new_overflow_risk,
                                new_revetment_risk,
                                new_independent_risk,
                            )
>>>>>>> d5c1625c

            # do not go back:
            _life_cycle_cost = np.where(_life_cycle_cost <= 0, 1e99, _life_cycle_cost)
            dR = np.subtract(init_risk, _total_risk)
            BC = np.divide(dR, _life_cycle_cost)  # risk reduction/cost [n,sh,sg]
            TC = np.add(_life_cycle_cost, _total_risk)

            # compute additional measures where we combine overflow/revetment measures, here we optimize a package, purely based
            # on overflow/revetment, and compute a BC ratio for a combination of measures at different sections.

            # for overflow:
            BC_bundleOverflow = 0
            (overflow_bundle_index, BC_bundleOverflow) = self._bundling_of_measures(
                MechanismEnum.OVERFLOW,
                _init_overflow_risk_ndarray,
                copy.deepcopy(measure_list),
                _life_cycle_cost,
            )
            # for revetment:
            BC_bundleRevetment = 0.0
            if MechanismEnum.REVETMENT in self.mechanisms:
                (
                    revetment_bundle_index,
                    BC_bundleRevetment,
                ) = self._bundling_of_measures(
                    MechanismEnum.REVETMENT,
                    _init_revetment_risk_ndarray,
                    copy.deepcopy(measure_list),
                    _life_cycle_cost,
                )

            # then in the selection of the measure we make a if-elif split with either the normal routine or an
            # 'overflow bundle'
            if np.isnan(np.max(BC)):
                ids = np.argwhere(np.isnan(BC))
                logging.error(
                    "NaN gevonden in matrix met kosten-batenratio. Uitvoer voor betreffende maatregel wordt gegenereerd."
                )
                for i in range(0, ids.shape[0]):
                    error_measure = self.get_measure_from_index(ids[i, :])
                    logging.error(error_measure)
                    # TODO think about a more sophisticated error catch here, as currently tracking the error is extremely difficult.
                raise ValueError("nan value encountered in BC-ratio")
            if (
                (np.max(BC) > BCstop)
                or (BC_bundleOverflow > BCstop)
                or (BC_bundleRevetment > BCstop)
            ):
                if np.max(BC) >= BC_bundleOverflow and np.max(BC) >= BC_bundleRevetment:
                    # find the best combination
                    Index_Best = np.unravel_index(np.argmax(BC), BC.shape)

                    if setting == "robust":
                        measure_list.append(Index_Best)
                        # update init_probability
                        _init_probability_dict = update_probability(
                            _init_probability_dict, self, Index_Best
                        )

                    elif (setting == "fast") or (setting == "cautious"):
                        BC_sections = np.empty((self.opt_parameters["N"]))
                        # find best measure for each section
                        for n in range(0, self.opt_parameters["N"]):
                            BC_sections[n] = np.max(BC[n, :, :])
                        if len(BC_sections) > 2:
                            BC_second = -np.partition(-BC_sections, 2)[1]
                        else:
                            BC_second = np.min(BC_sections)

                        if setting == "fast":
                            indices = np.argwhere(
                                BC[Index_Best[0]] - np.max([BC_second, 1]) > 0
                            )
                        elif setting == "cautious":
                            indices = np.argwhere(
                                np.divide(BC[Index_Best[0]], np.max([BC_second, 1]))
                                > f_cautious
                            )
                        # a bit more cautious
                        if indices.shape[0] > 1:
                            # take the investment that has the lowest total cost:

                            fast_measure = indices[
                                np.argmin(
                                    TC[Index_Best[0]][(indices[:, 0], indices[:, 1])]
                                )
                            ]
                            Index_Best = (
                                Index_Best[0],
                                fast_measure[0],
                                fast_measure[1],
                            )
                            measure_list.append(Index_Best)
                        else:
                            measure_list.append(Index_Best)
                    BC_list.append(BC[Index_Best])
                    _init_probability_dict = update_probability(
                        _init_probability_dict, self, Index_Best
                    )
                    _init_independent_risk_ndarray[
                        Index_Best[0], :
                    ] = self.RiskGeotechnical[Index_Best[0], Index_Best[2], :]

                    _init_overflow_risk_ndarray[Index_Best[0], :] = self.RiskOverflow[
                        Index_Best[0], Index_Best[1], :
                    ]

                    _init_revetment_risk_ndarray[Index_Best[0], :] = self.RiskRevetment[
                        Index_Best[0], Index_Best[1], :
                    ]

                    # TODO update risks
                    _spent_money[Index_Best[0]] += _life_cycle_cost[Index_Best]
                    self.LCCOption[Index_Best] = 1e99
<<<<<<< HEAD
                    Measures_per_section[Index_Best[0], 0] = Index_Best[1]
                    Measures_per_section[Index_Best[0], 1] = Index_Best[2]
                    Probabilities.append(copy.deepcopy(init_probability))
                    TR_list.append(
                        calculate_total_risk(
                            init_overflow_risk,
                            init_revetment_risk,
                            init_independent_risk,
=======
                    _measures_per_section[Index_Best[0], 0] = Index_Best[1]
                    _measures_per_section[Index_Best[0], 1] = Index_Best[2]
                    _probabilities.append(copy.deepcopy(_init_probability_dict))
                    _total_risk_list.append(
                        self._calculate_total_risk(
                            _init_overflow_risk_ndarray,
                            _init_revetment_risk_ndarray,
                            _init_independent_risk_ndarray,
>>>>>>> d5c1625c
                        )
                    )
                    logging.info(
                        "Enkele maatregel in optimalisatiestap {} (BC-ratio = {:.2f})".format(
                            _count, BC[Index_Best]
                        )
                    )
                elif BC_bundleOverflow > BC_bundleRevetment:
                    for j in range(0, self.opt_parameters["N"]):
                        if overflow_bundle_index[j, 0] != _measures_per_section[j, 0]:
                            IndexMeasure = (
                                j,
                                overflow_bundle_index[j, 0],
                                overflow_bundle_index[j, 1],
                            )

                            measure_list.append(IndexMeasure)
                            BC_list.append(BC_bundleOverflow)
                            _init_probability_dict = update_probability(
                                _init_probability_dict, self, IndexMeasure
                            )
                            _init_independent_risk_ndarray[
                                IndexMeasure[0], :
                            ] = self.RiskGeotechnical[
                                IndexMeasure[0], IndexMeasure[2], :
                            ]
                            _init_overflow_risk_ndarray[
                                IndexMeasure[0], :
                            ] = self.RiskOverflow[IndexMeasure[0], IndexMeasure[1], :]
                            _init_revetment_risk_ndarray[
                                IndexMeasure[0], :
                            ] = self.RiskRevetment[IndexMeasure[0], IndexMeasure[1], :]
                            _spent_money[IndexMeasure[0]] += _life_cycle_cost[
                                IndexMeasure
                            ]
                            self.LCCOption[IndexMeasure] = 1e99
                            _measures_per_section[IndexMeasure[0], 0] = IndexMeasure[1]
                            # no update of geotechnical risk needed
<<<<<<< HEAD
                            Probabilities.append(copy.deepcopy(init_probability))
                            TR_list.append(
                                calculate_total_risk(
                                    init_overflow_risk,
                                    init_revetment_risk,
                                    init_independent_risk,
=======
                            _probabilities.append(copy.deepcopy(_init_probability_dict))
                            _total_risk_list.append(
                                self._calculate_total_risk(
                                    _init_overflow_risk_ndarray,
                                    _init_revetment_risk_ndarray,
                                    _init_independent_risk_ndarray,
>>>>>>> d5c1625c
                                )
                            )
                    logging.info(
                        "Gebundelde maatregelen voor overslag in optimalisatiestap {} (BC-ratio = {:.2f})".format(
                            _count, BC_bundleOverflow
                        )
                    )
                elif BC_bundleRevetment > np.max(BC):
                    for j in range(0, self.opt_parameters["N"]):
                        if revetment_bundle_index[j, 0] != _measures_per_section[j, 0]:
                            IndexMeasure = (
                                j,
                                revetment_bundle_index[j, 0],
                                revetment_bundle_index[j, 1],
                            )

                            measure_list.append(IndexMeasure)
                            BC_list.append(BC_bundleRevetment)
                            _init_probability_dict = update_probability(
                                _init_probability_dict, self, IndexMeasure
                            )
                            _init_independent_risk_ndarray[
                                IndexMeasure[0], :
                            ] = self.RiskGeotechnical[
                                IndexMeasure[0], IndexMeasure[2], :
                            ]
                            _init_overflow_risk_ndarray[
                                IndexMeasure[0], :
                            ] = self.RiskOverflow[IndexMeasure[0], IndexMeasure[1], :]
                            _init_revetment_risk_ndarray[
                                IndexMeasure[0], :
                            ] = self.RiskRevetment[IndexMeasure[0], IndexMeasure[1], :]
                            _spent_money[IndexMeasure[0]] += _life_cycle_cost[
                                IndexMeasure
                            ]
                            self.LCCOption[IndexMeasure] = 1e99
                            _measures_per_section[IndexMeasure[0], 0] = IndexMeasure[1]
                            # no update of geotechnical risk needed
<<<<<<< HEAD
                            Probabilities.append(copy.deepcopy(init_probability))
                            TR_list.append(
                                calculate_total_risk(
                                    init_overflow_risk,
                                    init_revetment_risk,
                                    init_independent_risk,
=======
                            _probabilities.append(copy.deepcopy(_init_probability_dict))
                            _total_risk_list.append(
                                self._calculate_total_risk(
                                    _init_overflow_risk_ndarray,
                                    _init_revetment_risk_ndarray,
                                    _init_independent_risk_ndarray,
>>>>>>> d5c1625c
                                )
                            )
                    # add the height measures in separate entries in the measure list

                    # write them to the measure_list
                    logging.info(
                        "Gebundelde maatregelen voor bekleding in optimalisatiestap {} (BC-ratio = {:.2f})".format(
                            _count, BC_bundleRevetment
                        )
                    )

            else:
                break

        logging.info(
            "Totale rekentijd voor veiligheidsrendementoptimalisatie {:.2f} seconden".format(
                time.time() - start
            )
        )
        self.LCCOption = _initial_cost_matrix
        self.measures_taken = measure_list
<<<<<<< HEAD
        self.total_risk_per_step = TR_list
        self.probabilities_per_step = Probabilities
=======
        self.total_risk_per_step = _total_risk_list
        self.probabilities_per_step = _probabilities
>>>>>>> d5c1625c
<|MERGE_RESOLUTION|>--- conflicted
+++ resolved
@@ -264,12 +264,7 @@
                         current_pf[MechanismEnum.REVETMENT] = np.zeros(
                             self.Pf[MechanismEnum.REVETMENT.name].shape[2]
                         )
-<<<<<<< HEAD
                     except:  # case where no revetment is present at any section
-=======
-                    except:
-                        # case where no revetment is present at any section
->>>>>>> d5c1625c
                         pass
 
                 # check if all rows in comparison only contain True values
@@ -442,13 +437,13 @@
 
         for _idx, _ in enumerate(existing_investment_list):
             # sh
-            _calculated_investments[
-                existing_investment_list[_idx][0], 0
-            ] = existing_investment_list[_idx][1]
+            _calculated_investments[existing_investment_list[_idx][0], 0] = (
+                existing_investment_list[_idx][1]
+            )
             # sg
-            _calculated_investments[
-                existing_investment_list[_idx][0], 1
-            ] = existing_investment_list[_idx][2]
+            _calculated_investments[existing_investment_list[_idx][0], 1] = (
+                existing_investment_list[_idx][2]
+            )
 
         # prepare arrays
         sorted_sh = np.full(tuple(_life_cycle_cost.shape[0:2]), 999, dtype=int)
@@ -481,37 +476,6 @@
                 BC_list, counter_list, sorted_sh, sg_indices, _calculated_investments
             )
             return measure_index, BC_out
-<<<<<<< HEAD
-        else:
-            return [], 0
-
-    def evaluate(
-        self,
-        setting: str = "fast",
-        BCstop: float = 0.1,
-        max_count: int = 600,
-        f_cautious: float = 1.5,
-    ):
-        """This is the main routine for a greedy evaluation of all solutions."""
-
-        # TODO put settings in config
-        def calculate_total_risk(
-            overflow_risk: np.ndarray,
-            revetment_risk: np.ndarray,
-            independent_risk: np.ndarray,
-        ):
-            return (
-                np.sum(np.max(overflow_risk, axis=0))
-                + np.sum(np.max(revetment_risk, axis=0))
-                + np.sum(independent_risk)
-            )
-
-        start = time.time()
-        # set start values:
-        self.Cint_g[:, 0] = 1
-        self.Cint_h[:, 0] = 1
-=======
->>>>>>> d5c1625c
 
         return [], 0
 
@@ -595,17 +559,6 @@
         _initial_cost_matrix = np.copy(self.LCCOption)
 
         BC_list = []
-<<<<<<< HEAD
-        TR_list = [
-            calculate_total_risk(
-                init_overflow_risk, init_revetment_risk, init_independent_risk
-            )
-        ]  # list to store the total risk for each step
-        Measures_per_section = np.zeros((self.opt_parameters["N"], 2), dtype=np.int32)
-        while count < max_count:
-            init_risk = calculate_total_risk(
-                init_overflow_risk, init_revetment_risk, init_independent_risk
-=======
 
         # list to store the total risk for each step
         _total_risk_list = [
@@ -621,7 +574,6 @@
                 _init_overflow_risk_ndarray,
                 _init_revetment_risk_ndarray,
                 _init_independent_risk_ndarray,
->>>>>>> d5c1625c
             )
 
             risk_per_step.append(init_risk)
@@ -665,23 +617,11 @@
                                 sg,
                                 self.config,
                             )
-<<<<<<< HEAD
-                            TotalRisk[n, sh, sg] = copy.deepcopy(
-                                calculate_total_risk(
-                                    new_overflow_risk,
-                                    new_revetment_risk,
-                                    new_independent_risk,
-                                )
-                            )
-                        else:
-                            pass
-=======
                             _total_risk[n, sh, sg] = self._calculate_total_risk(
                                 new_overflow_risk,
                                 new_revetment_risk,
                                 new_independent_risk,
                             )
->>>>>>> d5c1625c
 
             # do not go back:
             _life_cycle_cost = np.where(_life_cycle_cost <= 0, 1e99, _life_cycle_cost)
@@ -781,9 +721,9 @@
                     _init_probability_dict = update_probability(
                         _init_probability_dict, self, Index_Best
                     )
-                    _init_independent_risk_ndarray[
-                        Index_Best[0], :
-                    ] = self.RiskGeotechnical[Index_Best[0], Index_Best[2], :]
+                    _init_independent_risk_ndarray[Index_Best[0], :] = (
+                        self.RiskGeotechnical[Index_Best[0], Index_Best[2], :]
+                    )
 
                     _init_overflow_risk_ndarray[Index_Best[0], :] = self.RiskOverflow[
                         Index_Best[0], Index_Best[1], :
@@ -796,16 +736,6 @@
                     # TODO update risks
                     _spent_money[Index_Best[0]] += _life_cycle_cost[Index_Best]
                     self.LCCOption[Index_Best] = 1e99
-<<<<<<< HEAD
-                    Measures_per_section[Index_Best[0], 0] = Index_Best[1]
-                    Measures_per_section[Index_Best[0], 1] = Index_Best[2]
-                    Probabilities.append(copy.deepcopy(init_probability))
-                    TR_list.append(
-                        calculate_total_risk(
-                            init_overflow_risk,
-                            init_revetment_risk,
-                            init_independent_risk,
-=======
                     _measures_per_section[Index_Best[0], 0] = Index_Best[1]
                     _measures_per_section[Index_Best[0], 1] = Index_Best[2]
                     _probabilities.append(copy.deepcopy(_init_probability_dict))
@@ -814,7 +744,6 @@
                             _init_overflow_risk_ndarray,
                             _init_revetment_risk_ndarray,
                             _init_independent_risk_ndarray,
->>>>>>> d5c1625c
                         )
                     )
                     logging.info(
@@ -836,38 +765,29 @@
                             _init_probability_dict = update_probability(
                                 _init_probability_dict, self, IndexMeasure
                             )
-                            _init_independent_risk_ndarray[
-                                IndexMeasure[0], :
-                            ] = self.RiskGeotechnical[
-                                IndexMeasure[0], IndexMeasure[2], :
-                            ]
-                            _init_overflow_risk_ndarray[
-                                IndexMeasure[0], :
-                            ] = self.RiskOverflow[IndexMeasure[0], IndexMeasure[1], :]
-                            _init_revetment_risk_ndarray[
-                                IndexMeasure[0], :
-                            ] = self.RiskRevetment[IndexMeasure[0], IndexMeasure[1], :]
+                            _init_independent_risk_ndarray[IndexMeasure[0], :] = (
+                                self.RiskGeotechnical[
+                                    IndexMeasure[0], IndexMeasure[2], :
+                                ]
+                            )
+                            _init_overflow_risk_ndarray[IndexMeasure[0], :] = (
+                                self.RiskOverflow[IndexMeasure[0], IndexMeasure[1], :]
+                            )
+                            _init_revetment_risk_ndarray[IndexMeasure[0], :] = (
+                                self.RiskRevetment[IndexMeasure[0], IndexMeasure[1], :]
+                            )
                             _spent_money[IndexMeasure[0]] += _life_cycle_cost[
                                 IndexMeasure
                             ]
                             self.LCCOption[IndexMeasure] = 1e99
                             _measures_per_section[IndexMeasure[0], 0] = IndexMeasure[1]
                             # no update of geotechnical risk needed
-<<<<<<< HEAD
-                            Probabilities.append(copy.deepcopy(init_probability))
-                            TR_list.append(
-                                calculate_total_risk(
-                                    init_overflow_risk,
-                                    init_revetment_risk,
-                                    init_independent_risk,
-=======
                             _probabilities.append(copy.deepcopy(_init_probability_dict))
                             _total_risk_list.append(
                                 self._calculate_total_risk(
                                     _init_overflow_risk_ndarray,
                                     _init_revetment_risk_ndarray,
                                     _init_independent_risk_ndarray,
->>>>>>> d5c1625c
                                 )
                             )
                     logging.info(
@@ -889,38 +809,29 @@
                             _init_probability_dict = update_probability(
                                 _init_probability_dict, self, IndexMeasure
                             )
-                            _init_independent_risk_ndarray[
-                                IndexMeasure[0], :
-                            ] = self.RiskGeotechnical[
-                                IndexMeasure[0], IndexMeasure[2], :
-                            ]
-                            _init_overflow_risk_ndarray[
-                                IndexMeasure[0], :
-                            ] = self.RiskOverflow[IndexMeasure[0], IndexMeasure[1], :]
-                            _init_revetment_risk_ndarray[
-                                IndexMeasure[0], :
-                            ] = self.RiskRevetment[IndexMeasure[0], IndexMeasure[1], :]
+                            _init_independent_risk_ndarray[IndexMeasure[0], :] = (
+                                self.RiskGeotechnical[
+                                    IndexMeasure[0], IndexMeasure[2], :
+                                ]
+                            )
+                            _init_overflow_risk_ndarray[IndexMeasure[0], :] = (
+                                self.RiskOverflow[IndexMeasure[0], IndexMeasure[1], :]
+                            )
+                            _init_revetment_risk_ndarray[IndexMeasure[0], :] = (
+                                self.RiskRevetment[IndexMeasure[0], IndexMeasure[1], :]
+                            )
                             _spent_money[IndexMeasure[0]] += _life_cycle_cost[
                                 IndexMeasure
                             ]
                             self.LCCOption[IndexMeasure] = 1e99
                             _measures_per_section[IndexMeasure[0], 0] = IndexMeasure[1]
                             # no update of geotechnical risk needed
-<<<<<<< HEAD
-                            Probabilities.append(copy.deepcopy(init_probability))
-                            TR_list.append(
-                                calculate_total_risk(
-                                    init_overflow_risk,
-                                    init_revetment_risk,
-                                    init_independent_risk,
-=======
                             _probabilities.append(copy.deepcopy(_init_probability_dict))
                             _total_risk_list.append(
                                 self._calculate_total_risk(
                                     _init_overflow_risk_ndarray,
                                     _init_revetment_risk_ndarray,
                                     _init_independent_risk_ndarray,
->>>>>>> d5c1625c
                                 )
                             )
                     # add the height measures in separate entries in the measure list
@@ -942,10 +853,5 @@
         )
         self.LCCOption = _initial_cost_matrix
         self.measures_taken = measure_list
-<<<<<<< HEAD
-        self.total_risk_per_step = TR_list
-        self.probabilities_per_step = Probabilities
-=======
         self.total_risk_per_step = _total_risk_list
-        self.probabilities_per_step = _probabilities
->>>>>>> d5c1625c
+        self.probabilities_per_step = _probabilities