--- conflicted
+++ resolved
@@ -50,13 +50,7 @@
         If the requirements are not met for any of the mechanisms, the function returns False, otherwise True.
         """
         _section_as_input: SectionAsInput = self.sections[section_idx]
-<<<<<<< HEAD
-        _measure = _section_as_input.aggregated_measure_combinations[
-            measure_idx
-        ]
-=======
         _measure = _section_as_input.aggregated_measure_combinations[measure_idx]
->>>>>>> 8e213d06
         for _mechanism in mechanisms:
             if _mechanism in [MechanismEnum.OVERFLOW, MechanismEnum.REVETMENT]:
                 # look in sh, if any mechanism is not satisfied, return a False
@@ -71,25 +65,12 @@
                     return False
             elif _mechanism in [MechanismEnum.PIPING, MechanismEnum.STABILITY_INNER]:
                 _cross_sectional_requirement = cross_sectional_requirements.cross_sectional_requirement_per_mechanism[
-<<<<<<< HEAD
                         _mechanism
                     ]
                 # _a_factor = _section_as_input.a_section_piping if _mechanism == MechanismEnum.PIPING else _section_as_input.a_section_stability_inner
                 _a_factor = cross_sectional_requirements.dike_section_a_piping if _mechanism == MechanismEnum.PIPING else cross_sectional_requirements.dike_section_a_stability_inner
                 _b_factor = cross_sectional_requirements.dike_traject_b_piping if _mechanism == MechanismEnum.PIPING else cross_sectional_requirements.dike_traject_b_stability_inner
                 _le_factor = max(cross_sectional_requirements.dike_section_length * _a_factor/_b_factor,1.)
-=======
-                    _mechanism
-                ]
-                _a_factor = (
-                    _section_as_input.a_section_piping
-                    if _mechanism == MechanismEnum.PIPING
-                    else _section_as_input.a_section_stability_inner
-                )
-                _le_factor = max(
-                    _section_as_input.section_length * _a_factor / 300, 1.0
-                )
->>>>>>> 8e213d06
                 _section_requirement = _cross_sectional_requirement * _le_factor
                 if (
                     _measure.sg_combination.mechanism_year_collection.get_probabilities(
@@ -331,13 +312,9 @@
         return [_valid_measures_low_prob_cost[0]], _invalid_mechanisms
 
     @staticmethod
-<<<<<<< HEAD
-    def get_cross_sectional_requirements_for_target_reliability(dike_traject: DikeTraject, section_as_input: SectionAsInput) -> CrossSectionalRequirements:
-=======
     def get_cross_sectional_requirements_for_target_reliability(
         dike_traject: DikeTraject, section_as_input: SectionAsInput
     ) -> CrossSectionalRequirements:
->>>>>>> 8e213d06
         """
         Class method to create a CrossSectionalRequirements object from a DikeTraject object.
         This method calculates the cross-sectional requirements for the dike traject based on the OI2014 approach.
@@ -390,17 +367,10 @@
             },
             dike_traject_b_piping=dike_traject.general_info.bPiping,
             dike_traject_b_stability_inner=dike_traject.general_info.bStabilityInner,
-<<<<<<< HEAD
-            dike_section_a_piping = section_as_input.a_section_piping,
-            dike_section_a_stability_inner = section_as_input.a_section_stability_inner,
-            dike_section_length = section_as_input.section_length
-        )        
-=======
             dike_section_a_piping=section_as_input.a_section_piping,
             dike_section_a_stability_inner=section_as_input.a_section_stability_inner,
             dike_section_length=section_as_input.section_length,
         )
->>>>>>> 8e213d06
 
     def evaluate(
         self,
@@ -432,15 +402,11 @@
             # add probability for this step:
 
             # get the first possible investment year from the aggregated measures
-<<<<<<< HEAD
-            _cross_sectional_requirements = self.get_cross_sectional_requirements_for_target_reliability(dike_traject, self.sections[_section_idx])
-=======
             _cross_sectional_requirements = (
                 self.get_cross_sectional_requirements_for_target_reliability(
                     dike_traject, self.sections[_section_idx]
                 )
             )
->>>>>>> 8e213d06
             _valid_measures = self.get_valid_measures_for_section(
                 _section_idx, _cross_sectional_requirements
             )
