import copy
import logging
from typing import Dict
from dataclasses import dataclass
import numpy as np
import pandas as pd

from vrtool.common.enums.mechanism_enum import MechanismEnum
from vrtool.decision_making.solutions import Solutions
from vrtool.decision_making.strategies.strategy_protocol import StrategyProtocol
from vrtool.decision_making.strategy_evaluation import (
    calc_tc,
    calc_tr,
    implement_option,
    make_traject_df,
)
from vrtool.defaults.vrtool_config import VrtoolConfig
from vrtool.flood_defence_system.dike_traject import DikeTraject
from vrtool.optimization.strategy_input.strategy_input_target_reliability import (
    StrategyInputTargetReliability,
)
from vrtool.probabilistic_tools.probabilistic_functions import beta_to_pf, pf_to_beta


@dataclass
class CrossSectionalRequirements:
    beta_cs_piping: np.ndarray
    beta_cs_revetment: np.ndarray
    beta_cs_stabinner: np.ndarray
    beta_cs_overflow: np.ndarray

    @property
    def pf_cs_piping(self) -> np.ndarray:
        return beta_to_pf(self.beta_cs_piping)

    @property
    def pf_cs_stabinner(self) -> np.ndarray:
        return beta_to_pf(self.beta_cs_stabinner)

    @classmethod
    def from_dike_traject(cls, dike_traject: DikeTraject):
        # compute cross sectional requirements
        n_piping = 1 + (
            dike_traject.general_info.aPiping
            * dike_traject.general_info.TrajectLength
            / dike_traject.general_info.bPiping
        )
        n_stab = 1 + (
            dike_traject.general_info.aStabilityInner
            * dike_traject.general_info.TrajectLength
            / dike_traject.general_info.bStabilityInner
        )
        n_overflow = 1
        n_revetment = 3
        omegaRevetment = 0.1

        _beta_cs_piping = pf_to_beta(
            dike_traject.general_info.Pmax
            * dike_traject.general_info.omegaPiping
            / n_piping
        )
        _beta_cs_revetment = pf_to_beta(
            dike_traject.general_info.Pmax * omegaRevetment / n_revetment
        )
        _beta_cs_stabinner = pf_to_beta(
            dike_traject.general_info.Pmax
            * dike_traject.general_info.omegaStabilityInner
            / n_stab
        )
        _beta_cs_overflow = pf_to_beta(
            dike_traject.general_info.Pmax
            * dike_traject.general_info.omegaOverflow
            / n_overflow
        )
        return cls(
            beta_cs_piping=_beta_cs_piping,
            beta_cs_revetment=_beta_cs_revetment,
            beta_cs_stabinner=_beta_cs_stabinner,
            beta_cs_overflow=_beta_cs_overflow,
        )


class TargetReliabilityStrategy(StrategyProtocol):
    """Subclass for evaluation in accordance with basic OI2014 approach.
    This ensures that for a certain time horizon, each section satisfies the cross-sectional target reliability
    """

    def __init__(
        self, strategy_input: StrategyInputTargetReliability, config: VrtoolConfig
    ):
        # Mapping as in previuos `StrategyBase`
        self.discount_rate = config.discount_rate
        self.config = config
        self.OI_horizon = config.OI_horizon
        self.mechanisms = config.mechanisms
        self._time_periods = config.T
        self.LE_in_section = config.LE_in_section

        # New mappings
        # self.options = strategy_input.options
        self._section_as_input_dict = strategy_input.section_as_input_dict

    def get_total_lcc_and_risk(self, step_number: int) -> tuple[float, float]:
        return float("nan"), float("nan")

    @staticmethod
    def _id_to_name(found_id: str, measure_table: pd.DataFrame):
        """
        Previously in tools. Only used once within this evaluate method.
        """
        return measure_table.loc[measure_table["ID"].astype(str) == str(found_id)][
            "Name"
        ].values[0]

    def evaluate(
        self,
        dike_traject: DikeTraject,
        splitparams: bool = False,
    ):
        # Previous approach instead of self._time_periods = config.T:
        # _first_section_solution = solutions_dict[list(solutions_dict.keys())[0]]
        # cols = list(_first_section_solution.MeasureData["Section"].columns.values)
        _cross_sectional_requirements = CrossSectionalRequirements.from_dike_traject(
            dike_traject
        )

        # Rank sections based on 2075 Section probability
        beta_horizon = []
        for _dike_section in dike_traject.sections:
            beta_horizon.append(
                _dike_section.section_reliability.SectionReliability.loc["Section"][
                    self.OI_horizon
                ]
            )

        section_indices = np.argsort(beta_horizon)
        measure_cols = ["Section", "option_index", "LCC", "BC"]

        if splitparams:
            _taken_measures = pd.DataFrame(
                data=[
                    [
                        None,
                        None,
                        0,
                        None,
                        None,
                        None,
                        None,
                        None,
                        None,
                        None,
                        None,
                        None,
                    ]
                ],
                columns=measure_cols
                + [
                    "ID",
                    "name",
                    "year",
                    "yes/no",
                    "dcrest",
                    "dberm",
                    "beta_target",
                    "transition_level",
                ],
            )
        else:
            _taken_measures = pd.DataFrame(
                data=[[None, None, None, 0, None, None, None]],
                columns=measure_cols + ["ID", "name", "params"],
            )
        # columns (section name and index in self.options[section])
        _base_traject_probability = make_traject_df(dike_traject, self._time_periods)
        _probability_steps = [copy.deepcopy(_base_traject_probability)]
        _traject_probability = copy.deepcopy(_base_traject_probability)

        for j in section_indices:
            _dike_section = dike_traject.sections[j]
            # convert beta_cs to beta_section in order to correctly search self.options[section]
            # TODO THIS IS CURRENTLY INCONSISTENT WITH THE WAY IT IS CALCULATED: it should be coupled to whether the length effect within sections is turned on or not
            if self.LE_in_section:
                logging.warning(
                    "In evaluate for TargetReliabilityStrategy: THIS CODE ON LENGTH EFFECT WITHIN SECTIONS SHOULD BE TESTED"
                )
                _beta_t_piping = pf_to_beta(
                    _cross_sectional_requirements.pf_cs_piping
                    * (_dike_section.Length / dike_traject.general_info.bPiping)
                )
                _beta_t_sabinner = pf_to_beta(
                    _cross_sectional_requirements.pf_cs_stabinner
                    * (_dike_section.Length / dike_traject.general_info.bStabilityInner)
                )
            else:
                _beta_t_piping = _cross_sectional_requirements.beta_cs_piping
                _beta_t_sabinner = _cross_sectional_requirements.beta_cs_stabinner
            _beta_t_overflow = _cross_sectional_requirements.beta_cs_overflow
            _beta_t_revetment = _cross_sectional_requirements.beta_cs_revetment
            _beta_t = {
                MechanismEnum.PIPING.name: _beta_t_piping,
                MechanismEnum.STABILITY_INNER.name: _beta_t_sabinner,
                MechanismEnum.OVERFLOW.name: _beta_t_overflow,
                MechanismEnum.REVETMENT.name: _beta_t_revetment,
            }

            # find cheapest design that satisfies betatcs in 50 years from invest year
            # previously _selected_section_as_input = self.options[_dike_section.name]
            _selected_section_as_input = self._section_as_input_dict[_dike_section.name]
            _invest_year = _selected_section_as_input.min_year
            _target_year = _invest_year + 50

            # make PossibleMeasures dataframe
            _possible_measures = copy.deepcopy(
                self._section_as_input_dict[_dike_section.name]
            )
            # filter for mechanisms that are considered
            for mechanism in dike_traject.mechanisms:
                _possible_measures = _possible_measures.loc[
                    self.options[_dike_section.name][(mechanism.name, _target_year)]
                    > _beta_t[mechanism.name]
                ]

            if not any(_possible_measures):
                # continue to next section if weakest has no more measures
                logging.warning(
<<<<<<< HEAD
                    "Warning: for Target reliability strategy no suitable measures were found for section {}".format(
                        _dike_section.name
=======
                    "Geen maatregelen gevonden die voldoen aan doorsnede-eisen op dijkvak {}. Er wordt geen maatregel uitgevoerd.".format(
                        i.name
>>>>>>> 5234ee90
                    )
                )
                continue
            # calculate LCC
            _lcc = calc_tc(
                _possible_measures,
                self.discount_rate,
                horizon=_selected_section_as_input[MechanismEnum.OVERFLOW.name].columns[
                    -1
                ],
            )

            # select measure with lowest cost
            idx = np.argmin(_lcc)

            measure = _possible_measures.iloc[idx]
            option_index = _possible_measures.index[idx]
            # calculate achieved risk reduction & BC ratio compared to base situation
            _r_base, _dr, _t_r = calc_tr(
                _dike_section.name,
                measure,
                _traject_probability,
                original_section=_traject_probability.loc[_dike_section.name],
                discount_rate=self.discount_rate,
                horizon=self._time_periods[-1],
                damage=dike_traject.general_info.FloodDamage,
            )
            _bc = _dr / _lcc[idx]

            if splitparams:
                _found_id = measure["ID"].values[0]
                # TODO: We don't have the names as they were anymore :/
                # solutions_dict[i.name].measure_table
                # Which should translate to something like  SectionAsInput.get_measure_name_by_id()
                name = self._id_to_name(_found_id, self._section_as_input_list)
                data_opt = pd.DataFrame(
                    [
                        [
                            _dike_section.name,
                            option_index,
                            _lcc[idx],
                            _bc,
                            measure["ID"].values[0],
                            name,
                            measure["year"].values[0],
                            measure["yes/no"].values[0],
                            measure["dcrest"].values[0],
                            measure["dberm"].values[0],
                            measure["beta_target"].values[0],
                            measure["transition_level"].values[0],
                        ]
                    ],
                    columns=_taken_measures.columns,
                )
            else:
                data_opt = pd.DataFrame(
                    [
                        [
                            _dike_section.name,
                            option_index,
                            _lcc[idx],
                            _bc,
                            measure["ID"].values[0],
                            measure["name"].values[0],
                            measure["params"].values[0],
                        ]
                    ],
                    columns=_taken_measures.columns,
                )  # here we evaluate and pick the option that has the
                # lowest total cost and a BC ratio that is lower than any measure at any other section

            # Add to TakenMeasures
            _taken_measures = pd.concat((_taken_measures, data_opt))
            # Calculate new probabilities
            _traject_probability = implement_option(
                _dike_section.name, _traject_probability, measure
            )
            _probability_steps.append(copy.deepcopy(_traject_probability))
        self.TakenMeasures = _taken_measures
        self.Probabilities = _probability_steps<|MERGE_RESOLUTION|>--- conflicted
+++ resolved
@@ -1,7 +1,8 @@
 import copy
 import logging
+from dataclasses import dataclass
 from typing import Dict
-from dataclasses import dataclass
+
 import numpy as np
 import pandas as pd
 
@@ -224,13 +225,8 @@
             if not any(_possible_measures):
                 # continue to next section if weakest has no more measures
                 logging.warning(
-<<<<<<< HEAD
-                    "Warning: for Target reliability strategy no suitable measures were found for section {}".format(
-                        _dike_section.name
-=======
                     "Geen maatregelen gevonden die voldoen aan doorsnede-eisen op dijkvak {}. Er wordt geen maatregel uitgevoerd.".format(
                         i.name
->>>>>>> 5234ee90
                     )
                 )
                 continue
