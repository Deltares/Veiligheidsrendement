from __future__ import annotations

import logging
import math
from collections import defaultdict

import numpy as np

from vrtool.common.enums.mechanism_enum import MechanismEnum
from vrtool.decision_making.strategies.strategy_protocol import StrategyProtocol
from vrtool.decision_making.strategies.strategy_step import StrategyStep
from vrtool.decision_making.traject_risk import TrajectRisk
from vrtool.defaults.vrtool_config import VrtoolConfig
from vrtool.flood_defence_system.cross_sectional_requirements import (
    CrossSectionalRequirements,
)
from vrtool.flood_defence_system.dike_traject import DikeTraject
from vrtool.optimization.measures.aggregated_measures_combination import (
    AggregatedMeasureCombination,
)
from vrtool.optimization.measures.section_as_input import SectionAsInput
from vrtool.optimization.strategy_input.strategy_input import StrategyInput


class TargetReliabilityStrategy(StrategyProtocol):
    """Subclass for evaluation in accordance with basic OI2014 approach.
    This ensures that for a certain time horizon, each section satisfies the cross-sectional target reliability
    """
    
    @property
    def total_cost(self) -> float:
        if not self.optimization_steps:
            return 0.0
        return self.optimization_steps[-1].total_cost

    def __init__(self, strategy_input: StrategyInput, config: VrtoolConfig):
        self.OI_horizon = config.OI_horizon
        self.time_periods = config.T
        self.sections = strategy_input.sections
        self.initial_step = StrategyStep(step_number=0)
        self.optimization_steps = []

        self.traject_risk = TrajectRisk(strategy_input.Pf, strategy_input.D)

    def check_cross_sectional_requirements(
        self,
        section_idx: int,
        measure_idx: int,
        cross_sectional_requirements: CrossSectionalRequirements,
        year: int,
        mechanisms: list[MechanismEnum],
    ) -> bool:
        """This function checks if the cross-sectional requirements are met for a given measure and year.
        If the requirements are not met for any of the mechanisms, the function returns False, otherwise True.
        """
        _section_as_input: SectionAsInput = self.sections[section_idx]
        _measure = _section_as_input.aggregated_measure_combinations[measure_idx]
        for _mechanism in mechanisms:
            if _mechanism in [MechanismEnum.OVERFLOW, MechanismEnum.REVETMENT]:
                # look in sh, if any mechanism is not satisfied, return a False
                if (
                    _measure.sh_combination.mechanism_year_collection.get_probabilities(
                        _mechanism, [year]
                    )[0]
                    > cross_sectional_requirements.cross_sectional_requirement_per_mechanism[
                        _mechanism
                    ]
                ):
                    return False
            elif _mechanism in [MechanismEnum.PIPING, MechanismEnum.STABILITY_INNER]:
                _cross_sectional_requirement = cross_sectional_requirements.cross_sectional_requirement_per_mechanism[
                    _mechanism
                ]
                _a_factor = (
                    _section_as_input.a_section_piping
                    if _mechanism == MechanismEnum.PIPING
                    else _section_as_input.a_section_stability_inner
                )
                _le_factor = max(
                    _section_as_input.section_length * _a_factor / 300, 1.0
                )
                _section_requirement = _cross_sectional_requirement * _le_factor
                if (
                    _measure.sg_combination.mechanism_year_collection.get_probabilities(
                        _mechanism, [year]
                    )[0]
                    > _section_requirement
                ):
                    return False
        return True

    def _get_failure_probability_of_invalid_mechanisms(
        self,
        section_idx: int,
        measure_idx: int,
        year: int,
        mechanisms: list[MechanismEnum],
    ) -> float:
        """This function gets the failure probabilities of the mechanisms that are not satisfied by the measure and returns the total failure probability.

        Args:
            measure (AggregatedMeasureCombination): The measure for which the failure probability is to be calculated.
            year (int): The year for which the failure probability is to be calculated.
            mechanisms (list[MechanismEnum]): The mechanisms for which the failure probability is to be calculated.

            Returns:
                float: The total failure probability for the mechanisms that are not satisfied by the measure.
        """
        _p_nonf: float = 1
        _measure = self.sections[section_idx].aggregated_measure_combinations[
            measure_idx
        ]
        for _mechanism in mechanisms:
            if _mechanism in [MechanismEnum.OVERFLOW, MechanismEnum.REVETMENT]:
                # look in sh, if any mechanism is not satisfied, return a False
                _p_nonf *= (
                    1
                    - _measure.sh_combination.mechanism_year_collection.get_probabilities(
                        _mechanism, [year]
                    )[
                        0
                    ]
                )
            elif _mechanism in [MechanismEnum.PIPING, MechanismEnum.STABILITY_INNER]:
                _p_nonf *= (
                    1
                    - _measure.sg_combination.mechanism_year_collection.get_probabilities(
                        _mechanism, [year]
                    )[
                        0
                    ]
                )
        return 1 - _p_nonf

    def check_measure_validity(
        self,
        measure_idx: int,
        section_idx: int,
        mechanisms: list[MechanismEnum],
        cross_sectional_requirements: CrossSectionalRequirements,
        investment_year: int,
        design_year: int,
    ) -> bool:
        """Check if the measure combination is valid for the mechanisms given as input.

        Args:
            measure_combination (AggregatedMeasureCombination): The measure combination to check.
            mechanisms (list[MechanismEnum]): The mechanisms to check the measure combination for.
            cross_sectional_requirements (CrossSectionalRequirements): The cross-sectional requirements for the dike traject.
            investment_year (int): The investment year for the measure combination.
            design_year (int): The design year for the measure combination.

            Returns:
                bool: True if the measure combination is valid for the mechanisms, False otherwise.
        """
        _measure_combination = self.sections[
            section_idx
        ].aggregated_measure_combinations[measure_idx]
        if _measure_combination.year != investment_year:
            return False
        return self.check_cross_sectional_requirements(
            section_idx,
            measure_idx,
            cross_sectional_requirements,
            design_year,
            mechanisms,
        )

    def get_valid_measures_for_section(
        self,
        section_idx: int,
        cross_sectional_requirements: CrossSectionalRequirements,
    ) -> list[AggregatedMeasureCombination]:
        """Get the measures that satisfy the cross-sectional requirements for the mechanisms.

        Args:
            section_as_input (SectionAsInput): The SectionAsInput object for which the valid measures are to be found.
            cross_sectional_requirements (CrossSectionalRequirements): The cross-sectional requirements for the dike traject.

        Returns:
            list[AggregatedMeasureCombination]: The list of valid measures for the mechanisms.
        """
        # get the first possible investment year from the aggregated measures
        _section_as_input = self.sections[section_idx]
        if not _section_as_input.aggregated_measure_combinations:
            return []
        _invest_year = min(
            [
                measure.year
                for measure in _section_as_input.aggregated_measure_combinations
            ]
        )
        _design_horizon_year = _invest_year + self.OI_horizon

        _valid_measures = [
            _measure
            for measure_idx, _measure in enumerate(
                _section_as_input.aggregated_measure_combinations
            )
            if self.check_measure_validity(
                measure_idx,
                section_idx,
                _section_as_input.mechanisms,
                cross_sectional_requirements,
                _invest_year,
                _design_horizon_year,
            )
        ]

        return _valid_measures

    def get_best_measure_for_section(
        self,
        section_idx: int,
        cross_sectional_requirements: CrossSectionalRequirements,
    ) -> tuple[list[AggregatedMeasureCombination], list[MechanismEnum]]:
        """Get the measure with the lowest failure probability for the mechanisms that do not satisfy the cross-sectional requirements.

        Args:
            section_as_input (SectionAsInput): The SectionAsInput object for which the best measure is to be found.
            cross_sectional_requirements (CrossSectionalRequirements): The cross-sectional requirements for the dike traject.

        Returns:
            list[AggregatedMeasureCombination]: The list of best measures for the mechanisms that do not satisfy the cross-sectional requirements.
            list[MechanismEnum]: The list of mechanisms that do not satisfy the cross-sectional requirements.
        """
        _section_as_input = self.sections[section_idx]
        if not _section_as_input.aggregated_measure_combinations:
            return [], []

        # get the first possible investment year from the aggregated measures
        _invest_year = min(
            measure.year
            for measure in _section_as_input.aggregated_measure_combinations
        )
        _design_horizon_year = _invest_year + self.OI_horizon

        # for each mechanism we check if the cross-sectional requirements are met
        # initialize a dictionary
        _requirement_met_per_mechanism = defaultdict(lambda: False)

        # loop over all mechanisms and check if the requirements are met. Once they are met, set the value to True and break the loop
        for mechanism in _section_as_input.mechanisms:
            _requirement_met_per_mechanism[mechanism] = False
            for _measure_idx, _ in enumerate(
                _section_as_input.aggregated_measure_combinations
            ):
                if self.check_cross_sectional_requirements(
                    section_idx,
                    _measure_idx,
                    cross_sectional_requirements,
                    _design_horizon_year,
                    [mechanism],
                ):
                    _requirement_met_per_mechanism[mechanism] = True
                    break

        # next we get the mechanisms in _requirement_met_per_mechanism where values are True
        _valid_mechanisms = [
            mechanism
            for mechanism, value in _requirement_met_per_mechanism.items()
            if value
        ]

        # get the valid measures and corresponding idx
        _valid_measures_with_idx = [
            (_measure_idx, _measure)
            for _measure_idx, _measure in enumerate(
                _section_as_input.aggregated_measure_combinations
            )
            if self.check_measure_validity(
                _measure_idx,
                section_idx,
                _valid_mechanisms,
                cross_sectional_requirements,
                _invest_year,
                _design_horizon_year,
            )
        ]

        # Unpack the list of tuples into two separate lists
        _valid_measure_idx, _valid_measures = (
            zip(*_valid_measures_with_idx) if _valid_measures_with_idx else ([], [])
        )

        # get the mechanisms in _requirement_met_per_mechanism where values are False
        _invalid_mechanisms = [
            mechanism
            for mechanism, value in _requirement_met_per_mechanism.items()
            if not value
        ]
        # get the failure probabilities for the mechanisms in _invalid_mechanisms for all _valid_measures
        _failure_probabilities = [
            self._get_failure_probability_of_invalid_mechanisms(
                section_idx, _measure_idx, _design_horizon_year, _invalid_mechanisms
            )
            for _measure_idx in _valid_measure_idx
        ]

        # remove measures with a pf that is too high
        _valid_measures_low_prob = [
            _measure
            for _idx, _measure in enumerate(_valid_measures)
            if math.isclose(
                _failure_probabilities[_idx], min(_failure_probabilities), rel_tol=1e-9
            )
        ]

        # take one with lowest cost
        _valid_measure_lccs = [_measure.lcc for _measure in _valid_measures_low_prob]

        # filter further based on cost: only take measures that are cheapest
        _valid_measures_low_prob_cost = [
            _measure
            for _idx, _measure in enumerate(_valid_measures_low_prob)
            if math.isclose(_measure.lcc, min(_valid_measure_lccs))
        ]

        # return the first as they have the same cost and pf and are not distinctive
        return [_valid_measures_low_prob_cost[0]], _invalid_mechanisms

    @staticmethod
    def get_cross_sectional_requirements_for_target_reliability(
        dike_traject: DikeTraject, section_as_input: SectionAsInput
    ) -> CrossSectionalRequirements:
        """
        Class method to create a CrossSectionalRequirements object from a DikeTraject object.
        This method calculates the cross-sectional requirements for the dike traject based on the OI2014 approach.
        The cross-sectional requirements are calculated for each mechanism and stored in a dictionary with the mechanism as key and the cross-sectional requirements as value.

        Args:
            dike_traject (DikeTraject): The DikeTraject object for which the cross-sectional requirements are to be calculated.
            section_as_input (SectionAsInput): The section with the specific requirements to be applied for cross sectional computations.

        Returns:
            CrossSectionalRequirements: The CrossSectionalRequirements object with the cross-sectional requirements for the dike traject.
        """
        # compute cross sectional requirements
        n_piping = 1 + (
            dike_traject.general_info.aPiping
            * dike_traject.general_info.TrajectLength
            / dike_traject.general_info.bPiping
        )
        n_stab = 1 + (
            dike_traject.general_info.aStabilityInner
            * dike_traject.general_info.TrajectLength
            / dike_traject.general_info.bStabilityInner
        )
        n_overflow = 1
        n_revetment = 3
        omegaRevetment = 0.1

        _pf_cs_piping = (
            dike_traject.general_info.Pmax
            * dike_traject.general_info.omegaPiping
            / n_piping
        )
        _pf_cs_revetment = dike_traject.general_info.Pmax * omegaRevetment / n_revetment
        _pf_cs_stabinner = (
            dike_traject.general_info.Pmax
            * dike_traject.general_info.omegaStabilityInner
            / n_stab
        )
        _pf_cs_overflow = (
            dike_traject.general_info.Pmax
            * dike_traject.general_info.omegaOverflow
            / n_overflow
        )
        return CrossSectionalRequirements(
            cross_sectional_requirement_per_mechanism={
                MechanismEnum.PIPING: _pf_cs_piping,
                MechanismEnum.STABILITY_INNER: _pf_cs_stabinner,
                MechanismEnum.OVERFLOW: _pf_cs_overflow,
                MechanismEnum.REVETMENT: _pf_cs_revetment,
            },
            dike_traject_b_piping=dike_traject.general_info.bPiping,
            dike_traject_b_stability_inner=dike_traject.general_info.bStabilityInner,
            dike_section_a_piping=section_as_input.a_section_piping,
            dike_section_a_stability_inner=section_as_input.a_section_stability_inner,
            dike_section_length=section_as_input.section_length,
        )

    def evaluate(
        self,
        dike_traject: DikeTraject,
    ) -> None:
        """Evaluate the strategy for the given dike traject.
        This evaluates the target reliability of different measures.
        The general idea is that for a given design horizon the cross-sectional requirements are met for each section.
        If the requirements are not met, we select the measure that fits most cross-sectional requirements, and has the lowest failure probability for the mechanisms that are not satisfied by the measure.
        If the latter happens, a warning is logged.

        Args:
            dike_traject (DikeTraject): The DikeTraject object for which the strategy is to be evaluated.
        """
        # Get initial failure probabilities at design horizon. #TODO think about what year is to be used here.
        initial_section_pfs = [
            section.initial_assessment.get_section_probability(self.OI_horizon)
            for section in self.sections
        ]

        # Rank sections based on initial probability
        section_order = np.flip(np.argsort(initial_section_pfs))

<<<<<<< HEAD
        # get the cross-sectional requirements for the dike traject (probability)
        _cross_sectional_requirements = CrossSectionalRequirements.from_dike_traject(
            dike_traject
        )
        
        self.initial_step = StrategyStep(
            step_number=0,
            total_risk=self.traject_risk.get_total_risk(),
            probabilities=self.traject_risk.get_initial_probabilities_dict(
                self.traject_risk.mechanisms
            ),
        )

        _optimization_steps: list[StrategyStep] = []
=======
        # and the risk for each step
        _taken_measures = {}
        _taken_measures_indices = []
        # get the cross-sectional requirements for the dike traject (probability)
        for _section_idx in section_order:
            # add probability for this step:
>>>>>>> 8e213d06

        for _section_idx in section_order:
            # get the first possible investment year from the aggregated measures
            _cross_sectional_requirements = (
                self.get_cross_sectional_requirements_for_target_reliability(
                    dike_traject, self.sections[_section_idx]
                )
            )
            _valid_measures = self.get_valid_measures_for_section(
                _section_idx, _cross_sectional_requirements
            )

            if len(_valid_measures) == 0:
                # if no measures satisfy the requirements, get the measure that is best for the mechanisms that do not satisfy the requirements
                (
                    _valid_measures,
                    _invalid_mechanisms,
                ) = self.get_best_measure_for_section(
                    _section_idx,
                    _cross_sectional_requirements,
                )
                # make a concatenated string of _invalid_mechanisms
                _invalid_mechanisms_str = " en ".join(
                    [mechanism.name.capitalize() for mechanism in _invalid_mechanisms]
                )

                logging.warning(
                    "Geen maatregelen gevonden die voldoen aan doorsnede-eisen op dijkvak %s.",
                    self.sections[_section_idx].section_name,
                )
                if not _valid_measures:
                    continue

                logging.warning(
                    "De beste maatregel is gekozen, maar deze voldoet niet aan de eisen voor %s.",
                    _invalid_mechanisms_str,
                )

            # get measure with lowest lcc from _valid_measures
            _lcc = [measure.lcc for measure in _valid_measures]
            idx = np.argmin(_lcc)
            _measure_idx = (_section_idx, *_valid_measures[idx].get_combination_idx())
            _measure = (_measure_idx[0], _measure_idx[1] + 1, _measure_idx[2] + 1)
            
            # update the probabilities for the mechanisms
            self.traject_risk.update_probabilities_for_measure(
                _measure
            )
                      
            # add the optimization step
            _optimization_steps.append(
                StrategyStep(
                    step_number=len(_optimization_steps) + 1,
                    measure=_measure,
                    section_idx=_section_idx,
                    aggregated_measure=_valid_measures[idx],
                    probabilities=self.traject_risk.get_initial_probabilities_dict(
                        self.traject_risk.mechanisms
                    ),
                    total_risk=self.traject_risk.get_total_risk(),
                    total_cost=self.total_cost + _lcc[idx]
                )
            )
        
        # store the results
        self.optimization_steps = _optimization_steps<|MERGE_RESOLUTION|>--- conflicted
+++ resolved
@@ -401,12 +401,6 @@
 
         # Rank sections based on initial probability
         section_order = np.flip(np.argsort(initial_section_pfs))
-
-<<<<<<< HEAD
-        # get the cross-sectional requirements for the dike traject (probability)
-        _cross_sectional_requirements = CrossSectionalRequirements.from_dike_traject(
-            dike_traject
-        )
         
         self.initial_step = StrategyStep(
             step_number=0,
@@ -417,14 +411,6 @@
         )
 
         _optimization_steps: list[StrategyStep] = []
-=======
-        # and the risk for each step
-        _taken_measures = {}
-        _taken_measures_indices = []
-        # get the cross-sectional requirements for the dike traject (probability)
-        for _section_idx in section_order:
-            # add probability for this step:
->>>>>>> 8e213d06
 
         for _section_idx in section_order:
             # get the first possible investment year from the aggregated measures
