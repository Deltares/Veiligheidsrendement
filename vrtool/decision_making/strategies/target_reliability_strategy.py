--- conflicted
+++ resolved
@@ -15,15 +15,8 @@
 from vrtool.optimization.measures.aggregated_measures_combination import (
     AggregatedMeasureCombination,
 )
-<<<<<<< HEAD
-
-from vrtool.optimization.measures.aggregated_measures_combination import (
-    AggregatedMeasureCombination,
-)
-=======
 from vrtool.optimization.measures.section_as_input import SectionAsInput
 from vrtool.optimization.strategy_input.strategy_input import StrategyInput
->>>>>>> b00cf868
 
 
 @dataclass
@@ -348,81 +341,11 @@
         self,
         dike_traject: DikeTraject,
     ):
-<<<<<<< HEAD
         """Evaluate the strategy for the given dike traject.
         This evaluates the target reliability of different measures.
         The general idea is that for a given design horizon the cross-sectional requirements are met for each section.
         If the requirements are not met, we select the measure that fits most cross-sectional requirements, and has the lowest failure probability for the mechanisms that are not satisfied by the measure.
         If the latter happens, a warning is logged.
-=======
-        # Previous approach instead of self._time_periods = config.T:
-        # _first_section_solution = solutions_dict[list(solutions_dict.keys())[0]]
-        # cols = list(_first_section_solution.MeasureData["Section"].columns.values)
-        def _check_cross_sectional_requirements(
-            measure: AggregatedMeasureCombination,
-            cross_sectional_requirements: CrossSectionalRequirements,
-            year: int,
-            mechanisms: list[MechanismEnum],
-        ) -> bool:
-            """This function checks if the cross-sectional requirements are met for a given measure and year.
-            If the requirements are not met for any of the mechanisms, the function returns False, otherwise True.
-            """
-            for mechanism in mechanisms:
-                if mechanism in [MechanismEnum.OVERFLOW, MechanismEnum.REVETMENT]:
-                    # add year to the mechanism_year_collection (if not present yet)
-                    measure.sh_combination.mechanism_year_collection.add_years([year])
-                    # look in sh, if any mechanism is not satisfied, return a False
-                    if (
-                        measure.sh_combination.mechanism_year_collection.get_probability(
-                            mechanism, year
-                        )
-                        > cross_sectional_requirements.cross_sectional_requirement_per_mechanism[
-                            mechanism
-                        ]
-                    ):
-                        return False
-                elif mechanism in [MechanismEnum.PIPING, MechanismEnum.STABILITY_INNER]:
-                    # add year to the mechanism_year_collection (if not present yet)
-                    measure.sg_combination.mechanism_year_collection.add_years([year])
-                    # look in sg, if any mechanism is not satisfied, return a False
-                    if (
-                        measure.sg_combination.mechanism_year_collection.get_probability(
-                            mechanism, year
-                        )
-                        > cross_sectional_requirements.cross_sectional_requirement_per_mechanism[
-                            mechanism
-                        ]
-                    ):
-                        return False
-            return True
-
-        def get_valid_measures(
-            section_as_input: SectionAsInput,
-            cross_sectional_requirements: CrossSectionalRequirements,
-        ) -> list[AggregatedMeasureCombination]:
-            # get the first possible investment year from the aggregated measures
-            _invest_year = min(
-                measure.year
-                for measure in section_as_input.aggregated_measure_combinations
-            )
-            _design_horizon_year = _invest_year + self.OI_horizon
-
-            def valid_measure(
-                measure_combination: AggregatedMeasureCombination,
-            ) -> bool:
-                if measure_combination.year != _invest_year:
-                    return False
-                return _check_cross_sectional_requirements(
-                    measure_combination,
-                    cross_sectional_requirements,
-                    _design_horizon_year,
-                    section_as_input.mechanisms,
-                )
-
-            return list(
-                filter(valid_measure, section_as_input.aggregated_measure_combinations)
-            )
->>>>>>> b00cf868
 
         Args:
             dike_traject (DikeTraject): The DikeTraject object for which the strategy is to be evaluated.
@@ -447,7 +370,6 @@
             # add probability for this step:
 
             # get the first possible investment year from the aggregated measures
-<<<<<<< HEAD
             _valid_measures = self.get_valid_measures_for_section(
                 _section_idx, _cross_sectional_requirements
             )
@@ -467,21 +389,6 @@
                 logging.warning(
                     f"Geen maatregelen gevonden die voldoen aan doorsnede-eisen op dijkvak {self.sections[_section_idx].section_name}. De beste maatregel is gekozen, maar deze voldoet niet aan de eisen voor {_invalid_mechanisms_str}."
                 )
-=======
-            _section_as_input = self.sections[_section_idx]
-            _valid_measures = get_valid_measures(
-                _section_as_input, _cross_sectional_requirements
-            )
-
-            if len(_valid_measures) == 0:
-                # if no measures satisfy the requirements, continue to the next section
-                logging.warning(
-                    "Geen maatregelen gevonden die voldoen aan doorsnede-eisen op dijkvak {}. Er wordt geen maatregel uitgevoerd.".format(
-                        _section_as_input.section_name
-                    )
-                )
-                continue
->>>>>>> b00cf868
 
             # get measure with lowest lcc from _valid_measures
             _lcc = [measure.lcc for measure in _valid_measures]
