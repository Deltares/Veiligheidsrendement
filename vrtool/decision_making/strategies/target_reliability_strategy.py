import copy
import logging
from dataclasses import dataclass

import numpy as np

from vrtool.common.enums.mechanism_enum import MechanismEnum
from vrtool.decision_making.strategies.strategy_protocol import StrategyProtocol
from vrtool.decision_making.strategy_evaluation import (
    compute_total_risk,
    implement_option,
)
from vrtool.defaults.vrtool_config import VrtoolConfig
from vrtool.flood_defence_system.dike_traject import DikeTraject
from vrtool.optimization.measures.aggregated_measures_combination import (
    AggregatedMeasureCombination,
)
from vrtool.optimization.measures.section_as_input import SectionAsInput
from vrtool.optimization.strategy_input.strategy_input import (
    StrategyInput,
)


@dataclass
class CrossSectionalRequirements:
    cross_sectional_requirement_per_mechanism: dict[MechanismEnum, np.ndarray]

    dike_traject_b_piping: float
    dike_traject_b_stability_inner: float

    @classmethod
    def from_dike_traject(cls, dike_traject: DikeTraject):
        """Class method to create a CrossSectionalRequirements object from a DikeTraject object.
        This method calculates the cross-sectional requirements for the dike traject based on the OI2014 approach.
        The cross-sectional requirements are calculated for each mechanism and stored in a dictionary with the mechanism as key and the cross-sectional requirements as value.

        Args:
            dike_traject (DikeTraject): The DikeTraject object for which the cross-sectional requirements are to be calculated.

        Returns:
            CrossSectionalRequirements: The CrossSectionalRequirements object with the cross-sectional requirements for the dike traject.

        """
        # compute cross sectional requirements
        n_piping = 1 + (
            dike_traject.general_info.aPiping
            * dike_traject.general_info.TrajectLength
            / dike_traject.general_info.bPiping
        )
        n_stab = 1 + (
            dike_traject.general_info.aStabilityInner
            * dike_traject.general_info.TrajectLength
            / dike_traject.general_info.bStabilityInner
        )
        n_overflow = 1
        n_revetment = 3
        omegaRevetment = 0.1

        _pf_cs_piping = (
            dike_traject.general_info.Pmax
            * dike_traject.general_info.omegaPiping
            / n_piping
        )
        _pf_cs_revetment = dike_traject.general_info.Pmax * omegaRevetment / n_revetment
        _pf_cs_stabinner = (
            dike_traject.general_info.Pmax
            * dike_traject.general_info.omegaStabilityInner
            / n_stab
        )
        _pf_cs_overflow = (
            dike_traject.general_info.Pmax
            * dike_traject.general_info.omegaOverflow
            / n_overflow
        )
        return cls(
            cross_sectional_requirement_per_mechanism={
                MechanismEnum.PIPING: _pf_cs_piping,
                MechanismEnum.STABILITY_INNER: _pf_cs_stabinner,
                MechanismEnum.OVERFLOW: _pf_cs_overflow,
                MechanismEnum.REVETMENT: _pf_cs_revetment,
            },
            dike_traject_b_piping=dike_traject.general_info.bPiping,
            dike_traject_b_stability_inner=dike_traject.general_info.bStabilityInner,
        )


class TargetReliabilityStrategy(StrategyProtocol):
    """Subclass for evaluation in accordance with basic OI2014 approach.
    This ensures that for a certain time horizon, each section satisfies the cross-sectional target reliability
    """

    def __init__(self, strategy_input: StrategyInput, config: VrtoolConfig):
        # Necessary config parameters:
        self.OI_horizon = config.OI_horizon
        self._time_periods = config.T
        # New mappings
        self.Pf = strategy_input.Pf
        self.D = strategy_input.D
        self.sections = strategy_input.sections
        self.probabilities_per_step: list = []
        self.total_risk_per_step: list = []
        self.measures_taken: list = []

    def evaluate(
        self,
        dike_traject: DikeTraject,
    ):
        # Previous approach instead of self._time_periods = config.T:
        # _first_section_solution = solutions_dict[list(solutions_dict.keys())[0]]
        # cols = list(_first_section_solution.MeasureData["Section"].columns.values)
<<<<<<< HEAD
        def check_cross_sectional_requirements(
=======
        def _check_cross_sectional_requirements(
>>>>>>> d2e1715b
            measure: AggregatedMeasureCombination,
            cross_sectional_requirements: CrossSectionalRequirements,
            year: int,
            mechanisms: list[MechanismEnum],
        ) -> bool:
            """This function checks if the cross-sectional requirements are met for a given measure and year.
            If the requirements are not met for any of the mechanisms, the function returns False, otherwise True.
            """
            for mechanism in mechanisms:
                if mechanism in [MechanismEnum.OVERFLOW, MechanismEnum.REVETMENT]:
<<<<<<< HEAD
=======
                    # add year to the mechanism_year_collection (if not present yet)
                    measure.sh_combination.mechanism_year_collection.add_years([year])
>>>>>>> d2e1715b
                    # look in sh, if any mechanism is not satisfied, return a False
                    if (
                        measure.sh_combination.mechanism_year_collection.get_probability(
                            mechanism, year
                        )
                        > cross_sectional_requirements.cross_sectional_requirement_per_mechanism[
                            mechanism
                        ]
                    ):
                        return False
                elif mechanism in [MechanismEnum.PIPING, MechanismEnum.STABILITY_INNER]:
<<<<<<< HEAD
=======
                    # add year to the mechanism_year_collection (if not present yet)
                    measure.sg_combination.mechanism_year_collection.add_years([year])
                    # look in sg, if any mechanism is not satisfied, return a False
>>>>>>> d2e1715b
                    if (
                        measure.sg_combination.mechanism_year_collection.get_probability(
                            mechanism, year
                        )
                        > cross_sectional_requirements.cross_sectional_requirement_per_mechanism[
                            mechanism
                        ]
                    ):
                        return False
            return True

        def get_valid_measures(
            section_as_input: SectionAsInput,
            cross_sectional_requirements: CrossSectionalRequirements,
        ) -> list[AggregatedMeasureCombination]:
            # get the first possible investment year from the aggregated measures
            _invest_year = min(
<<<<<<< HEAD
                [
                    measure.year
                    for measure in section_as_input.aggregated_measure_combinations
                ]
            )
            _design_horizon_year = _invest_year + self.OI_horizon

            # check if the cross-sectional requirements are met for each measure
            _satisfied_bool = [
                check_cross_sectional_requirements(
                    _measure,
=======
                measure.year
                for measure in section_as_input.aggregated_measure_combinations
            )
            _design_horizon_year = _invest_year + self.OI_horizon

            def valid_measure(
                measure_combination: AggregatedMeasureCombination,
            ) -> bool:
                if measure_combination.year != _invest_year:
                    return False
                return _check_cross_sectional_requirements(
                    measure_combination,
>>>>>>> d2e1715b
                    cross_sectional_requirements,
                    _design_horizon_year,
                    section_as_input.mechanisms,
                )
<<<<<<< HEAD
                for _measure in section_as_input.aggregated_measure_combinations
            ]

            # generate bool for each measure with year in investment year
            _valid_year_bool = [
                measure.year == _invest_year
                for measure in section_as_input.aggregated_measure_combinations
            ]

            # get the measures that both have _satisfied_bool and _valid_year_bool
            return [
                _measure
                for _measure, _satisfied, _valid_year in zip(
                    section_as_input.aggregated_measure_combinations,
                    _satisfied_bool,
                    _valid_year_bool,
                )
                if _satisfied and _valid_year
            ]
=======

            return list(
                filter(valid_measure, section_as_input.aggregated_measure_combinations)
            )
>>>>>>> d2e1715b

        # Get initial failure probabilities at design horizon. #TODO think about what year is to be used here.
        initial_section_pfs = [
            section.initial_assessment.get_section_probability(self.OI_horizon)
            for section in self.sections
        ]

        # Rank sections based on initial probability
        section_order = np.flip(np.argsort(initial_section_pfs))

        # get the cross-sectional requirements for the dike traject (probability)
        _cross_sectional_requirements = CrossSectionalRequirements.from_dike_traject(
            dike_traject
        )
        # and the risk for each step
        _taken_measures = {}
        _taken_measures_indices = []
        for _section_idx in section_order:
            # add probability for this step:

            # get the first possible investment year from the aggregated measures
            _section_as_input = self.sections[_section_idx]
            _valid_measures = get_valid_measures(
                _section_as_input, _cross_sectional_requirements
            )

            if len(_valid_measures) == 0:
                # if no measures satisfy the requirements, continue to the next section
                logging.warning(
                    "Geen maatregelen gevonden die voldoen aan doorsnede-eisen op dijkvak {}. Er wordt geen maatregel uitgevoerd.".format(
                        _section_as_input.section_name
                    )
                )
                continue

            # get measure with lowest lcc from _valid_measures
            _lcc = [measure.lcc for measure in _valid_measures]
            idx = np.argmin(_lcc)
            _taken_measures[self.sections[_section_idx].section_name] = _valid_measures[
                idx
            ]
            measure_idx = self.sections[_section_idx].get_combination_idx_for_aggregate(
                _taken_measures[self.sections[_section_idx].section_name]
            )
            _taken_measures_indices.append(
                (_section_idx, measure_idx[0] + 1, measure_idx[1] + 1)
            )

        # For output we need to give the list of measure indices, the total_risk per step, and the probabilities per step
        # First we get, and update the probabilities per step
        # we need to track probability for each step
        init_probability = {mech: self.Pf[mech][:, 0, :] for mech in self.Pf.keys()}
        self.probabilities_per_step = [copy.deepcopy(init_probability)]
        self.total_risk_per_step = [
            compute_total_risk(self.probabilities_per_step[-1], self.D)
        ]

        for step in range(0, len(_taken_measures)):
            section_id = _taken_measures_indices[step][0]
            self.probabilities_per_step.append(
                copy.deepcopy(self.probabilities_per_step[-1])
            )
            self.probabilities_per_step[-1] = implement_option(
                self.probabilities_per_step[-1],
                _taken_measures_indices[step],
                _taken_measures[self.sections[section_id].section_name],
            )
            self.total_risk_per_step.append(
                compute_total_risk(self.probabilities_per_step[-1], self.D)
            )

        self.measures_taken = _taken_measures_indices<|MERGE_RESOLUTION|>--- conflicted
+++ resolved
@@ -16,9 +16,7 @@
     AggregatedMeasureCombination,
 )
 from vrtool.optimization.measures.section_as_input import SectionAsInput
-from vrtool.optimization.strategy_input.strategy_input import (
-    StrategyInput,
-)
+from vrtool.optimization.strategy_input.strategy_input import StrategyInput
 
 
 @dataclass
@@ -108,11 +106,7 @@
         # Previous approach instead of self._time_periods = config.T:
         # _first_section_solution = solutions_dict[list(solutions_dict.keys())[0]]
         # cols = list(_first_section_solution.MeasureData["Section"].columns.values)
-<<<<<<< HEAD
-        def check_cross_sectional_requirements(
-=======
         def _check_cross_sectional_requirements(
->>>>>>> d2e1715b
             measure: AggregatedMeasureCombination,
             cross_sectional_requirements: CrossSectionalRequirements,
             year: int,
@@ -123,11 +117,8 @@
             """
             for mechanism in mechanisms:
                 if mechanism in [MechanismEnum.OVERFLOW, MechanismEnum.REVETMENT]:
-<<<<<<< HEAD
-=======
                     # add year to the mechanism_year_collection (if not present yet)
                     measure.sh_combination.mechanism_year_collection.add_years([year])
->>>>>>> d2e1715b
                     # look in sh, if any mechanism is not satisfied, return a False
                     if (
                         measure.sh_combination.mechanism_year_collection.get_probability(
@@ -139,12 +130,9 @@
                     ):
                         return False
                 elif mechanism in [MechanismEnum.PIPING, MechanismEnum.STABILITY_INNER]:
-<<<<<<< HEAD
-=======
                     # add year to the mechanism_year_collection (if not present yet)
                     measure.sg_combination.mechanism_year_collection.add_years([year])
                     # look in sg, if any mechanism is not satisfied, return a False
->>>>>>> d2e1715b
                     if (
                         measure.sg_combination.mechanism_year_collection.get_probability(
                             mechanism, year
@@ -162,19 +150,6 @@
         ) -> list[AggregatedMeasureCombination]:
             # get the first possible investment year from the aggregated measures
             _invest_year = min(
-<<<<<<< HEAD
-                [
-                    measure.year
-                    for measure in section_as_input.aggregated_measure_combinations
-                ]
-            )
-            _design_horizon_year = _invest_year + self.OI_horizon
-
-            # check if the cross-sectional requirements are met for each measure
-            _satisfied_bool = [
-                check_cross_sectional_requirements(
-                    _measure,
-=======
                 measure.year
                 for measure in section_as_input.aggregated_measure_combinations
             )
@@ -187,37 +162,14 @@
                     return False
                 return _check_cross_sectional_requirements(
                     measure_combination,
->>>>>>> d2e1715b
                     cross_sectional_requirements,
                     _design_horizon_year,
                     section_as_input.mechanisms,
                 )
-<<<<<<< HEAD
-                for _measure in section_as_input.aggregated_measure_combinations
-            ]
-
-            # generate bool for each measure with year in investment year
-            _valid_year_bool = [
-                measure.year == _invest_year
-                for measure in section_as_input.aggregated_measure_combinations
-            ]
-
-            # get the measures that both have _satisfied_bool and _valid_year_bool
-            return [
-                _measure
-                for _measure, _satisfied, _valid_year in zip(
-                    section_as_input.aggregated_measure_combinations,
-                    _satisfied_bool,
-                    _valid_year_bool,
-                )
-                if _satisfied and _valid_year
-            ]
-=======
 
             return list(
                 filter(valid_measure, section_as_input.aggregated_measure_combinations)
             )
->>>>>>> d2e1715b
 
         # Get initial failure probabilities at design horizon. #TODO think about what year is to be used here.
         initial_section_pfs = [
