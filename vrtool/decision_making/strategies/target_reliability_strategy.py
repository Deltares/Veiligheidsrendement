import copy
import logging
from dataclasses import dataclass

import numpy as np

from vrtool.common.enums.mechanism_enum import MechanismEnum
from vrtool.decision_making.strategies.strategy_protocol import StrategyProtocol
from vrtool.decision_making.strategy_evaluation import (
    implement_option,
    compute_total_risk,
)
from vrtool.defaults.vrtool_config import VrtoolConfig
from vrtool.flood_defence_system.dike_traject import DikeTraject
from vrtool.optimization.measures.section_as_input import SectionAsInput
from vrtool.optimization.strategy_input.strategy_input import (
    StrategyInput,
)

from vrtool.optimization.measures.aggregated_measures_combination import (
    AggregatedMeasureCombination,
)
<<<<<<< HEAD
=======
from vrtool.optimization.strategy_input.strategy_input import StrategyInput
>>>>>>> 11e0cc8b


@dataclass
class CrossSectionalRequirements:
    cross_sectional_requirement_per_mechanism: dict[MechanismEnum, np.ndarray]

    dike_traject_b_piping: float
    dike_traject_b_stability_inner: float

    @classmethod
    def from_dike_traject(cls, dike_traject: DikeTraject):
        """Class method to create a CrossSectionalRequirements object from a DikeTraject object.
        This method calculates the cross-sectional requirements for the dike traject based on the OI2014 approach.
        The cross-sectional requirements are calculated for each mechanism and stored in a dictionary with the mechanism as key and the cross-sectional requirements as value.

        Args:
            dike_traject (DikeTraject): The DikeTraject object for which the cross-sectional requirements are to be calculated.

        Returns:
            CrossSectionalRequirements: The CrossSectionalRequirements object with the cross-sectional requirements for the dike traject.

        """
        # compute cross sectional requirements
        n_piping = 1 + (
            dike_traject.general_info.aPiping
            * dike_traject.general_info.TrajectLength
            / dike_traject.general_info.bPiping
        )
        n_stab = 1 + (
            dike_traject.general_info.aStabilityInner
            * dike_traject.general_info.TrajectLength
            / dike_traject.general_info.bStabilityInner
        )
        n_overflow = 1
        n_revetment = 3
        omegaRevetment = 0.1

        _pf_cs_piping = (
            dike_traject.general_info.Pmax
            * dike_traject.general_info.omegaPiping
            / n_piping
        )
        _pf_cs_revetment = dike_traject.general_info.Pmax * omegaRevetment / n_revetment
        _pf_cs_stabinner = (
            dike_traject.general_info.Pmax
            * dike_traject.general_info.omegaStabilityInner
            / n_stab
        )
        _pf_cs_overflow = (
            dike_traject.general_info.Pmax
            * dike_traject.general_info.omegaOverflow
            / n_overflow
        )
        return cls(
            cross_sectional_requirement_per_mechanism={
                MechanismEnum.PIPING: _pf_cs_piping,
                MechanismEnum.STABILITY_INNER: _pf_cs_stabinner,
                MechanismEnum.OVERFLOW: _pf_cs_overflow,
                MechanismEnum.REVETMENT: _pf_cs_revetment,
            },
            dike_traject_b_piping=dike_traject.general_info.bPiping,
            dike_traject_b_stability_inner=dike_traject.general_info.bStabilityInner,
        )


class TargetReliabilityStrategy(StrategyProtocol):
    """Subclass for evaluation in accordance with basic OI2014 approach.
    This ensures that for a certain time horizon, each section satisfies the cross-sectional target reliability
    """

    def __init__(self, strategy_input: StrategyInput, config: VrtoolConfig):
        # Necessary config parameters:
        self.OI_horizon = config.OI_horizon
        self._time_periods = config.T
        # New mappings
        self.Pf = strategy_input.Pf
        self.D = strategy_input.D
        self.sections = strategy_input.sections

    def check_cross_sectional_requirements(
        self,
        section_idx: int,
        measure_idx: int,
        cross_sectional_requirements: CrossSectionalRequirements,
        year: int,
        mechanisms: list[MechanismEnum],
    ) -> bool:
        """This function checks if the cross-sectional requirements are met for a given measure and year.
        If the requirements are not met for any of the mechanisms, the function returns False, otherwise True.
        """
        _measure = self.sections[section_idx].aggregated_measure_combinations[
            measure_idx
        ]

        for _mechanism in mechanisms:
            if _mechanism in [MechanismEnum.OVERFLOW, MechanismEnum.REVETMENT]:
                # look in sh, if any mechanism is not satisfied, return a False
                if (
                    _measure.sh_combination.mechanism_year_collection.get_probability(
                        _mechanism, year
                    )
                    > cross_sectional_requirements.cross_sectional_requirement_per_mechanism[
                        _mechanism
                    ]
                ):
                    return False
            elif _mechanism in [MechanismEnum.PIPING, MechanismEnum.STABILITY_INNER]:
                if (
                    _measure.sg_combination.mechanism_year_collection.get_probability(
                        _mechanism, year
                    )
                    > cross_sectional_requirements.cross_sectional_requirement_per_mechanism[
                        _mechanism
                    ]
                ):
                    return False
        return True

    def _get_failure_probability_of_invalid_mechanisms(
        self,
        section_idx: int,
        measure_idx: int,
        year: int,
        mechanisms: list[MechanismEnum],
    ) -> bool:
        """This function gets the failure probabilities of the mechanisms that are not satisfied by the measure and returns the total failure probability.

        Args:
            measure (AggregatedMeasureCombination): The measure for which the failure probability is to be calculated.
            year (int): The year for which the failure probability is to be calculated.
            mechanisms (list[MechanismEnum]): The mechanisms for which the failure probability is to be calculated.

            Returns:
                float: The total failure probability for the mechanisms that are not satisfied by the measure.
        """
        _measure = self.sections[section_idx].aggregated_measure_combinations[
            measure_idx
        ]
        _p_nonf = 1
        for _mechanism in mechanisms:
            if _mechanism in [MechanismEnum.OVERFLOW, MechanismEnum.REVETMENT]:
                # look in sh, if any mechanism is not satisfied, return a False
                _p_nonf = (
                    _p_nonf
                    * _measure.sh_combination.mechanism_year_collection.get_probability(
                        _mechanism, year
                    )
                )
            elif _mechanism in [MechanismEnum.PIPING, MechanismEnum.STABILITY_INNER]:
                _p_nonf = (
                    _p_nonf
                    * _measure.sg_combination.mechanism_year_collection.get_probability(
                        _mechanism, year
                    )
                )
        return 1 - _p_nonf

    def check_measure_validity(
        self,
        measure_idx: int,
        section_idx: int,
        mechanisms: list[MechanismEnum],
        cross_sectional_requirements: CrossSectionalRequirements,
        investment_year: int,
        design_year: int,
    ) -> bool:
        """Check if the measure combination is valid for the mechanisms given as input.

        Args:
            measure_combination (AggregatedMeasureCombination): The measure combination to check.
            mechanisms (list[MechanismEnum]): The mechanisms to check the measure combination for.
            cross_sectional_requirements (CrossSectionalRequirements): The cross-sectional requirements for the dike traject.
            investment_year (int): The investment year for the measure combination.
            design_year (int): The design year for the measure combination.

            Returns:
                bool: True if the measure combination is valid for the mechanisms, False otherwise.
        """
        _measure_combination = self.sections[
            section_idx
        ].aggregated_measure_combinations[measure_idx]
        if _measure_combination.year != investment_year:
            return False
        return self.check_cross_sectional_requirements(
            section_idx,
            measure_idx,
            cross_sectional_requirements,
            design_year,
            mechanisms,
        )

    def get_valid_measures_for_section(
        self,
        section_idx: float,
        cross_sectional_requirements: CrossSectionalRequirements,
    ) -> AggregatedMeasureCombination:
        """Get the measures that satisfy the cross-sectional requirements for the mechanisms.

        Args:
            section_as_input (SectionAsInput): The SectionAsInput object for which the valid measures are to be found.
            cross_sectional_requirements (CrossSectionalRequirements): The cross-sectional requirements for the dike traject.

        Returns:
            list[AggregatedMeasureCombination]: The list of valid measures for the mechanisms.
        """
        # get the first possible investment year from the aggregated measures
        _section_as_input = self.sections[section_idx]
        _invest_year = min(
            [
                measure.year
                for measure in _section_as_input.aggregated_measure_combinations
            ]
        )
        _design_horizon_year = _invest_year + self.OI_horizon

        _valid_measures = [
            _measure
            for measure_idx, _measure in enumerate(
                _section_as_input.aggregated_measure_combinations
            )
            if self.check_measure_validity(
                measure_idx,
                section_idx,
                _section_as_input.mechanisms,
                cross_sectional_requirements,
                _invest_year,
                _design_horizon_year,
            )
        ]

        return _valid_measures

    def get_best_measure_for_section(
        self,
        section_idx: int,
        cross_sectional_requirements: CrossSectionalRequirements,
    ) -> AggregatedMeasureCombination:
        """Get the measure with the lowest failure probability for the mechanisms that do not satisfy the cross-sectional requirements.

        Args:
            section_as_input (SectionAsInput): The SectionAsInput object for which the best measure is to be found.
            cross_sectional_requirements (CrossSectionalRequirements): The cross-sectional requirements for the dike traject.

        Returns:
            list[AggregatedMeasureCombination]: The list of best measures for the mechanisms that do not satisfy the cross-sectional requirements.
        """
        _section_as_input = self.sections[section_idx]
        # get the first possible investment year from the aggregated measures
        _invest_year = min(
            [
                measure.year
                for measure in _section_as_input.aggregated_measure_combinations
            ]
        )
        _design_horizon_year = _invest_year + self.OI_horizon

        # for each mechanism we check if the cross-sectional requirements are met
        # initialize a dictionary
        _requirement_met_per_mechanism = dict(
            zip(
                _section_as_input.mechanisms,
                [False] * len(_section_as_input.mechanisms),
            )
        )

        # loop over all mechanisms and check if the requirements are met. Once they are met, set the value to True and break the loop
        for mechanism in _section_as_input.mechanisms:
            for _measure_idx, _ in enumerate(
                _section_as_input.aggregated_measure_combinations
            ):
                if self.check_cross_sectional_requirements(
                    section_idx,
                    _measure_idx,
                    cross_sectional_requirements,
                    _design_horizon_year,
                    [mechanism],
                ):
                    _requirement_met_per_mechanism[mechanism] = True
                    break
<<<<<<< HEAD

        # next we get the mechanisms in _requirement_met_per_mechanism where values are True
        _valid_mechanisms = [
            mechanism
            for mechanism, value in _requirement_met_per_mechanism.items()
            if value
        ]

        # get the measures that are valid for the _valid_mechanisms
        _valid_measures = [
            _measure
            for _measure_idx, _measure in enumerate(
                _section_as_input.aggregated_measure_combinations
            )
            if self.check_measure_validity(
                _measure_idx,
                section_idx,
                _valid_mechanisms,
                cross_sectional_requirements,
                _invest_year,
                _design_horizon_year,
            )
        ]

=======

        # next we get the mechanisms in _requirement_met_per_mechanism where values are True
        _valid_mechanisms = [
            mechanism
            for mechanism, value in _requirement_met_per_mechanism.items()
            if value
        ]

        # get the measures that are valid for the _valid_mechanisms
        _valid_measures = [
            _measure
            for _measure_idx, _measure in enumerate(
                _section_as_input.aggregated_measure_combinations
            )
            if self.check_measure_validity(
                _measure_idx,
                section_idx,
                _valid_mechanisms,
                cross_sectional_requirements,
                _invest_year,
                _design_horizon_year,
            )
        ]

>>>>>>> 11e0cc8b
        # get the mechanisms in _requirement_met_per_mechanism where values are False
        _invalid_mechanisms = [
            mechanism
            for mechanism, value in _requirement_met_per_mechanism.items()
            if not value
        ]
        # get the failure probabilities for the mechanisms in _invalid_mechanisms for all _valid_measures
        _failure_probabilities = [
            self._get_failure_probability_of_invalid_mechanisms(
                section_idx, _measure_idx, _design_horizon_year, _invalid_mechanisms
            )
            for _measure_idx, _ in enumerate(_valid_measures)
        ]

        # get the measure with the lowest failure probability for the mechanisms in _invalid_mechanisms
        return [_valid_measures[np.argmin(_failure_probabilities)]], _invalid_mechanisms
<<<<<<< HEAD

    def evaluate(
        self,
        dike_traject: DikeTraject,
    ):
        """Evaluate the strategy for the given dike traject.
        This evaluates the target reliability of different measures.
        The general idea is that for a given design horizon the cross-sectional requirements are met for each section.
        If the requirements are not met, we select the measure that fits most cross-sectional requirements, and has the lowest failure probability for the mechanisms that are not satisfied by the measure.
        If the latter happens, a warning is logged.

=======

    def evaluate(
        self,
        dike_traject: DikeTraject,
    ):
        """Evaluate the strategy for the given dike traject.
        This evaluates the target reliability of different measures.
        The general idea is that for a given design horizon the cross-sectional requirements are met for each section.
        If the requirements are not met, we select the measure that fits most cross-sectional requirements, and has the lowest failure probability for the mechanisms that are not satisfied by the measure.
        If the latter happens, a warning is logged.

>>>>>>> 11e0cc8b
        Args:
            dike_traject (DikeTraject): The DikeTraject object for which the strategy is to be evaluated.
        """
        # Get initial failure probabilities at design horizon. #TODO think about what year is to be used here.
        initial_section_pfs = [
            section.initial_assessment.get_section_probability(self.OI_horizon)
            for section in self.sections
        ]

        # Rank sections based on initial probability
        section_order = np.flip(np.argsort(initial_section_pfs))

        # get the cross-sectional requirements for the dike traject (probability)
        _cross_sectional_requirements = CrossSectionalRequirements.from_dike_traject(
            dike_traject
        )
        # and the risk for each step
        _taken_measures = {}
        _taken_measures_indices = []
        for _section_idx in section_order:
            # add probability for this step:

            # get the first possible investment year from the aggregated measures
            _valid_measures = self.get_valid_measures_for_section(
                _section_idx, _cross_sectional_requirements
            )

            if len(_valid_measures) == 0:
                # if no measures satisfy the requirements, get the measure that is best for the mechanisms that do not satisfy the requirements
                _valid_measures, _invalid_mechanisms = (
                    self.get_best_measure_for_section(
                        _section_idx,
                        _cross_sectional_requirements,
                    )
                )
                # make a concatenated string of _invalid_mechanisms
                _invalid_mechanisms_str = " en ".join(
                    [mechanism.name.capitalize() for mechanism in _invalid_mechanisms]
                )
                logging.warning(
                    f"Geen maatregelen gevonden die voldoen aan doorsnede-eisen op dijkvak {self.sections[_section_idx].section_name}. De beste maatregel is gekozen, maar deze voldoet niet aan de eisen voor {_invalid_mechanisms_str}."
                )

            # get measure with lowest lcc from _valid_measures
            _lcc = [measure.lcc for measure in _valid_measures]
            idx = np.argmin(_lcc)
            _taken_measures[self.sections[_section_idx].section_name] = _valid_measures[
                idx
            ]
            measure_idx = self.sections[_section_idx].get_combination_idx_for_aggregate(
                _taken_measures[self.sections[_section_idx].section_name]
            )
            _taken_measures_indices.append(
                (_section_idx, measure_idx[0] + 1, measure_idx[1] + 1)
            )

        # For output we need to give the list of measure indices, the total_risk per step, and the probabilities per step
        # First we get, and update the probabilities per step
        # we need to track probability for each step
        init_probability = {mech: self.Pf[mech][:, 0, :] for mech in self.Pf.keys()}
        self.probabilities_per_step = [copy.deepcopy(init_probability)]
        self.total_risk_per_step = [
            compute_total_risk(self.probabilities_per_step[-1], self.D)
        ]

        for step in range(0, len(_taken_measures)):
            section_id = _taken_measures_indices[step][0]
            self.probabilities_per_step.append(
                copy.deepcopy(self.probabilities_per_step[-1])
            )
            self.probabilities_per_step[-1] = implement_option(
                self.probabilities_per_step[-1],
                _taken_measures_indices[step],
                _taken_measures[self.sections[section_id].section_name],
            )
            self.total_risk_per_step.append(
                compute_total_risk(self.probabilities_per_step[-1], self.D)
            )

        self.measures_taken = _taken_measures_indices<|MERGE_RESOLUTION|>--- conflicted
+++ resolved
@@ -7,23 +7,15 @@
 from vrtool.common.enums.mechanism_enum import MechanismEnum
 from vrtool.decision_making.strategies.strategy_protocol import StrategyProtocol
 from vrtool.decision_making.strategy_evaluation import (
+    compute_total_risk,
     implement_option,
-    compute_total_risk,
 )
 from vrtool.defaults.vrtool_config import VrtoolConfig
 from vrtool.flood_defence_system.dike_traject import DikeTraject
-from vrtool.optimization.measures.section_as_input import SectionAsInput
-from vrtool.optimization.strategy_input.strategy_input import (
-    StrategyInput,
-)
-
 from vrtool.optimization.measures.aggregated_measures_combination import (
     AggregatedMeasureCombination,
 )
-<<<<<<< HEAD
-=======
 from vrtool.optimization.strategy_input.strategy_input import StrategyInput
->>>>>>> 11e0cc8b
 
 
 @dataclass
@@ -303,7 +295,6 @@
                 ):
                     _requirement_met_per_mechanism[mechanism] = True
                     break
-<<<<<<< HEAD
 
         # next we get the mechanisms in _requirement_met_per_mechanism where values are True
         _valid_mechanisms = [
@@ -328,32 +319,6 @@
             )
         ]
 
-=======
-
-        # next we get the mechanisms in _requirement_met_per_mechanism where values are True
-        _valid_mechanisms = [
-            mechanism
-            for mechanism, value in _requirement_met_per_mechanism.items()
-            if value
-        ]
-
-        # get the measures that are valid for the _valid_mechanisms
-        _valid_measures = [
-            _measure
-            for _measure_idx, _measure in enumerate(
-                _section_as_input.aggregated_measure_combinations
-            )
-            if self.check_measure_validity(
-                _measure_idx,
-                section_idx,
-                _valid_mechanisms,
-                cross_sectional_requirements,
-                _invest_year,
-                _design_horizon_year,
-            )
-        ]
-
->>>>>>> 11e0cc8b
         # get the mechanisms in _requirement_met_per_mechanism where values are False
         _invalid_mechanisms = [
             mechanism
@@ -370,7 +335,6 @@
 
         # get the measure with the lowest failure probability for the mechanisms in _invalid_mechanisms
         return [_valid_measures[np.argmin(_failure_probabilities)]], _invalid_mechanisms
-<<<<<<< HEAD
 
     def evaluate(
         self,
@@ -382,19 +346,6 @@
         If the requirements are not met, we select the measure that fits most cross-sectional requirements, and has the lowest failure probability for the mechanisms that are not satisfied by the measure.
         If the latter happens, a warning is logged.
 
-=======
-
-    def evaluate(
-        self,
-        dike_traject: DikeTraject,
-    ):
-        """Evaluate the strategy for the given dike traject.
-        This evaluates the target reliability of different measures.
-        The general idea is that for a given design horizon the cross-sectional requirements are met for each section.
-        If the requirements are not met, we select the measure that fits most cross-sectional requirements, and has the lowest failure probability for the mechanisms that are not satisfied by the measure.
-        If the latter happens, a warning is logged.
-
->>>>>>> 11e0cc8b
         Args:
             dike_traject (DikeTraject): The DikeTraject object for which the strategy is to be evaluated.
         """
