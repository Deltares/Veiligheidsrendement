import copy
import logging
from dataclasses import dataclass

import numpy as np

from vrtool.common.enums.mechanism_enum import MechanismEnum
from vrtool.decision_making.strategies.strategy_protocol import StrategyProtocol
from vrtool.decision_making.strategy_evaluation import (
    compute_total_risk,
    implement_option,
)
from vrtool.defaults.vrtool_config import VrtoolConfig
from vrtool.flood_defence_system.dike_traject import DikeTraject
from vrtool.optimization.measures.aggregated_measures_combination import (
    AggregatedMeasureCombination,
<<<<<<< HEAD
)
from vrtool.optimization.measures.section_as_input import SectionAsInput
from vrtool.optimization.strategy_input.strategy_input import (
    StrategyInput,
)
=======
)
from vrtool.optimization.measures.section_as_input import SectionAsInput
from vrtool.optimization.strategy_input.strategy_input import StrategyInput
>>>>>>> b00cf868


@dataclass
class CrossSectionalRequirements:
    cross_sectional_requirement_per_mechanism: dict[MechanismEnum, np.ndarray]

    dike_traject_b_piping: float
    dike_traject_b_stability_inner: float

    @classmethod
    def from_dike_traject(cls, dike_traject: DikeTraject):
        """Class method to create a CrossSectionalRequirements object from a DikeTraject object.
        This method calculates the cross-sectional requirements for the dike traject based on the OI2014 approach.
        The cross-sectional requirements are calculated for each mechanism and stored in a dictionary with the mechanism as key and the cross-sectional requirements as value.

        Args:
            dike_traject (DikeTraject): The DikeTraject object for which the cross-sectional requirements are to be calculated.

        Returns:
            CrossSectionalRequirements: The CrossSectionalRequirements object with the cross-sectional requirements for the dike traject.

        """
        # compute cross sectional requirements
        n_piping = 1 + (
            dike_traject.general_info.aPiping
            * dike_traject.general_info.TrajectLength
            / dike_traject.general_info.bPiping
        )
        n_stab = 1 + (
            dike_traject.general_info.aStabilityInner
            * dike_traject.general_info.TrajectLength
            / dike_traject.general_info.bStabilityInner
        )
        n_overflow = 1
        n_revetment = 3
        omegaRevetment = 0.1

        _pf_cs_piping = (
            dike_traject.general_info.Pmax
            * dike_traject.general_info.omegaPiping
            / n_piping
        )
        _pf_cs_revetment = dike_traject.general_info.Pmax * omegaRevetment / n_revetment
        _pf_cs_stabinner = (
            dike_traject.general_info.Pmax
            * dike_traject.general_info.omegaStabilityInner
            / n_stab
        )
        _pf_cs_overflow = (
            dike_traject.general_info.Pmax
            * dike_traject.general_info.omegaOverflow
            / n_overflow
        )
        return cls(
            cross_sectional_requirement_per_mechanism={
                MechanismEnum.PIPING: _pf_cs_piping,
                MechanismEnum.STABILITY_INNER: _pf_cs_stabinner,
                MechanismEnum.OVERFLOW: _pf_cs_overflow,
                MechanismEnum.REVETMENT: _pf_cs_revetment,
            },
            dike_traject_b_piping=dike_traject.general_info.bPiping,
            dike_traject_b_stability_inner=dike_traject.general_info.bStabilityInner,
        )


class TargetReliabilityStrategy(StrategyProtocol):
    """Subclass for evaluation in accordance with basic OI2014 approach.
    This ensures that for a certain time horizon, each section satisfies the cross-sectional target reliability
    """

    def __init__(self, strategy_input: StrategyInput, config: VrtoolConfig):
        # Necessary config parameters:
        self.OI_horizon = config.OI_horizon
        self._time_periods = config.T
        # New mappings
        self.Pf = strategy_input.Pf
        self.D = strategy_input.D
        self.sections = strategy_input.sections
        self.probabilities_per_step: list = []
        self.total_risk_per_step: list = []
        self.measures_taken: list = []

    def evaluate(
        self,
        dike_traject: DikeTraject,
    ):
        # Previous approach instead of self._time_periods = config.T:
        # _first_section_solution = solutions_dict[list(solutions_dict.keys())[0]]
        # cols = list(_first_section_solution.MeasureData["Section"].columns.values)
<<<<<<< HEAD
        def check_cross_sectional_requirements(
=======
        def _check_cross_sectional_requirements(
>>>>>>> b00cf868
            measure: AggregatedMeasureCombination,
            cross_sectional_requirements: CrossSectionalRequirements,
            year: int,
            mechanisms: list[MechanismEnum],
        ) -> bool:
            """This function checks if the cross-sectional requirements are met for a given measure and year.
            If the requirements are not met for any of the mechanisms, the function returns False, otherwise True.
            """
            for mechanism in mechanisms:
                if mechanism in [MechanismEnum.OVERFLOW, MechanismEnum.REVETMENT]:
<<<<<<< HEAD
=======
                    # add year to the mechanism_year_collection (if not present yet)
                    measure.sh_combination.mechanism_year_collection.add_years([year])
>>>>>>> b00cf868
                    # look in sh, if any mechanism is not satisfied, return a False
                    if (
                        measure.sh_combination.mechanism_year_collection.get_probability(
                            mechanism, year
                        )
                        > cross_sectional_requirements.cross_sectional_requirement_per_mechanism[
                            mechanism
                        ]
                    ):
                        return False
                elif mechanism in [MechanismEnum.PIPING, MechanismEnum.STABILITY_INNER]:
<<<<<<< HEAD
=======
                    # add year to the mechanism_year_collection (if not present yet)
                    measure.sg_combination.mechanism_year_collection.add_years([year])
                    # look in sg, if any mechanism is not satisfied, return a False
>>>>>>> b00cf868
                    if (
                        measure.sg_combination.mechanism_year_collection.get_probability(
                            mechanism, year
                        )
                        > cross_sectional_requirements.cross_sectional_requirement_per_mechanism[
                            mechanism
                        ]
                    ):
                        return False
            return True

        def get_valid_measures(
            section_as_input: SectionAsInput,
            cross_sectional_requirements: CrossSectionalRequirements,
        ) -> list[AggregatedMeasureCombination]:
            # get the first possible investment year from the aggregated measures
            _invest_year = min(
<<<<<<< HEAD
                [
                    measure.year
                    for measure in section_as_input.aggregated_measure_combinations
                ]
            )
            _design_horizon_year = _invest_year + self.OI_horizon

            # check if the cross-sectional requirements are met for each measure
            _satisfied_bool = [
                check_cross_sectional_requirements(
                    _measure,
=======
                measure.year
                for measure in section_as_input.aggregated_measure_combinations
            )
            _design_horizon_year = _invest_year + self.OI_horizon

            def valid_measure(
                measure_combination: AggregatedMeasureCombination,
            ) -> bool:
                if measure_combination.year != _invest_year:
                    return False
                return _check_cross_sectional_requirements(
                    measure_combination,
>>>>>>> b00cf868
                    cross_sectional_requirements,
                    _design_horizon_year,
                    section_as_input.mechanisms,
                )
<<<<<<< HEAD
                for _measure in section_as_input.aggregated_measure_combinations
            ]

            # generate bool for each measure with year in investment year
            _valid_year_bool = [
                measure.year == _invest_year
                for measure in section_as_input.aggregated_measure_combinations
            ]

            # get the measures that both have _satisfied_bool and _valid_year_bool
            return [
                _measure
                for _measure, _satisfied, _valid_year in zip(
                    section_as_input.aggregated_measure_combinations,
                    _satisfied_bool,
                    _valid_year_bool,
                )
                if _satisfied and _valid_year
            ]
=======

            return list(
                filter(valid_measure, section_as_input.aggregated_measure_combinations)
            )
>>>>>>> b00cf868

        # Get initial failure probabilities at design horizon. #TODO think about what year is to be used here.
        initial_section_pfs = [
            section.initial_assessment.get_section_probability(self.OI_horizon)
            for section in self.sections
        ]

        # Rank sections based on initial probability
        section_order = np.flip(np.argsort(initial_section_pfs))

        # get the cross-sectional requirements for the dike traject (probability)
        _cross_sectional_requirements = CrossSectionalRequirements.from_dike_traject(
            dike_traject
        )
        # and the risk for each step
        _taken_measures = {}
        _taken_measures_indices = []
        for _section_idx in section_order:
            # add probability for this step:

            # get the first possible investment year from the aggregated measures
            _section_as_input = self.sections[_section_idx]
            _valid_measures = get_valid_measures(
                _section_as_input, _cross_sectional_requirements
            )

            if len(_valid_measures) == 0:
                # if no measures satisfy the requirements, continue to the next section
                logging.warning(
                    "Geen maatregelen gevonden die voldoen aan doorsnede-eisen op dijkvak {}. Er wordt geen maatregel uitgevoerd.".format(
                        _section_as_input.section_name
                    )
                )
                continue

            # get measure with lowest lcc from _valid_measures
            _lcc = [measure.lcc for measure in _valid_measures]
            idx = np.argmin(_lcc)
            _taken_measures[self.sections[_section_idx].section_name] = _valid_measures[
                idx
            ]
            measure_idx = self.sections[_section_idx].get_combination_idx_for_aggregate(
                _taken_measures[self.sections[_section_idx].section_name]
            )
            _taken_measures_indices.append(
                (_section_idx, measure_idx[0] + 1, measure_idx[1] + 1)
            )

        # For output we need to give the list of measure indices, the total_risk per step, and the probabilities per step
        # First we get, and update the probabilities per step
        # we need to track probability for each step
        init_probability = {mech: self.Pf[mech][:, 0, :] for mech in self.Pf.keys()}
        self.probabilities_per_step = [copy.deepcopy(init_probability)]
        self.total_risk_per_step = [
            compute_total_risk(self.probabilities_per_step[-1], self.D)
        ]

        for step in range(0, len(_taken_measures)):
            section_id = _taken_measures_indices[step][0]
            self.probabilities_per_step.append(
                copy.deepcopy(self.probabilities_per_step[-1])
            )
            self.probabilities_per_step[-1] = implement_option(
                self.probabilities_per_step[-1],
                _taken_measures_indices[step],
                _taken_measures[self.sections[section_id].section_name],
            )
            self.total_risk_per_step.append(
                compute_total_risk(self.probabilities_per_step[-1], self.D)
            )

        self.measures_taken = _taken_measures_indices<|MERGE_RESOLUTION|>--- conflicted
+++ resolved
@@ -14,17 +14,9 @@
 from vrtool.flood_defence_system.dike_traject import DikeTraject
 from vrtool.optimization.measures.aggregated_measures_combination import (
     AggregatedMeasureCombination,
-<<<<<<< HEAD
-)
-from vrtool.optimization.measures.section_as_input import SectionAsInput
-from vrtool.optimization.strategy_input.strategy_input import (
-    StrategyInput,
-)
-=======
 )
 from vrtool.optimization.measures.section_as_input import SectionAsInput
 from vrtool.optimization.strategy_input.strategy_input import StrategyInput
->>>>>>> b00cf868
 
 
 @dataclass
@@ -114,11 +106,7 @@
         # Previous approach instead of self._time_periods = config.T:
         # _first_section_solution = solutions_dict[list(solutions_dict.keys())[0]]
         # cols = list(_first_section_solution.MeasureData["Section"].columns.values)
-<<<<<<< HEAD
-        def check_cross_sectional_requirements(
-=======
         def _check_cross_sectional_requirements(
->>>>>>> b00cf868
             measure: AggregatedMeasureCombination,
             cross_sectional_requirements: CrossSectionalRequirements,
             year: int,
@@ -129,11 +117,8 @@
             """
             for mechanism in mechanisms:
                 if mechanism in [MechanismEnum.OVERFLOW, MechanismEnum.REVETMENT]:
-<<<<<<< HEAD
-=======
                     # add year to the mechanism_year_collection (if not present yet)
                     measure.sh_combination.mechanism_year_collection.add_years([year])
->>>>>>> b00cf868
                     # look in sh, if any mechanism is not satisfied, return a False
                     if (
                         measure.sh_combination.mechanism_year_collection.get_probability(
@@ -145,12 +130,9 @@
                     ):
                         return False
                 elif mechanism in [MechanismEnum.PIPING, MechanismEnum.STABILITY_INNER]:
-<<<<<<< HEAD
-=======
                     # add year to the mechanism_year_collection (if not present yet)
                     measure.sg_combination.mechanism_year_collection.add_years([year])
                     # look in sg, if any mechanism is not satisfied, return a False
->>>>>>> b00cf868
                     if (
                         measure.sg_combination.mechanism_year_collection.get_probability(
                             mechanism, year
@@ -168,19 +150,6 @@
         ) -> list[AggregatedMeasureCombination]:
             # get the first possible investment year from the aggregated measures
             _invest_year = min(
-<<<<<<< HEAD
-                [
-                    measure.year
-                    for measure in section_as_input.aggregated_measure_combinations
-                ]
-            )
-            _design_horizon_year = _invest_year + self.OI_horizon
-
-            # check if the cross-sectional requirements are met for each measure
-            _satisfied_bool = [
-                check_cross_sectional_requirements(
-                    _measure,
-=======
                 measure.year
                 for measure in section_as_input.aggregated_measure_combinations
             )
@@ -193,37 +162,14 @@
                     return False
                 return _check_cross_sectional_requirements(
                     measure_combination,
->>>>>>> b00cf868
                     cross_sectional_requirements,
                     _design_horizon_year,
                     section_as_input.mechanisms,
                 )
-<<<<<<< HEAD
-                for _measure in section_as_input.aggregated_measure_combinations
-            ]
-
-            # generate bool for each measure with year in investment year
-            _valid_year_bool = [
-                measure.year == _invest_year
-                for measure in section_as_input.aggregated_measure_combinations
-            ]
-
-            # get the measures that both have _satisfied_bool and _valid_year_bool
-            return [
-                _measure
-                for _measure, _satisfied, _valid_year in zip(
-                    section_as_input.aggregated_measure_combinations,
-                    _satisfied_bool,
-                    _valid_year_bool,
-                )
-                if _satisfied and _valid_year
-            ]
-=======
 
             return list(
                 filter(valid_measure, section_as_input.aggregated_measure_combinations)
             )
->>>>>>> b00cf868
 
         # Get initial failure probabilities at design horizon. #TODO think about what year is to be used here.
         initial_section_pfs = [
