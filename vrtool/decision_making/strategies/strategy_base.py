--- conflicted
+++ resolved
@@ -1,1453 +1,1442 @@
-import copy
-import logging
-from abc import abstractmethod
-from collections import OrderedDict
-from pathlib import Path
-from typing import Dict, Union
-
-import matplotlib.pyplot as plt
-import numpy as np
-import pandas as pd
-import seaborn as sns
-from scipy.interpolate import interp1d
-
-from vrtool.decision_making.solutions import Solutions
-from vrtool.decision_making.strategy_evaluation import (
-    calc_tc,
-    measure_combinations,
-    split_options,
-)
-from vrtool.defaults.vrtool_config import VrtoolConfig
-from vrtool.flood_defence_system.dike_traject import (
-    DikeTraject,
-    calc_traject_prob,
-    get_section_length_in_traject,
-    plot_settings,
-)
-from vrtool.probabilistic_tools.probabilistic_functions import beta_to_pf, pf_to_beta
-from vrtool.probabilistic_tools.combin_functions import CombinFunctions
-
-
-class StrategyBase:
-    """This defines a Strategy object, which can be allowed to evaluate a set of solutions/measures. There are currently 3 types:
-    Greedy: a greedy optimization method is used here
-    TargetReliability: a cross-sectional optimization in line with OI2014
-    MixedInteger: a Mixed Integer optimization. Note that this has exponential runtime for large systems so it should not be used for more than approximately 13 sections.
-    Note that this is the main class. Each type has a different subclass"""
-
-    def __init__(self, type, config: VrtoolConfig):
-        self.type = type
-        self.discount_rate = config.discount_rate
-
-        self.config = config
-        self.OI_year = config.OI_year
-        self.OI_horizon = config.OI_horizon
-        self.mechanisms = config.mechanisms
-        self.T = config.T
-        self.beta_cost_settings = config.beta_cost_settings
-        self.beta_or_prob = config.beta_or_prob
-        self.LE_in_section = config.LE_in_section
-
-    @staticmethod
-    def get_measure_table(
-        solutions_dict: dict, language: str, abbrev: bool
-    ) -> pd.DataFrame:
-        _overall_mt = pd.DataFrame([], columns=["ID", "Name"])
-        for i in solutions_dict:
-            _overall_mt = pd.concat([_overall_mt, solutions_dict[i].measure_table])
-        _overall_mt: Union[pd.DataFrame, None, pd.Series] = _overall_mt.drop_duplicates(
-            subset="ID"
-        )
-        _name_key = "Name"
-
-        def _replace_with_abbreviations(str_to_replace: str) -> str:
-            return (
-                str_to_replace.replace("Grondversterking binnenwaarts", "Soil based")
-                .replace("Grondversterking met stabiliteitsscherm", "Soil based + SS")
-                .replace("Verticaal Zanddicht Geotextiel", "VSG")
-                .replace("Zelfkerende constructie", "DW")
-                .replace("Stabiliteitsscherm", "SS")
-            )
-
-        def _replace_without_abbreviations(str_to_replace: str) -> str:
-            return (
-                str_to_replace.replace("Grondversterking binnenwaarts", "Soil based")
-                .replace(
-                    "Grondversterking met stabiliteitsscherm",
-                    "Soil inward + Stability Screen",
-                )
-                .replace(
-                    "Verticaal Zanddicht Geotextiel", "Vertical Sandtight Geotextile"
-                )
-                .replace("Zelfkerende constructie", "Diaphragm Wall")
-                .replace("Stabiliteitsscherm", "Stability Screen")
-            )
-
-        if (
-            np.max(_overall_mt[_name_key].str.find("Grondversterking").values) > -1
-        ) and (language == "EN"):
-            if abbrev:
-                _overall_mt[_name_key] = _replace_with_abbreviations(
-                    _overall_mt[_name_key].str
-                )
-            else:
-                _overall_mt[_name_key] = _replace_without_abbreviations(
-                    _overall_mt[_name_key].str
-                )
-        return _overall_mt
-
-    def get_measure_from_index(self, index, section_order=False, print_measure=False):
-        """ "Converts an index (n,sh,sg) to a printout of the measure data"""
-        if not section_order:
-            logging.warning(
-                "Deriving section order from unordered dictionary. Might be wrong"
-            )
-            section_order = list(self.options_height.keys())
-        section = section_order[index[0]]
-        if index[1] > 0:
-            sh = self.options_height[section_order[index[0]]].iloc[index[1] - 1]
-        else:
-            sh = "No measure"
-            if index[2] > 0:
-                sg = self.options_geotechnical[section_order[index[0]]].iloc[
-                    index[2] - 1
-                ]
-                if not (
-                    (sg.type.values == "Stability Screen")
-                    or (sg.type.values == "Vertical Geotextile")
-                ):
-                    raise Exception("Illegal combination")
-            else:
-                sg = "No measure"
-                logging.info("SECTION {}".format(section))
-                logging.info(
-                    "No measures are taken at this section: sh and sg are: {} and {}".format(
-                        sh, sg
-                    )
-                )
-                return (section, sh, sg)
-        if index[2] > 0:
-            sg = self.options_geotechnical[section_order[index[0]]].iloc[index[2] - 1]
-
-        if print_measure:
-            logging.info("SECTION {}".format(section))
-            if isinstance(sh, str):
-                logging.info("There is no measure for height")
-            else:
-                logging.info(
-                    "The measure for height is a {} in year {} with dcrest={} meters of the class {}.".format(
-                        sh["type"].values[0],
-                        sh["year"].values[0],
-                        sh["dcrest"].values[0],
-                        sh["class"].values[0],
-                    )
-                )
-            if (
-                (sg.type.values == "Vertical Geotextile")
-                or (sg.type.values == "Diaphragm Wall")
-                or (sg.type.values == "Stability Screen")
-                or (sg.type.values == "Custom")
-            ):
-                logging.info(
-                    " The geotechnical measure is a {}".format(sg.type.values[0])
-                )
-            elif isinstance(sg.type.values[0], list):  # VZG+Soil
-                logging.info(
-                    " The geotechnical measure is a {} in year {} with a {} with dberm = {} in year {}".format(
-                        sg.type.values[0][0],
-                        sg.year.values[0][0],
-                        sg.type.values[0][1],
-                        sg.dberm.values[0],
-                        sg.year.values[0][1],
-                    )
-                )
-            elif sg.type.values == "Soil reinforcement":
-                logging.info(
-                    " The geotechnical measure is a {} in year {} of class {} with dberm = {}".format(
-                        sg.type.values[0],
-                        sg.year.values[0],
-                        sg["class"].values[0],
-                        sg.dberm.values[0],
-                    )
-                )
-
-        return (section, sh, sg)
-
-    def combine(
-        self,
-        traject: DikeTraject,
-        solutions_dict: Dict[str, Solutions],
-        filtering="off",
-        splitparams=False,
-    ):
-        # This routine combines 'combinable' solutions to options with two measures (e.g. VZG + 10 meter berm)
-        self.options = {}
-
-        cols = list(
-            solutions_dict[list(solutions_dict.keys())[0]]
-            .MeasureData["Section"]
-            .columns.values
-        )
-
-        # measures at t=0 (2025) and t=20 (2045)
-        # for i in range(0, len(traject.sections)):
-        for i, section in enumerate(traject.sections):
-            combinedmeasures = self._step1combine(
-                solutions_dict, i, section, traject, splitparams
-            )
-
-            StrategyData = copy.deepcopy(solutions_dict[section.name].MeasureData)
-            if self.__class__.__name__ == "TargetReliabilityStrategy":
-                StrategyData = StrategyData.loc[StrategyData["year"] == self.OI_year]
-
-            StrategyData = pd.concat((StrategyData, combinedmeasures))
-            if filtering == "on":
-                StrategyData = copy.deepcopy(StrategyData)
-                StrategyData = StrategyData.reset_index(drop=True)
-                LCC = calc_tc(StrategyData, self.discount_rate)
-                ind = np.argsort(LCC)
-                LCC_sort = LCC[ind]
-                StrategyData = StrategyData.iloc[ind]
-                beta_max = StrategyData["Section"].ix[0].values
-                indexes = []
-
-                for j in StrategyData.index:
-                    if np.any(beta_max < StrategyData["Section"].ix[j].values - 0.01):
-                        # measure has sense at some point in time
-                        beta_max = np.maximum(
-                            beta_max, StrategyData["Section"].ix[j].values - 0.01
-                        )
-                        indexes.append(i)
-                    else:
-                        # inefficient measure
-                        pass
-
-                StrategyData = StrategyData.ix[indexes]
-                StrategyData = StrategyData.sort_index()
-
-            self.options[section.name] = StrategyData.reset_index(drop=True)
-
-    def _step1combine(
-        self, solutions_dict, i: int, section, traject, splitparams: bool
-    ) -> pd.DataFrame:
-        # Step 1: combine measures with partial measures
-        combinables = solutions_dict[section.name].MeasureData.loc[
-            solutions_dict[section.name].MeasureData["class"] == "combinable"
-        ]
-        partials = solutions_dict[section.name].MeasureData.loc[
-            solutions_dict[section.name].MeasureData["class"] == "partial"
-        ]
-        if self.__class__.__name__ == "TargetReliabilityStrategy":
-            combinables = combinables.loc[
-                solutions_dict[section.name].MeasureData["year"] == self.OI_year
-            ]
-            partials = partials.loc[
-                solutions_dict[section.name].MeasureData["year"] == self.OI_year
-            ]
-
-        combinedmeasures = measure_combinations(
-            combinables,
-            partials,
-            solutions_dict[section.name],
-            splitparams=splitparams,
-        )
-        # make sure combinable, mechanism and year are in the MeasureData dataframe
-        # make a strategies dataframe where all combinable measures are combined with partial measures for each timestep
-        # if there is a measureid that is not known yet, add it to the measure table
-
-        existingIDs = solutions_dict[section.name].measure_table["ID"].values
-        IDs = np.unique(combinedmeasures["ID"].values)
-        if len(IDs) > 0:
-            for ij in IDs:
-                if ij not in existingIDs:
-                    indexes = ij.split("+")
-                    name = (
-                        solutions_dict[section.name]
-                        .measure_table.loc[
-                            solutions_dict[traject.sections[i].name].measure_table["ID"]
-                            == indexes[0]
-                        ]["Name"]
-                        .values[0]
-                        + "+"
-                        + solutions_dict[section.name]
-                        .measure_table.loc[
-                            solutions_dict[traject.sections[i].name].measure_table["ID"]
-                            == indexes[1]
-                        ]["Name"]
-                        .values[0]
-                    )
-                    solutions_dict[section.name].measure_table.loc[
-                        len(solutions_dict[traject.sections[i].name].measure_table) + 1
-                    ] = name
-                    solutions_dict[section.name].measure_table.loc[
-                        len(solutions_dict[traject.sections[i].name].measure_table)
-                    ]["ID"] = ij
-        return combinedmeasures
-
-    def evaluate(
-        self,
-        traject: DikeTraject,
-        solutions_dict: Dict[str, Solutions],
-        OI_horizon=50,
-        splitparams=False,
-        setting="fast",
-    ):
-        raise Exception(
-            "General strategy can not be evaluated. Please make an object of the desired subclass (GreedyStrategy/MixedIntegerStrategy/TargetReliabilityStrategy"
-        )
-
-    def make_optimization_input(self, traject: DikeTraject):
-        """This subroutine organizes the input into an optimization problem such that it can be accessed by the evaluation algorithm"""
-
-        def get_independent_probability_of_failure(
-            probability_of_failure_lookup: dict[str, np.array]
-        ) -> np.array:
-            return CombinFunctions.combine_probabilities(
-                probability_of_failure_lookup, ("StabilityInner", "Piping")
-            )
-
-        def get_dependent_probability_of_failure(
-            probability_of_failure_lookup: dict[str, np.array]
-        ) -> np.array:
-            return CombinFunctions.combine_probabilities(
-                probability_of_failure_lookup, ("Overflow", "Revetment")
-            )
-
-        # TODO Currently incorrectly combined measures with sh = 0.5 crest and sg 0.5 crest + geotextile have not cost 1e99. However they
-        #  do have costs higher than the correct option (sh=0m, sg=0.5+VZG) so they will never be selected. This
-        #  should be fixed though
-
-        self.options_height, self.options_geotechnical = split_options(
-            self.options, traject.mechanism_names
-        )
-
-        N = len(self.options)  # Number of dike sections
-        T = np.max(self.T)  # Number of time steps
-        Sh = 0
-        Sg = 0
-        # #Number of strategies (maximum for all dike sections), for geotechnical and height
-        Sh = np.max(
-            [
-                np.max([Sh, np.max(len(self.options_height[i]))])
-                for i in self.options_height.keys()
-            ]
-        )
-        Sg = np.max(
-            [
-                np.max([Sg, np.max(len(self.options_geotechnical[i]))])
-                for i in self.options_geotechnical.keys()
-            ]
-        )
-
-        # probabilities [N,S,T]
-        self.Pf = {}
-<<<<<<< HEAD
-        for i in self.mechanisms:
-            if i == "Overflow" or i == "Revetment":
-                self.Pf[i] = np.full((N, Sh + 1, T), 1.0)
-=======
-        for _mechanism_name in self.mechanisms:
-            if _mechanism_name == "Overflow":
-                self.Pf[_mechanism_name] = np.full((N, Sh + 1, T), 1.0)
->>>>>>> 82d74b76
-            else:
-                self.Pf[_mechanism_name] = np.full((N, Sg + 1, T), 1.0)
-
-        # fill values
-        # TODO Think about the initial condition and whether this should be added separately or teh 0,
-        #  0 soil reinforcement also suffices.
-        keys = list(self.options.keys())
-
-        # get all probabilities. Interpolate on beta per section, then combine p_f
-        betas = {}
-        for n in range(0, N):
-            for _mechanism_name in self.mechanisms:
-                len_beta1 = traject.sections[
-                    n
-                ].section_reliability.SectionReliability.shape[1]
-                if (
-                    _mechanism_name
-                    not in traject.sections[
-                        n
-                    ].section_reliability.SectionReliability.index
-                ):
-                    # TODO (VRTOOL-187).
-                    # This could become obsolete once SectionReliability contains the data related to revetment.
-                    # Consider removing if that's the case.
-                    logging.error(
-                        "No optimalization available for '{}'.".format(_mechanism_name)
-                    )
-                    continue
-                beta1 = (
-                    traject.sections[n]
-                    .section_reliability.SectionReliability.loc[_mechanism_name]
-                    .values.reshape((len_beta1, 1))
-                    .T
-                )  # Initial
-                # condition with no measure
-<<<<<<< HEAD
-                if i == "Overflow" or i == "Revetment":
-                    beta2 = self.options_height[keys[n]][i]
-=======
-                if _mechanism_name == "Overflow":
-                    beta2 = self.options_height[keys[n]][_mechanism_name]
->>>>>>> 82d74b76
-                    # All solutions
-                else:
-                    beta2 = self.options_geotechnical[keys[n]][
-                        _mechanism_name
-                    ]  # All solutions
-                betas[_mechanism_name] = np.concatenate((beta1, beta2), axis=0)
-                if np.shape(betas[_mechanism_name])[1] != T:
-                    betas[_mechanism_name] = interp1d(self.T, betas[_mechanism_name])(
-                        np.arange(0, T, 1)
-                    )
-                self.Pf[_mechanism_name][
-                    n, 0 : np.size(betas[_mechanism_name], 0), :
-                ] = beta_to_pf(betas[_mechanism_name])
-
-        # Costs of options [N,Sh,Sg]
-        self.LCCOption = np.full((N, Sh + 1, Sg + 1), 1e99)
-        for n in range(0, len(keys)):
-            self.LCCOption[n, 0, 0] = 0.0
-            LCC_sh = calc_tc(self.options_height[keys[n]], self.discount_rate)
-            LCC_sg = calc_tc(self.options_geotechnical[keys[n]], self.discount_rate)
-            # LCC_tot = calcTC(self.options[keys[n]])
-            for sh in range(0, len(self.options_height[keys[n]])):
-                # if it is a full type, it should only be combined with another full of the same type
-                if self.options_height[keys[n]].iloc[sh]["class"].values[0] == "full":
-                    full = True
-                else:
-                    full = False
-                # if (self.options_height[keys[n]].iloc[sh]['type'].values[0] == 'Diaphragm Wall') | (
-                #         self.options_height[keys[n]].iloc[sh]['type'].values[0] == 'Stability Screen'):
-                #     full_structure = True
-                # else:
-                #     full_structure = False
-                for sg in range(0, len(self.options_geotechnical[keys[n]])):  # Sg):
-                    # if sh is a diaphragm wall, only a diaphragm wall can be taken for sg
-                    if full:
-                        # if the type is different it is not a possibility:
-                        if (
-                            self.options_geotechnical[keys[n]]
-                            .iloc[sg]["type"]
-                            .values[0]
-                            != self.options_height[keys[n]].iloc[sh]["type"].values[0]
-                        ) or (
-                            self.options_geotechnical[keys[n]]
-                            .iloc[sg]["year"]
-                            .values[0]
-                            != self.options_height[keys[n]].iloc[sh]["year"].values[0]
-                        ):
-                            pass  # do not change value, impossible combination (keep at 1e99)
-
-                        else:
-                            # if the type is a soil reinforcement, the year has to be the same
-                            if (
-                                self.options_geotechnical[keys[n]]
-                                .iloc[sg]["type"]
-                                .values[0]
-                                == "Soil reinforcement"
-                            ):
-                                if (
-                                    self.options_geotechnical[keys[n]]
-                                    .iloc[sg]["year"]
-                                    .values[0]
-                                    == self.options_height[keys[n]]
-                                    .iloc[sh]["year"]
-                                    .values[0]
-                                ) & (
-                                    self.options_geotechnical[keys[n]]
-                                    .iloc[sg]["class"]
-                                    .values[0]
-                                    == "full"
-                                ):
-                                    self.LCCOption[n, sh + 1, sg + 1] = (
-                                        LCC_sh[sh] + LCC_sg[sg]
-                                    )  # only use the costs once
-                                else:
-                                    pass  # not allowed
-                            else:  # Diaphragm wall
-                                self.LCCOption[n, sh + 1, sg + 1] = LCC_sh[
-                                    sh
-                                ]  # only use the costs once
-                    # if sg is a plain geotextile or stability screen, it can only be combined with no measure for height, otherwise it
-                    # would be a combined measure
-                    elif (
-                        self.options_geotechnical[keys[n]].iloc[sg]["type"].values[0]
-                        == "Vertical Geotextile"
-                    ) or (
-                        self.options_geotechnical[keys[n]].iloc[sg]["type"].values[0]
-                        == "Stability Screen"
-                    ):
-                        # can only be combined with no measure for height
-                        self.LCCOption[n, 0, sg + 1] = LCC_sg[sg]
-                    # if sg is a combined measure the soil reinforcement timing should be aligned:
-                    elif (
-                        self.options_geotechnical[keys[n]].iloc[sg]["class"].values[0]
-                        == "combined"
-                    ):
-                        # check if the time of the soil reinforcement part is the same as for the height one
-                        # first extract the index of the soil reinforcement
-                        index = np.argwhere(
-                            np.array(
-                                self.options_geotechnical[keys[n]]
-                                .iloc[sg]["type"]
-                                .values[0]
-                            )
-                            == "Soil reinforcement"
-                        )[0][0]
-                        if (
-                            self.options_geotechnical[keys[n]]
-                            .iloc[sg]["year"]
-                            .values[0][index]
-                            == self.options_height[keys[n]].iloc[sh]["year"].values[0]
-                        ):
-                            if (
-                                self.options_geotechnical[keys[n]]
-                                .iloc[sg]["dcrest"]
-                                .values
-                                > 0.0
-                            ):
-                                if (
-                                    self.options_geotechnical[keys[n]]
-                                    .iloc[sg]["dcrest"]
-                                    .values
-                                    == self.options_height[keys[n]]
-                                    .iloc[sh]["dcrest"]
-                                    .values
-                                ):
-                                    self.LCCOption[n, sh + 1, sg + 1] = LCC_sg[
-                                        sg
-                                    ]  # only use the costs once
-                                else:
-                                    self.LCCOption[n, sh + 1, sg + 1] = 1e99
-                            else:
-                                self.LCCOption[n, sh + 1, sg + 1] = (
-                                    LCC_sh[sh] + LCC_sg[sg]
-                                )  # only use the costs once
-                        else:
-                            pass  # dont change, impossible combi
-                        # if sg is combinable, it should only be combined with sh that have the same year
-                    elif (
-                        self.options_geotechnical[keys[n]].iloc[sg]["class"].values[0]
-                        == "combinable"
-                    ):
-                        if (
-                            self.options_geotechnical[keys[n]]
-                            .iloc[sg]["year"]
-                            .values[0]
-                            == self.options_height[keys[n]].iloc[sh]["year"].values[0]
-                        ):
-                            self.LCCOption[n, sh + 1, sg + 1] = (
-                                LCC_sh[sh] + LCC_sg[sg]
-                            )  # only use the costs once
-                        else:
-                            pass
-                    elif (
-                        self.options_geotechnical[keys[n]].iloc[sg]["class"].values[0]
-                        == "full"
-                    ):
-                        pass  # not allowed as the sh is not 'full'
-                    else:
-                        # if sg is a diaphragm wall cost should be only accounted for once:
-                        if (
-                            self.options_geotechnical[keys[n]]
-                            .iloc[sg]["type"]
-                            .values[0]
-                            != "Diaphragm Wall"
-                        ):
-                            self.LCCOption[n, sh + 1, sg + 1] = (
-                                LCC_sh[sh] + LCC_sg[sg]
-                            )  # only use the costs once
-                        else:
-                            pass
-
-        # Decision Variables for executed options [N,Sh] & [N,Sg]
-        self.Cint_h = np.zeros((N, Sh))
-        self.Cint_g = np.zeros((N, Sg))
-
-        # Decision Variable for weakest overflow section with dims [N,Sh]
-        self.Dint = np.zeros((N, Sh))
-
-        # add discounted damage [T,]
-        self.D = np.array(
-            traject.general_info.FloodDamage
-            * (1 / ((1 + self.discount_rate) ** np.arange(0, T, 1)))
-        )
-
-        # expected damage for overflow and for piping & slope stability
-        # self.RiskGeotechnical = np.zeros((N,Sg+1,T))
-        self.RiskGeotechnical = get_independent_probability_of_failure(
-            self.Pf
-        ) * np.tile(self.D.T, (N, Sg + 1, 1))
-
-        self.RiskOverflow = get_dependent_probability_of_failure(self.Pf) * np.tile(
-            self.D.T, (N, Sh + 1, 1)
-        )  # np.zeros((N,Sh+1,T))
-        # add a few general parameters
-        self.opt_parameters = {"N": N, "T": T, "Sg": Sg + 1, "Sh": Sh + 1}
-
-    def make_solution(self, csv_path, step=False, type="Final"):
-        """This is a routine to write the results for different types of solutions. It provides a dataframe with for each section the final measure.
-        There are 3 types:
-        FinalSolution: which is the result in the last step of the optimization
-        OptimalSolution: the result with the lowest total cost
-        SatisfiedStandardSolution: the result at which the reliability requirement is met.
-        Note that if type is not Final the step parameter has to be defined."""
-
-        if (type != "Final") and not step:
-            raise Exception(
-                "Error: input for make solution is inconsistent. If type is not Final, step should be provided"
-            )
-
-        if step:
-            AllMeasures = copy.deepcopy(self.TakenMeasures.iloc[0:step])
-        else:
-            AllMeasures = copy.deepcopy(self.TakenMeasures)
-        # sections = np.unique(AllMeasures['Section'][1:])
-        sections = list(self.options.keys())
-        Solution = pd.DataFrame(columns=AllMeasures.columns)
-        Solution = Solution.drop(columns=["option_index", "BC"])
-
-        for section in sections:
-            lines = AllMeasures.loc[AllMeasures["Section"] == section].drop(
-                columns=["option_index", "BC"]
-            )
-            if len(lines) > 1:
-                lcctot = np.sum(lines["LCC"])
-                lines.loc[lines.index.values[-1], "LCC"] = lcctot
-                Solution = pd.concat([Solution, lines[-1:]])
-            elif len(lines) == 0:
-                lines = pd.DataFrame(
-                    np.array(
-                        [
-                            section,
-                            0,
-                            0,
-                            "No measure",
-                            "no",
-                            0.0,
-                            0.0,
-                        ]
-                    ).reshape(1, len(Solution.columns)),
-                    columns=Solution.columns,
-                )
-                Solution = pd.concat([Solution, lines])
-            else:
-                Solution = pd.concat([Solution, lines])
-        colorder = ["ID", "Section", "LCC", "name", "yes/no", "dcrest", "dberm"]
-        Solution = Solution[colorder]
-        for count, row in Solution.iterrows():
-            if isinstance(row["name"], np.ndarray):  # clean output
-                Solution.loc[count, "name"] = row["name"][0]
-
-        if type == "Final":
-            self.FinalSolution = Solution
-            self.FinalSolution.to_csv(csv_path)
-        elif type == "Optimal":
-            self.OptimalSolution = Solution
-            self.OptimalSolution.to_csv(csv_path)
-            self.OptimalStep = step - 1
-        elif type == "SatisfiedStandard":
-            self.SatisfiedStandardSolution = Solution
-            self.SatisfiedStandardSolution.to_csv(csv_path)
-
-    def plot_beta_time(self, traject: DikeTraject, typ="single", path=None):
-        """This routine plots the reliability in time for each step in the optimization. Mainly for debugging purposes."""
-        horizon = np.max(self.T)
-
-        step = 0
-        beta_t = []
-        plt.figure(100)
-        for i in self.Probabilities:
-            step += 1
-            beta_t0, p = calc_traject_prob(i, horizon=horizon)
-            beta_t.append(beta_t0)
-            t = range(2025, 2025 + horizon)
-            plt.plot(t, beta_t0, label=self.type + " stap " + str(step))
-        if typ == "single":
-            plt.plot(
-                [2025, 2025 + horizon],
-                [
-                    pf_to_beta(traject.general_info.Pmax),
-                    pf_to_beta(traject.general_info.Pmax),
-                ],
-                "k--",
-                label="Norm",
-            )
-            plt.xlabel("Time")
-            plt.ylabel(r"$\beta$")
-            plt.legend()
-            plt.savefig(
-                path.joinpath("figures", "BetaInTime" + self.type + ".png"),
-                bbox_inches="tight",
-            )
-            plt.close(100)
-        else:
-            pass
-
-    def plot_beta_costs(
-        self,
-        traject: DikeTraject,
-        save_dir,
-        fig_id,
-        series_name=None,
-        MeasureTable=None,
-        t=0,
-        cost_type="LCC",
-        last=False,
-        horizon=100,
-        markersize=10,
-        symbolsections=False,
-        color="r",
-        linestyle="-",
-        final_step=False,
-        final_measure_symbols=False,
-        solutiontype=False,
-    ):
-        """Script to plot the costs versus the reliability in time. Different measures are indicated by different markers. There is a bunch of options that might have to be cleaned up, but this will be done later"""
-        # TODO Evaluate options for plotBetaCosts and eliminate obsolete options/put in general config.
-        if series_name == None:
-            series_name = self.type
-        if self.beta_cost_settings["symbols"]:
-            symbols = [
-                "*",
-                "o",
-                "^",
-                "s",
-                "p",
-                "X",
-                "d",
-                "h",
-                ">",
-                ".",
-                "<",
-                "v",
-                "3",
-                "P",
-                "D",
-            ]
-            MeasureTable = MeasureTable.assign(symbol=symbols[0 : len(MeasureTable)])
-        else:
-            symbols = None
-
-        if solutiontype == "OptimalSolution":
-            final_solution_index = list(self.OptimalSolution.index)
-            markersize2 = self.beta_cost_settings["markersize"] / 2
-        elif solutiontype == "SatisfiedStandard":
-            final_solution_index = list(self.SatisfiedStandardSolution.index)
-            markersize2 = self.beta_cost_settings["markersize"] / 2
-        else:
-            final_solution_index = list(self.TakenMeasures.index)
-            markersize2 = self.beta_cost_settings["markersize"]
-
-        if "years" not in locals():
-            years = traject.sections[
-                0
-            ].section_reliability.SectionReliability.columns.values.astype("float")
-            horizon = np.max(years)
-        if not final_step:
-            final_step = self.TakenMeasures["Section"].size
-        step = 0
-        betas = []
-        pfs = []
-
-        for i in self.Probabilities[0:final_step]:
-            step += 1
-            beta_t0, p_t = calc_traject_prob(i, horizon=horizon)
-            betas.append(beta_t0[t])
-            pfs.append(p_t[t])
-
-        # plot beta vs costs
-        x = 0
-        Costs = []
-        if cost_type == "LCC":
-            costname = "LCC"
-            for i in range(final_step):
-                if not np.isnan(self.TakenMeasures["LCC"].iloc[i]):
-                    x += self.TakenMeasures["LCC"].iloc[i]
-                else:
-                    pass
-                Costs.append(x)
-
-        elif cost_type == "Initial":
-            costname = "Investment cost"
-
-            for i in range(final_step):
-                if i > 0:
-                    years = (
-                        self.options[self.TakenMeasures.iloc[i]["Section"]]
-                        .iloc[self.TakenMeasures.iloc[i]["option_index"]]["year"]
-                        .values[0]
-                    )
-                    if isinstance(years, list):
-                        for ij in range(len(years)):
-                            if years[ij] == 0:
-                                x += (
-                                    self.options[self.TakenMeasures.iloc[i]["Section"]]
-                                    .iloc[self.TakenMeasures.iloc[i]["option_index"]][
-                                        "cost"
-                                    ]
-                                    .values[0][ij]
-                                )
-
-                    else:  # isinstance(years, np.integer):
-                        if years > 0:
-                            pass
-                        else:
-                            x += self.TakenMeasures["LCC"].iloc[i]
-
-                    Costs.append(x)
-                else:
-                    Costs.append(x)
-
-        Costs = np.divide(Costs, 1e6)
-        if self.beta_or_prob == "beta":
-            rel_unit = r"$\beta$"
-            data_to_plot = betas
-            interval = 0.07
-        elif self.beta_or_prob == "prob":
-            data_to_plot = pfs
-            rel_unit = r"$P_f$"
-            interval = 2
-        plt.figure(fig_id)
-        if self.beta_cost_settings["symbols"]:
-            plt.plot(
-                Costs,
-                data_to_plot,
-                label=series_name,
-                color=color,
-                linestyle=linestyle,
-                zorder=1,
-            )
-        else:
-            plt.plot(
-                Costs,
-                data_to_plot,
-                label=series_name,
-                color=color,
-                linestyle=linestyle,
-                markerstyle="o",
-            )
-
-        if self.beta_cost_settings["symbols"]:
-            if self.beta_or_prob == "beta":
-                base = np.max(data_to_plot) + interval
-                ycoord = np.array(
-                    [base, base + interval, base + 2 * interval, base + 3 * interval]
-                )
-            elif self.beta_or_prob == "prob":
-                base = np.min(data_to_plot) / interval
-                ycoord = np.array(
-                    [
-                        base,
-                        base / interval,
-                        base / (2 * interval),
-                        base / (3 * interval),
-                    ]
-                )
-            ycoords = np.tile(ycoord, np.int32(np.ceil(len(Costs) / len(ycoord))))
-
-            for i in range(len(Costs)):
-                line = self.TakenMeasures.iloc[i]
-                if line["option_index"] != None:
-                    if isinstance(line["ID"], list):
-                        line["ID"] = "+".join(line["ID"])
-                    if Costs[i] > Costs[i - 1]:
-                        if final_measure_symbols and i not in final_solution_index:
-                            marker = markersize2
-                            edgecolor = "gray"
-                        else:
-                            marker = self.beta_cost_settings["markersize"]
-                            edgecolor = "k"
-                        if self.beta_or_prob == "beta":
-                            plt.scatter(
-                                Costs[i],
-                                betas[i],
-                                s=marker,
-                                marker=MeasureTable.loc[
-                                    MeasureTable["ID"] == line["ID"]
-                                ]["symbol"].values[0],
-                                label=MeasureTable.loc[
-                                    MeasureTable["ID"] == line["ID"]
-                                ]["Name"].values[0],
-                                color=color,
-                                edgecolors=edgecolor,
-                                linewidths=0.5,
-                                zorder=2,
-                            )
-                            if symbolsections:
-                                plt.vlines(
-                                    Costs[i],
-                                    betas[i] + 0.05,
-                                    ycoords[i] - 0.05,
-                                    colors="tab:gray",
-                                    linestyles=":",
-                                    zorder=1,
-                                )
-                        elif self.beta_or_prob == "prob":
-                            plt.scatter(
-                                Costs[i],
-                                pfs[i],
-                                s=marker,
-                                marker=MeasureTable.loc[
-                                    MeasureTable["ID"] == line["ID"]
-                                ]["symbol"].values[0],
-                                label=MeasureTable.loc[
-                                    MeasureTable["ID"] == line["ID"]
-                                ]["Name"].values[0],
-                                color=color,
-                                edgecolors=edgecolor,
-                                linewidths=0.5,
-                                zorder=2,
-                            )
-                            if symbolsections:
-                                plt.vlines(
-                                    Costs[i],
-                                    pfs[i],
-                                    ycoords[i],
-                                    colors="tab:gray",
-                                    linestyles=":",
-                                    zorder=1,
-                                )
-                    if symbolsections:
-                        plt.text(
-                            Costs[i],
-                            ycoords[i],
-                            line["Section"][-2:],
-                            fontdict={"size": 8},
-                            color=color,
-                            horizontalalignment="center",
-                            zorder=3,
-                        )
-
-        if last:
-            axes = plt.gca()
-            xmax = np.max([axes.get_xlim()[1], np.max(Costs)])
-            ceiling = np.ceil(np.max([xmax, np.max(Costs)]) / 10) * 10
-            if self.beta_or_prob == "beta":
-                plt.plot(
-                    [0, ceiling],
-                    [
-                        pf_to_beta(traject.general_info.Pmax),
-                        pf_to_beta(traject.general_info.Pmax),
-                    ],
-                    "k--",
-                    label="Safety standard",
-                )
-                plt.ylabel(r"$\beta$")
-
-            if self.beta_or_prob == "prob":
-                plt.plot(
-                    [0, ceiling],
-                    [traject.general_info.Pmax, traject.general_info.Pmax],
-                    "k--",
-                    label="Safety standard",
-                )
-                plt.ylabel(r"$P_f$")
-                axes.set_yscale("log")
-                axes.invert_yaxis()
-            plt.xlabel(costname + " in M€")
-            plt.xticks(np.arange(0, ceiling + 1, 25))
-            axes.set_xlim(left=0, right=ceiling)
-            plt.grid()
-
-            handles, labels = plt.gca().get_legend_handles_labels()
-            by_label = OrderedDict(zip(labels, handles))
-            plt.legend(by_label.values(), by_label.keys(), loc=4, fontsize="x-small")
-            leg = plt.gca().get_legend()
-            for i in range(3, len(leg.legendHandles)):
-                leg.legendHandles[i].set_color(color)
-            # plt.legend(loc=5)
-            plt.title(costname + " versus " + rel_unit + " in year " + str(t + 2025))
-
-            # plt.title(r'Relation between ' + rel_unit + ' and investment costs in M€')
-            plt.title("Priority order of investments")
-        data = pd.DataFrame(
-            np.array([Costs.T, np.array(betas)]).T, columns=["Cost", "beta"]
-        )
-        if cost_type == "LCC":
-            data.to_csv(
-                save_dir.joinpath(
-                    "Beta vs "
-                    + cost_type
-                    + "_"
-                    + series_name
-                    + "_t"
-                    + str(t + 2025)
-                    + ".csv"
-                )
-            )
-        if cost_type == "Initial":
-            data.to_csv(
-                save_dir.joinpath(
-                    "Beta vs "
-                    + cost_type
-                    + "_"
-                    + series_name
-                    + "_t"
-                    + str(t + 2025)
-                    + ".csv"
-                )
-            )
-
-    def plot_investment_limit(
-        self,
-        traject: DikeTraject,
-        investmentlimit=False,
-        step2=False,
-        path=None,
-        figure_size=(6, 4),
-        years=[0],
-        language="NL",
-        flip=False,
-        alpha=0.3,
-    ):
-        """This is a variant of plotAssessment that plots the reliability for all measures up to a certain investment limit"""
-        # TODO Integrate with other, similar functions
-        # all settings, similar to plotAssessment
-
-        ##Settings part:
-        plot_settings()
-        # English or Dutch labels and titles
-        if language == "NL":
-            label_xlabel = "Dijkvakken"
-            label_ylabel = r"Betrouwbaarheidsindex $\beta$ [-/jaar]"
-            label_target = "Doelbetrouwbaarheid"
-            labels_xticks = []
-            for i in traject.sections:
-                labels_xticks.append(i.name)
-        elif language == "EN":
-            label_xlabel = "Dike sections"
-            label_ylabel = r"Reliability index $\beta$ [-/year]"
-            label_target = "Target reliability"
-            labels_xticks = []
-            for i in traject.sections:
-                labels_xticks.append("S" + i[-2:])
-        color = ["r", "g", "b", "k"]
-
-        cumlength, xticks1, middles = get_section_length_in_traject(
-            traject.probabilities["Length"]
-            .loc[traject.probabilities.index.get_level_values(1) == "Overflow"]
-            .values
-        )
-
-        if not investmentlimit:
-            # plot the probabilities for i-1 with alpha 0.3
-            for i in range(1, len(self.TakenMeasures)):
-                col = 0
-                mech = 0
-                line1 = {}
-                line2 = {}
-                mid = {}
-                fig, ax = plt.subplots(figsize=figure_size)
-                for j in self.mechanisms:
-                    plotdata1 = copy.deepcopy(
-                        self.Probabilities[i - 1][years[0]].xs(
-                            j, level="mechanism", axis=0
-                        )
-                    ).values
-                    plotdata2 = copy.deepcopy(
-                        self.Probabilities[i][years[0]].xs(j, level="mechanism", axis=0)
-                    ).values
-                    ydata1 = copy.deepcopy(plotdata1)  # oude sterkte
-                    ydata2 = copy.deepcopy(plotdata2)  # nieuwe sterkte
-                    for ij in range(0, len(plotdata1)):
-                        ydata1 = np.insert(ydata1, ij * 2, plotdata1[ij])
-                        ydata2 = np.insert(ydata2, ij * 2, plotdata2[ij])
-                    (line1[mech],) = ax.plot(
-                        xticks1, ydata1, color=color[col], linestyle="-", alpha=alpha
-                    )
-                    (line2[mech],) = ax.plot(
-                        xticks1, ydata2, color=color[col], linestyle="-", label=j
-                    )
-                    (mid[mech],) = ax.plot(
-                        middles, plotdata2, color=color[col], linestyle="", marker="o"
-                    )
-                    col += 1
-                    mech += 1
-                for ik in cumlength:
-                    ax.axvline(x=ik, color="k", linestyle=":", alpha=0.5)
-                ax.plot(
-                    [0, max(cumlength)],
-                    [
-                        pf_to_beta(traject.general_info.Pmax),
-                        pf_to_beta(traject.general_info.Pmax),
-                    ],
-                    "k--",
-                    label=label_target,
-                    linewidth=1,
-                )
-                ax.legend(loc=1)
-                ax.set_xlabel(label_xlabel)
-                ax.set_ylabel(label_ylabel)
-                ax.set_xticks(middles)
-                ax.set_xticklabels(labels_xticks)
-                ax.tick_params(axis="x", rotation=90)
-                ax.set_xlim([0, max(cumlength)])
-                ax.tick_params(axis="both", bottom=False)
-                ax.set_ylim([1.5, 8.5])
-                ax.grid(axis="y")
-                if flip:
-                    ax.invert_xaxis()
-                plt.savefig(
-                    path.joinpath(
-                        str(2025 + years[0])
-                        + "_Step="
-                        + str(i - 1)
-                        + " to "
-                        + str(i)
-                        + ".png"
-                    ),
-                    dpi=300,
-                    bbox_inches="tight",
-                    format="png",
-                )
-                plt.close()
-        else:
-            time2 = np.max(
-                np.argwhere(np.nancumsum(self.TakenMeasures["LCC"]) < investmentlimit)
-            )
-            for i in range(0, 2):
-                if i == 0:
-                    step1 = 0
-                    step2 = time2
-                if i == 1:
-                    step1 = time2
-                    step2 = -1
-                col = 0
-                mech = 0
-                line1 = {}
-                line2 = {}
-                mid = {}
-                fig, ax = plt.subplots(figsize=figure_size)
-                for j in self.mechanisms:
-                    plotdata1 = copy.deepcopy(
-                        self.Probabilities[step1][years[0]].xs(
-                            j, level="mechanism", axis=0
-                        )
-                    ).values
-                    plotdata2 = copy.deepcopy(
-                        self.Probabilities[step2][years[0]].xs(
-                            j, level="mechanism", axis=0
-                        )
-                    ).values
-                    ydata1 = copy.deepcopy(plotdata1)  # oude sterkte
-                    ydata2 = copy.deepcopy(plotdata2)  # nieuwe sterkte
-                    for ij in range(0, len(plotdata1)):
-                        ydata1 = np.insert(ydata1, ij * 2, plotdata1[ij])
-                        ydata2 = np.insert(ydata2, ij * 2, plotdata2[ij])
-                    (line1[mech],) = ax.plot(
-                        xticks1, ydata1, color=color[col], linestyle="-", alpha=alpha
-                    )
-                    (line2[mech],) = ax.plot(
-                        xticks1, ydata2, color=color[col], linestyle="-", label=j
-                    )
-                    (mid[mech],) = ax.plot(
-                        middles, plotdata2, color=color[col], linestyle="", marker="o"
-                    )
-                    col += 1
-                    mech += 1
-                for ik in cumlength:
-                    ax.axvline(x=ik, color="k", linestyle=":", alpha=0.5)
-                ax.plot(
-                    [0, max(cumlength)],
-                    [
-                        pf_to_beta(traject.general_info.Pmax),
-                        pf_to_beta(traject.general_info.Pmax),
-                    ],
-                    "k--",
-                    label=label_target,
-                    linewidth=1,
-                )
-                ax.legend(loc=1)
-                ax.set_xlabel(label_xlabel)
-                ax.set_ylabel(label_ylabel)
-                ax.set_xticks(middles)
-                ax.set_xticklabels(labels_xticks)
-                ax.tick_params(axis="x", rotation=90)
-                ax.set_xlim([0, max(cumlength)])
-                ax.tick_params(axis="both", bottom=False)
-                ax.set_ylim([1.5, 8.5])
-                ax.grid(axis="y")
-                if flip:
-                    ax.invert_xaxis()
-                if i == 0:
-                    plt.savefig(
-                        path.joinpath(
-                            str(2025 + years[0])
-                            + "_Begin to "
-                            + str(int(investmentlimit))
-                            + ".png"
-                        ),
-                        dpi=300,
-                        bbox_inches="tight",
-                        format="png",
-                    )
-                if i == 1:
-                    plt.savefig(
-                        path.joinpath(
-                            str(2025 + years[0])
-                            + "_"
-                            + str(int(investmentlimit))
-                            + " to end.png"
-                        ),
-                        dpi=300,
-                        bbox_inches="tight",
-                        format="png",
-                    )
-                plt.close()
-
-    def write_reliability_to_csv(
-        self, input_path: Path, type: str, time_stamps=[0, 25, 50]
-    ) -> None:
-        """Routine to write all the reliability indices in a step of the algorithm to a csv file
-
-        Args:
-            input_path (Path)        : path to input folder
-            type (str)               : strategy type
-            time_stamps (list float) : list of years
-        """
-        # with open(path + '\\ReliabilityLog_' + type + '.csv', 'w') as f:
-        total_reliability = np.zeros((len(self.Probabilities), len(time_stamps)))
-        for i in range(len(self.Probabilities)):
-            name = input_path.joinpath(
-                "ReliabilityLog_" + type + "_Step" + str(i) + ".csv"
-            )
-            self.Probabilities[i].to_csv(path_or_buf=name, header=True)
-            beta_t, p_t = calc_traject_prob(self.Probabilities[i], ts=time_stamps)
-            total_reliability[i, :] = beta_t
-        reliability_df = pd.DataFrame(total_reliability, columns=time_stamps)
-        reliability_df.to_csv(
-            path_or_buf=input_path.joinpath("TrajectReliabilityInTime.csv"), header=True
-        )
-
-    @abstractmethod
-    def determine_risk_cost_curve(self, flood_damage: float, output_path: Path):
-        raise NotImplementedError("Expected concrete definition in inherited class.")
-
-    def get_safety_standard_step(self, Ptarget, t=50):
-        """Get the index of the measure where the traject probability in year t is higher than the requirement"""
-        for i in range(0, len(self.Probabilities)):
-            beta_traj, Pf_traj = calc_traject_prob(self.Probabilities[i], ts=t)
-            if Pf_traj < Ptarget:
-                self.SafetyStandardStep = i
-                logging.info("found step {} with {:.2f}".format(i, beta_traj[0]))
-                break
-
-            if i == len(self.Probabilities) - 1:
-                self.SafetyStandardStep = i
-                logging.warning(
-                    "safety standard not met. Using final step for plotting"
-                )
-
-    def plot_measures(
-        self,
-        traject: DikeTraject,
-        input_path: Path,
-        fig_size=(12, 4),
-        crestscale=25.0,
-        creststep=0.5,
-        show_xticks=True,
-        flip=False,
-        title_in=False,
-        greedymode="Optimal",
-        colors=False,
-    ):
-        """This routine plots the measures for different solution options. Extension of plotAssessment.
-        We might need to generalize the labeling, as this is now only in English."""
-
-        # TODO check labeling
-        # set the lengths of the sections
-        cumlength, xticks1, middles = get_section_length_in_traject(
-            traject.probabilities["Length"]
-            .loc[traject.probabilities.index.get_level_values(1) == "Overflow"]
-            .values
-        )
-        if colors:
-            color = sns.cubehelix_palette(**colors)
-        else:
-            color = sns.cubehelix_palette(
-                n_colors=5, start=1.9, rot=1, gamma=1.5, hue=1.0, light=0.8, dark=0.3
-            )
-        markers = ["o", "v", "d", "*"]
-        # fig, ax = plt.subplots(figsize=fig_size)
-        fig, (ax, ax1) = plt.subplots(
-            nrows=1,
-            ncols=2,
-            figsize=fig_size,
-            sharey="row",
-            gridspec_kw={
-                "width_ratios": [20, 1],
-                "wspace": 0.08,
-                "left": 0.03,
-                "right": 0.98,
-            },
-        )
-        col = 0
-        # make berm and crest
-        lines = {}
-        types = ["dcrest", "dberm"]
-        if self.__class__.__name__ == "GreedyStrategy":
-            if greedymode == "Optimal":
-                Solution = copy.deepcopy(self.OptimalSolution)
-            elif greedymode == "SatisfiedStandard":
-                self.get_safety_standard_step(traject.general_info.Pmax)
-                self.make_solution(
-                    input_path.joinpath("SatisfiedStandardGreedy.csv"),
-                    step=self.SafetyStandardStep + 1,
-                    type="SatisfiedStandard",
-                )
-                Solution = self.SatisfiedStandardSolution
-
-        else:
-            Solution = copy.deepcopy(self.FinalSolution)
-        # Solution['dcrest'].iloc[0]=0.5
-        for i in types:
-            data = Solution[i].values.astype(np.float32)
-            data[np.where(data.astype(np.float32) < -900)] = 0.01
-            if i == "dcrest":
-                if np.nanmax(data) > 0.2:
-                    data = np.multiply(data, -crestscale)
-            ydata = copy.deepcopy(data)
-            for ij in range(0, len(data)):
-                ydata = np.insert(ydata, ij * 2, data[ij])
-            # lines[col], = ax.plot(xticks1, ydata, color=color[col], linestyle='-', alpha=1, label=i[1:])
-            lines[col] = ax.fill_between(
-                xticks1,
-                0,
-                np.array(ydata, dtype=np.float32),
-                color=color[col],
-                linestyle="-",
-                alpha=1,
-                label=i[1:],
-            )
-            col += 1
-        # additional measures
-        SS = []
-        VSG = []
-        DW = []
-        Customs = []
-        T2045 = []
-        T2045_y1 = []
-        T2045_y2 = []
-        for i in range(0, len(Solution["name"])):
-            if "tabiliteitsscherm" in Solution["name"].iloc[i]:
-                SS.append(middles[i])
-            elif "Zanddicht" in Solution["name"].iloc[i]:
-                VSG.append(middles[i])
-            elif "Zelfkere" in Solution["name"].iloc[i]:
-                DW.append(middles[i])
-            elif "Grondversterking" in Solution["name"].iloc[i]:
-                pass
-            elif np.float32(Solution["LCC"].iloc[i]) > 0.0:
-                Customs.append(middles[i])
-            if "2045" in Solution["name"].iloc[i]:
-                T2045.append(i)
-                T2045_y1.append(Solution["dcrest"].iloc[i] * -(crestscale))
-                T2045_y2.append(Solution["dberm"].iloc[i])
-
-                # WARNING: only for soil!
-        # (140: stability screen; 160: VSG; 180: DW) Possibly enter these at 0
-        measures = {}
-        # add thick zero line
-        ax.axhline(y=0, color="black", linestyle="-", linewidth=1, alpha=1)
-
-        if len(SS) > 0:
-            measures["SS"] = ax.plot(
-                SS,
-                np.ones((len(SS), 1)) * 0,
-                color=color[col],
-                linestyle="",
-                marker=markers[0],
-                label="SS",
-            )
-        if len(VSG) > 0:
-            measures["VSG"] = ax.plot(
-                VSG,
-                np.ones((len(VSG), 1)) * 0,
-                color=color[col + 1],
-                linestyle="",
-                marker=markers[1],
-                label="VZG",
-            )
-        if len(DW) > 0:
-            measures["DW"] = ax.plot(
-                DW,
-                np.ones((len(DW), 1)) * 0,
-                color=color[col + 2],
-                linestyle="",
-                marker=markers[2],
-                label="DW",
-            )
-        logging.info(col)
-        if len(Customs) > 0:
-            measures["Customs"] = ax.plot(
-                Customs,
-                np.ones((len(Customs), 1)) * 0,
-                color=color[col + 3],
-                linestyle="",
-                marker=markers[3],
-                label="Custom",
-            )
-        if len(T2045) > 0:
-            # dummy for label
-            ax.plot([-99, -98], [0, 0], color="black", linestyle=":", label="2045")
-            for i in range(0, len(T2045)):
-                ax.plot(
-                    [cumlength[T2045[i]], cumlength[T2045[i] + 1]],
-                    [T2045_y1[i], T2045_y1[i]],
-                    color="black",
-                    linestyle=":",
-                )
-                ax.plot(
-                    [cumlength[T2045[i]], cumlength[T2045[i] + 1]],
-                    [T2045_y2[i], T2045_y2[i]],
-                    color="black",
-                    linestyle=":",
-                )
-        for i in cumlength:
-            ax.axvline(x=i, color="gray", linestyle="-", linewidth=0.5, alpha=0.5)
-        ax.set_xlim(left=0, right=np.max(cumlength))
-        bermticks = np.arange(0, 51, 10)
-        crestticks = np.arange(-crestscale * 2, 0, creststep * crestscale)
-        # otherticks = np.arange(140,181,20)
-        allticks = np.concatenate((crestticks, bermticks))  # , otherticks))
-        bermticklabels = bermticks.astype(np.int64).astype(str)
-        crestticklabels = np.abs(np.divide(crestticks, -crestscale)).astype(str)
-        # otherlabels = np.array(['SS', 'VSG', 'DW'])
-        allticklabels = np.concatenate(
-            (crestticklabels, bermticklabels)
-        )  # ,otherlabels))
-        ax.set_yticks(allticks)
-        ax.set_yticklabels(allticklabels, fontsize="x-small")
-        ax.set_ylim(top=np.max(allticks), bottom=np.min(allticks))
-        if show_xticks:
-            labels_xticks = []
-            for i in traject.sections:
-                labels_xticks.append(i.name)
-            ax.set_xticks(middles)
-            ax.set_xticklabels(labels_xticks)
-            ax.tick_params(axis="x", rotation=90)
-        else:
-            ax.set_xticklabels("")
-        ax.tick_params(axis="both", bottom=False)
-
-        ax.grid(axis="y", linewidth=0.5, color="gray", alpha=0.5)
-        ax.invert_yaxis()
-        if flip:
-            ax.invert_xaxis()
-        ax.text(-0.035, 0.7, "Kruin in m", rotation=90, transform=ax.transAxes)
-        ax.text(-0.035, 0.1, "Berm in m", rotation=90, transform=ax.transAxes)
-        # ax.text(-0.035, -0.02, 'Structural', rotation=90, transform=ax.transAxes)
-        ax.legend(bbox_to_anchor=(1.01, 0.85))
-        if title_in:
-            ax.set_title(title_in)
-        ax1.axis("off")
-        plt.savefig(
-            input_path.joinpath(self.__class__.__name__ + "_measures.png"),
-            dpi=300,
-            bbox_inches="tight",
-            format="png",
-        )
+import copy
+import logging
+from abc import abstractmethod
+from collections import OrderedDict
+from pathlib import Path
+from typing import Dict, Union
+
+import matplotlib.pyplot as plt
+import numpy as np
+import pandas as pd
+import seaborn as sns
+from scipy.interpolate import interp1d
+
+from vrtool.decision_making.solutions import Solutions
+from vrtool.decision_making.strategy_evaluation import (
+    calc_tc,
+    measure_combinations,
+    split_options,
+)
+from vrtool.defaults.vrtool_config import VrtoolConfig
+from vrtool.flood_defence_system.dike_traject import (
+    DikeTraject,
+    calc_traject_prob,
+    get_section_length_in_traject,
+    plot_settings,
+)
+from vrtool.probabilistic_tools.probabilistic_functions import beta_to_pf, pf_to_beta
+from vrtool.probabilistic_tools.combin_functions import CombinFunctions
+
+
+class StrategyBase:
+    """This defines a Strategy object, which can be allowed to evaluate a set of solutions/measures. There are currently 3 types:
+    Greedy: a greedy optimization method is used here
+    TargetReliability: a cross-sectional optimization in line with OI2014
+    MixedInteger: a Mixed Integer optimization. Note that this has exponential runtime for large systems so it should not be used for more than approximately 13 sections.
+    Note that this is the main class. Each type has a different subclass"""
+
+    def __init__(self, type, config: VrtoolConfig):
+        self.type = type
+        self.discount_rate = config.discount_rate
+
+        self.config = config
+        self.OI_year = config.OI_year
+        self.OI_horizon = config.OI_horizon
+        self.mechanisms = config.mechanisms
+        self.T = config.T
+        self.beta_cost_settings = config.beta_cost_settings
+        self.beta_or_prob = config.beta_or_prob
+        self.LE_in_section = config.LE_in_section
+
+    @staticmethod
+    def get_measure_table(
+        solutions_dict: dict, language: str, abbrev: bool
+    ) -> pd.DataFrame:
+        _overall_mt = pd.DataFrame([], columns=["ID", "Name"])
+        for i in solutions_dict:
+            _overall_mt = pd.concat([_overall_mt, solutions_dict[i].measure_table])
+        _overall_mt: Union[pd.DataFrame, None, pd.Series] = _overall_mt.drop_duplicates(
+            subset="ID"
+        )
+        _name_key = "Name"
+
+        def _replace_with_abbreviations(str_to_replace: str) -> str:
+            return (
+                str_to_replace.replace("Grondversterking binnenwaarts", "Soil based")
+                .replace("Grondversterking met stabiliteitsscherm", "Soil based + SS")
+                .replace("Verticaal Zanddicht Geotextiel", "VSG")
+                .replace("Zelfkerende constructie", "DW")
+                .replace("Stabiliteitsscherm", "SS")
+            )
+
+        def _replace_without_abbreviations(str_to_replace: str) -> str:
+            return (
+                str_to_replace.replace("Grondversterking binnenwaarts", "Soil based")
+                .replace(
+                    "Grondversterking met stabiliteitsscherm",
+                    "Soil inward + Stability Screen",
+                )
+                .replace(
+                    "Verticaal Zanddicht Geotextiel", "Vertical Sandtight Geotextile"
+                )
+                .replace("Zelfkerende constructie", "Diaphragm Wall")
+                .replace("Stabiliteitsscherm", "Stability Screen")
+            )
+
+        if (
+            np.max(_overall_mt[_name_key].str.find("Grondversterking").values) > -1
+        ) and (language == "EN"):
+            if abbrev:
+                _overall_mt[_name_key] = _replace_with_abbreviations(
+                    _overall_mt[_name_key].str
+                )
+            else:
+                _overall_mt[_name_key] = _replace_without_abbreviations(
+                    _overall_mt[_name_key].str
+                )
+        return _overall_mt
+
+    def get_measure_from_index(self, index, section_order=False, print_measure=False):
+        """ "Converts an index (n,sh,sg) to a printout of the measure data"""
+        if not section_order:
+            logging.warning(
+                "Deriving section order from unordered dictionary. Might be wrong"
+            )
+            section_order = list(self.options_height.keys())
+        section = section_order[index[0]]
+        if index[1] > 0:
+            sh = self.options_height[section_order[index[0]]].iloc[index[1] - 1]
+        else:
+            sh = "No measure"
+            if index[2] > 0:
+                sg = self.options_geotechnical[section_order[index[0]]].iloc[
+                    index[2] - 1
+                ]
+                if not (
+                    (sg.type.values == "Stability Screen")
+                    or (sg.type.values == "Vertical Geotextile")
+                ):
+                    raise Exception("Illegal combination")
+            else:
+                sg = "No measure"
+                logging.info("SECTION {}".format(section))
+                logging.info(
+                    "No measures are taken at this section: sh and sg are: {} and {}".format(
+                        sh, sg
+                    )
+                )
+                return (section, sh, sg)
+        if index[2] > 0:
+            sg = self.options_geotechnical[section_order[index[0]]].iloc[index[2] - 1]
+
+        if print_measure:
+            logging.info("SECTION {}".format(section))
+            if isinstance(sh, str):
+                logging.info("There is no measure for height")
+            else:
+                logging.info(
+                    "The measure for height is a {} in year {} with dcrest={} meters of the class {}.".format(
+                        sh["type"].values[0],
+                        sh["year"].values[0],
+                        sh["dcrest"].values[0],
+                        sh["class"].values[0],
+                    )
+                )
+            if (
+                (sg.type.values == "Vertical Geotextile")
+                or (sg.type.values == "Diaphragm Wall")
+                or (sg.type.values == "Stability Screen")
+                or (sg.type.values == "Custom")
+            ):
+                logging.info(
+                    " The geotechnical measure is a {}".format(sg.type.values[0])
+                )
+            elif isinstance(sg.type.values[0], list):  # VZG+Soil
+                logging.info(
+                    " The geotechnical measure is a {} in year {} with a {} with dberm = {} in year {}".format(
+                        sg.type.values[0][0],
+                        sg.year.values[0][0],
+                        sg.type.values[0][1],
+                        sg.dberm.values[0],
+                        sg.year.values[0][1],
+                    )
+                )
+            elif sg.type.values == "Soil reinforcement":
+                logging.info(
+                    " The geotechnical measure is a {} in year {} of class {} with dberm = {}".format(
+                        sg.type.values[0],
+                        sg.year.values[0],
+                        sg["class"].values[0],
+                        sg.dberm.values[0],
+                    )
+                )
+
+        return (section, sh, sg)
+
+    def combine(
+        self,
+        traject: DikeTraject,
+        solutions_dict: Dict[str, Solutions],
+        filtering="off",
+        splitparams=False,
+    ):
+        # This routine combines 'combinable' solutions to options with two measures (e.g. VZG + 10 meter berm)
+        self.options = {}
+
+        cols = list(
+            solutions_dict[list(solutions_dict.keys())[0]]
+            .MeasureData["Section"]
+            .columns.values
+        )
+
+        # measures at t=0 (2025) and t=20 (2045)
+        # for i in range(0, len(traject.sections)):
+        for i, section in enumerate(traject.sections):
+            combinedmeasures = self._step1combine(
+                solutions_dict, i, section, traject, splitparams
+            )
+
+            StrategyData = copy.deepcopy(solutions_dict[section.name].MeasureData)
+            if self.__class__.__name__ == "TargetReliabilityStrategy":
+                StrategyData = StrategyData.loc[StrategyData["year"] == self.OI_year]
+
+            StrategyData = pd.concat((StrategyData, combinedmeasures))
+            if filtering == "on":
+                StrategyData = copy.deepcopy(StrategyData)
+                StrategyData = StrategyData.reset_index(drop=True)
+                LCC = calc_tc(StrategyData, self.discount_rate)
+                ind = np.argsort(LCC)
+                LCC_sort = LCC[ind]
+                StrategyData = StrategyData.iloc[ind]
+                beta_max = StrategyData["Section"].ix[0].values
+                indexes = []
+
+                for j in StrategyData.index:
+                    if np.any(beta_max < StrategyData["Section"].ix[j].values - 0.01):
+                        # measure has sense at some point in time
+                        beta_max = np.maximum(
+                            beta_max, StrategyData["Section"].ix[j].values - 0.01
+                        )
+                        indexes.append(i)
+                    else:
+                        # inefficient measure
+                        pass
+
+                StrategyData = StrategyData.ix[indexes]
+                StrategyData = StrategyData.sort_index()
+
+            self.options[section.name] = StrategyData.reset_index(drop=True)
+
+    def _step1combine(
+        self, solutions_dict, i: int, section, traject, splitparams: bool
+    ) -> pd.DataFrame:
+        # Step 1: combine measures with partial measures
+        combinables = solutions_dict[section.name].MeasureData.loc[
+            solutions_dict[section.name].MeasureData["class"] == "combinable"
+        ]
+        partials = solutions_dict[section.name].MeasureData.loc[
+            solutions_dict[section.name].MeasureData["class"] == "partial"
+        ]
+        if self.__class__.__name__ == "TargetReliabilityStrategy":
+            combinables = combinables.loc[
+                solutions_dict[section.name].MeasureData["year"] == self.OI_year
+            ]
+            partials = partials.loc[
+                solutions_dict[section.name].MeasureData["year"] == self.OI_year
+            ]
+
+        combinedmeasures = measure_combinations(
+            combinables,
+            partials,
+            solutions_dict[section.name],
+            splitparams=splitparams,
+        )
+        # make sure combinable, mechanism and year are in the MeasureData dataframe
+        # make a strategies dataframe where all combinable measures are combined with partial measures for each timestep
+        # if there is a measureid that is not known yet, add it to the measure table
+
+        existingIDs = solutions_dict[section.name].measure_table["ID"].values
+        IDs = np.unique(combinedmeasures["ID"].values)
+        if len(IDs) > 0:
+            for ij in IDs:
+                if ij not in existingIDs:
+                    indexes = ij.split("+")
+                    name = (
+                        solutions_dict[section.name]
+                        .measure_table.loc[
+                            solutions_dict[traject.sections[i].name].measure_table["ID"]
+                            == indexes[0]
+                        ]["Name"]
+                        .values[0]
+                        + "+"
+                        + solutions_dict[section.name]
+                        .measure_table.loc[
+                            solutions_dict[traject.sections[i].name].measure_table["ID"]
+                            == indexes[1]
+                        ]["Name"]
+                        .values[0]
+                    )
+                    solutions_dict[section.name].measure_table.loc[
+                        len(solutions_dict[traject.sections[i].name].measure_table) + 1
+                    ] = name
+                    solutions_dict[section.name].measure_table.loc[
+                        len(solutions_dict[traject.sections[i].name].measure_table)
+                    ]["ID"] = ij
+        return combinedmeasures
+
+    def evaluate(
+        self,
+        traject: DikeTraject,
+        solutions_dict: Dict[str, Solutions],
+        OI_horizon=50,
+        splitparams=False,
+        setting="fast",
+    ):
+        raise Exception(
+            "General strategy can not be evaluated. Please make an object of the desired subclass (GreedyStrategy/MixedIntegerStrategy/TargetReliabilityStrategy"
+        )
+
+    def make_optimization_input(self, traject: DikeTraject):
+        """This subroutine organizes the input into an optimization problem such that it can be accessed by the evaluation algorithm"""
+
+        def get_independent_probability_of_failure(
+            probability_of_failure_lookup: dict[str, np.array]
+        ) -> np.array:
+            return CombinFunctions.combine_probabilities(
+                probability_of_failure_lookup, ("StabilityInner", "Piping")
+            )
+
+        def get_dependent_probability_of_failure(
+            probability_of_failure_lookup: dict[str, np.array]
+        ) -> np.array:
+            return CombinFunctions.combine_probabilities(
+                probability_of_failure_lookup, ("Overflow", "Revetment")
+            )
+
+        # TODO Currently incorrectly combined measures with sh = 0.5 crest and sg 0.5 crest + geotextile have not cost 1e99. However they
+        #  do have costs higher than the correct option (sh=0m, sg=0.5+VZG) so they will never be selected. This
+        #  should be fixed though
+
+        self.options_height, self.options_geotechnical = split_options(
+            self.options, traject.mechanism_names
+        )
+
+        N = len(self.options)  # Number of dike sections
+        T = np.max(self.T)  # Number of time steps
+        Sh = 0
+        Sg = 0
+        # #Number of strategies (maximum for all dike sections), for geotechnical and height
+        Sh = np.max(
+            [
+                np.max([Sh, np.max(len(self.options_height[i]))])
+                for i in self.options_height.keys()
+            ]
+        )
+        Sg = np.max(
+            [
+                np.max([Sg, np.max(len(self.options_geotechnical[i]))])
+                for i in self.options_geotechnical.keys()
+            ]
+        )
+
+        # probabilities [N,S,T]
+        self.Pf = {}
+        for _mechanism_name in self.mechanisms:
+            if _mechanism_name == "Overflow" or i == "Revetment":
+                self.Pf[_mechanism_name] = np.full((N, Sh + 1, T), 1.0)
+            else:
+                self.Pf[_mechanism_name] = np.full((N, Sg + 1, T), 1.0)
+
+        # fill values
+        # TODO Think about the initial condition and whether this should be added separately or teh 0,
+        #  0 soil reinforcement also suffices.
+        keys = list(self.options.keys())
+
+        # get all probabilities. Interpolate on beta per section, then combine p_f
+        betas = {}
+        for n in range(0, N):
+            for _mechanism_name in self.mechanisms:
+                len_beta1 = traject.sections[
+                    n
+                ].section_reliability.SectionReliability.shape[1]
+                if (
+                    _mechanism_name
+                    not in traject.sections[
+                        n
+                    ].section_reliability.SectionReliability.index
+                ):
+                    # TODO (VRTOOL-187).
+                    # This could become obsolete once SectionReliability contains the data related to revetment.
+                    # Consider removing if that's the case.
+                    logging.error(
+                        "No optimalization available for '{}'.".format(_mechanism_name)
+                    )
+                    continue
+                beta1 = (
+                    traject.sections[n]
+                    .section_reliability.SectionReliability.loc[_mechanism_name]
+                    .values.reshape((len_beta1, 1))
+                    .T
+                )  # Initial
+                # condition with no measure
+                if _mechanism_name == "Overflow" or _mechanism_name == "Revetment":
+                    beta2 = self.options_height[keys[n]][_mechanism_name]
+                    # All solutions
+                else:
+                    beta2 = self.options_geotechnical[keys[n]][
+                        _mechanism_name
+                    ]  # All solutions
+                betas[_mechanism_name] = np.concatenate((beta1, beta2), axis=0)
+                if np.shape(betas[_mechanism_name])[1] != T:
+                    betas[_mechanism_name] = interp1d(self.T, betas[_mechanism_name])(
+                        np.arange(0, T, 1)
+                    )
+                self.Pf[_mechanism_name][
+                    n, 0 : np.size(betas[_mechanism_name], 0), :
+                ] = beta_to_pf(betas[_mechanism_name])
+
+        # Costs of options [N,Sh,Sg]
+        self.LCCOption = np.full((N, Sh + 1, Sg + 1), 1e99)
+        for n in range(0, len(keys)):
+            self.LCCOption[n, 0, 0] = 0.0
+            LCC_sh = calc_tc(self.options_height[keys[n]], self.discount_rate)
+            LCC_sg = calc_tc(self.options_geotechnical[keys[n]], self.discount_rate)
+            # LCC_tot = calcTC(self.options[keys[n]])
+            for sh in range(0, len(self.options_height[keys[n]])):
+                # if it is a full type, it should only be combined with another full of the same type
+                if self.options_height[keys[n]].iloc[sh]["class"].values[0] == "full":
+                    full = True
+                else:
+                    full = False
+                # if (self.options_height[keys[n]].iloc[sh]['type'].values[0] == 'Diaphragm Wall') | (
+                #         self.options_height[keys[n]].iloc[sh]['type'].values[0] == 'Stability Screen'):
+                #     full_structure = True
+                # else:
+                #     full_structure = False
+                for sg in range(0, len(self.options_geotechnical[keys[n]])):  # Sg):
+                    # if sh is a diaphragm wall, only a diaphragm wall can be taken for sg
+                    if full:
+                        # if the type is different it is not a possibility:
+                        if (
+                            self.options_geotechnical[keys[n]]
+                            .iloc[sg]["type"]
+                            .values[0]
+                            != self.options_height[keys[n]].iloc[sh]["type"].values[0]
+                        ) or (
+                            self.options_geotechnical[keys[n]]
+                            .iloc[sg]["year"]
+                            .values[0]
+                            != self.options_height[keys[n]].iloc[sh]["year"].values[0]
+                        ):
+                            pass  # do not change value, impossible combination (keep at 1e99)
+
+                        else:
+                            # if the type is a soil reinforcement, the year has to be the same
+                            if (
+                                self.options_geotechnical[keys[n]]
+                                .iloc[sg]["type"]
+                                .values[0]
+                                == "Soil reinforcement"
+                            ):
+                                if (
+                                    self.options_geotechnical[keys[n]]
+                                    .iloc[sg]["year"]
+                                    .values[0]
+                                    == self.options_height[keys[n]]
+                                    .iloc[sh]["year"]
+                                    .values[0]
+                                ) & (
+                                    self.options_geotechnical[keys[n]]
+                                    .iloc[sg]["class"]
+                                    .values[0]
+                                    == "full"
+                                ):
+                                    self.LCCOption[n, sh + 1, sg + 1] = (
+                                        LCC_sh[sh] + LCC_sg[sg]
+                                    )  # only use the costs once
+                                else:
+                                    pass  # not allowed
+                            else:  # Diaphragm wall
+                                self.LCCOption[n, sh + 1, sg + 1] = LCC_sh[
+                                    sh
+                                ]  # only use the costs once
+                    # if sg is a plain geotextile or stability screen, it can only be combined with no measure for height, otherwise it
+                    # would be a combined measure
+                    elif (
+                        self.options_geotechnical[keys[n]].iloc[sg]["type"].values[0]
+                        == "Vertical Geotextile"
+                    ) or (
+                        self.options_geotechnical[keys[n]].iloc[sg]["type"].values[0]
+                        == "Stability Screen"
+                    ):
+                        # can only be combined with no measure for height
+                        self.LCCOption[n, 0, sg + 1] = LCC_sg[sg]
+                    # if sg is a combined measure the soil reinforcement timing should be aligned:
+                    elif (
+                        self.options_geotechnical[keys[n]].iloc[sg]["class"].values[0]
+                        == "combined"
+                    ):
+                        # check if the time of the soil reinforcement part is the same as for the height one
+                        # first extract the index of the soil reinforcement
+                        index = np.argwhere(
+                            np.array(
+                                self.options_geotechnical[keys[n]]
+                                .iloc[sg]["type"]
+                                .values[0]
+                            )
+                            == "Soil reinforcement"
+                        )[0][0]
+                        if (
+                            self.options_geotechnical[keys[n]]
+                            .iloc[sg]["year"]
+                            .values[0][index]
+                            == self.options_height[keys[n]].iloc[sh]["year"].values[0]
+                        ):
+                            if (
+                                self.options_geotechnical[keys[n]]
+                                .iloc[sg]["dcrest"]
+                                .values
+                                > 0.0
+                            ):
+                                if (
+                                    self.options_geotechnical[keys[n]]
+                                    .iloc[sg]["dcrest"]
+                                    .values
+                                    == self.options_height[keys[n]]
+                                    .iloc[sh]["dcrest"]
+                                    .values
+                                ):
+                                    self.LCCOption[n, sh + 1, sg + 1] = LCC_sg[
+                                        sg
+                                    ]  # only use the costs once
+                                else:
+                                    self.LCCOption[n, sh + 1, sg + 1] = 1e99
+                            else:
+                                self.LCCOption[n, sh + 1, sg + 1] = (
+                                    LCC_sh[sh] + LCC_sg[sg]
+                                )  # only use the costs once
+                        else:
+                            pass  # dont change, impossible combi
+                        # if sg is combinable, it should only be combined with sh that have the same year
+                    elif (
+                        self.options_geotechnical[keys[n]].iloc[sg]["class"].values[0]
+                        == "combinable"
+                    ):
+                        if (
+                            self.options_geotechnical[keys[n]]
+                            .iloc[sg]["year"]
+                            .values[0]
+                            == self.options_height[keys[n]].iloc[sh]["year"].values[0]
+                        ):
+                            self.LCCOption[n, sh + 1, sg + 1] = (
+                                LCC_sh[sh] + LCC_sg[sg]
+                            )  # only use the costs once
+                        else:
+                            pass
+                    elif (
+                        self.options_geotechnical[keys[n]].iloc[sg]["class"].values[0]
+                        == "full"
+                    ):
+                        pass  # not allowed as the sh is not 'full'
+                    else:
+                        # if sg is a diaphragm wall cost should be only accounted for once:
+                        if (
+                            self.options_geotechnical[keys[n]]
+                            .iloc[sg]["type"]
+                            .values[0]
+                            != "Diaphragm Wall"
+                        ):
+                            self.LCCOption[n, sh + 1, sg + 1] = (
+                                LCC_sh[sh] + LCC_sg[sg]
+                            )  # only use the costs once
+                        else:
+                            pass
+
+        # Decision Variables for executed options [N,Sh] & [N,Sg]
+        self.Cint_h = np.zeros((N, Sh))
+        self.Cint_g = np.zeros((N, Sg))
+
+        # Decision Variable for weakest overflow section with dims [N,Sh]
+        self.Dint = np.zeros((N, Sh))
+
+        # add discounted damage [T,]
+        self.D = np.array(
+            traject.general_info.FloodDamage
+            * (1 / ((1 + self.discount_rate) ** np.arange(0, T, 1)))
+        )
+
+        # expected damage for overflow and for piping & slope stability
+        # self.RiskGeotechnical = np.zeros((N,Sg+1,T))
+        self.RiskGeotechnical = get_independent_probability_of_failure(
+            self.Pf
+        ) * np.tile(self.D.T, (N, Sg + 1, 1))
+
+        self.RiskOverflow = get_dependent_probability_of_failure(self.Pf) * np.tile(
+            self.D.T, (N, Sh + 1, 1)
+        )  # np.zeros((N,Sh+1,T))
+        # add a few general parameters
+        self.opt_parameters = {"N": N, "T": T, "Sg": Sg + 1, "Sh": Sh + 1}
+
+    def make_solution(self, csv_path, step=False, type="Final"):
+        """This is a routine to write the results for different types of solutions. It provides a dataframe with for each section the final measure.
+        There are 3 types:
+        FinalSolution: which is the result in the last step of the optimization
+        OptimalSolution: the result with the lowest total cost
+        SatisfiedStandardSolution: the result at which the reliability requirement is met.
+        Note that if type is not Final the step parameter has to be defined."""
+
+        if (type != "Final") and not step:
+            raise Exception(
+                "Error: input for make solution is inconsistent. If type is not Final, step should be provided"
+            )
+
+        if step:
+            AllMeasures = copy.deepcopy(self.TakenMeasures.iloc[0:step])
+        else:
+            AllMeasures = copy.deepcopy(self.TakenMeasures)
+        # sections = np.unique(AllMeasures['Section'][1:])
+        sections = list(self.options.keys())
+        Solution = pd.DataFrame(columns=AllMeasures.columns)
+        Solution = Solution.drop(columns=["option_index", "BC"])
+
+        for section in sections:
+            lines = AllMeasures.loc[AllMeasures["Section"] == section].drop(
+                columns=["option_index", "BC"]
+            )
+            if len(lines) > 1:
+                lcctot = np.sum(lines["LCC"])
+                lines.loc[lines.index.values[-1], "LCC"] = lcctot
+                Solution = pd.concat([Solution, lines[-1:]])
+            elif len(lines) == 0:
+                lines = pd.DataFrame(
+                    np.array(
+                        [
+                            section,
+                            0,
+                            0,
+                            "No measure",
+                            "no",
+                            0.0,
+                            0.0,
+                        ]
+                    ).reshape(1, len(Solution.columns)),
+                    columns=Solution.columns,
+                )
+                Solution = pd.concat([Solution, lines])
+            else:
+                Solution = pd.concat([Solution, lines])
+        colorder = ["ID", "Section", "LCC", "name", "yes/no", "dcrest", "dberm"]
+        Solution = Solution[colorder]
+        for count, row in Solution.iterrows():
+            if isinstance(row["name"], np.ndarray):  # clean output
+                Solution.loc[count, "name"] = row["name"][0]
+
+        if type == "Final":
+            self.FinalSolution = Solution
+            self.FinalSolution.to_csv(csv_path)
+        elif type == "Optimal":
+            self.OptimalSolution = Solution
+            self.OptimalSolution.to_csv(csv_path)
+            self.OptimalStep = step - 1
+        elif type == "SatisfiedStandard":
+            self.SatisfiedStandardSolution = Solution
+            self.SatisfiedStandardSolution.to_csv(csv_path)
+
+    def plot_beta_time(self, traject: DikeTraject, typ="single", path=None):
+        """This routine plots the reliability in time for each step in the optimization. Mainly for debugging purposes."""
+        horizon = np.max(self.T)
+
+        step = 0
+        beta_t = []
+        plt.figure(100)
+        for i in self.Probabilities:
+            step += 1
+            beta_t0, p = calc_traject_prob(i, horizon=horizon)
+            beta_t.append(beta_t0)
+            t = range(2025, 2025 + horizon)
+            plt.plot(t, beta_t0, label=self.type + " stap " + str(step))
+        if typ == "single":
+            plt.plot(
+                [2025, 2025 + horizon],
+                [
+                    pf_to_beta(traject.general_info.Pmax),
+                    pf_to_beta(traject.general_info.Pmax),
+                ],
+                "k--",
+                label="Norm",
+            )
+            plt.xlabel("Time")
+            plt.ylabel(r"$\beta$")
+            plt.legend()
+            plt.savefig(
+                path.joinpath("figures", "BetaInTime" + self.type + ".png"),
+                bbox_inches="tight",
+            )
+            plt.close(100)
+        else:
+            pass
+
+    def plot_beta_costs(
+        self,
+        traject: DikeTraject,
+        save_dir,
+        fig_id,
+        series_name=None,
+        MeasureTable=None,
+        t=0,
+        cost_type="LCC",
+        last=False,
+        horizon=100,
+        markersize=10,
+        symbolsections=False,
+        color="r",
+        linestyle="-",
+        final_step=False,
+        final_measure_symbols=False,
+        solutiontype=False,
+    ):
+        """Script to plot the costs versus the reliability in time. Different measures are indicated by different markers. There is a bunch of options that might have to be cleaned up, but this will be done later"""
+        # TODO Evaluate options for plotBetaCosts and eliminate obsolete options/put in general config.
+        if series_name == None:
+            series_name = self.type
+        if self.beta_cost_settings["symbols"]:
+            symbols = [
+                "*",
+                "o",
+                "^",
+                "s",
+                "p",
+                "X",
+                "d",
+                "h",
+                ">",
+                ".",
+                "<",
+                "v",
+                "3",
+                "P",
+                "D",
+            ]
+            MeasureTable = MeasureTable.assign(symbol=symbols[0 : len(MeasureTable)])
+        else:
+            symbols = None
+
+        if solutiontype == "OptimalSolution":
+            final_solution_index = list(self.OptimalSolution.index)
+            markersize2 = self.beta_cost_settings["markersize"] / 2
+        elif solutiontype == "SatisfiedStandard":
+            final_solution_index = list(self.SatisfiedStandardSolution.index)
+            markersize2 = self.beta_cost_settings["markersize"] / 2
+        else:
+            final_solution_index = list(self.TakenMeasures.index)
+            markersize2 = self.beta_cost_settings["markersize"]
+
+        if "years" not in locals():
+            years = traject.sections[
+                0
+            ].section_reliability.SectionReliability.columns.values.astype("float")
+            horizon = np.max(years)
+        if not final_step:
+            final_step = self.TakenMeasures["Section"].size
+        step = 0
+        betas = []
+        pfs = []
+
+        for i in self.Probabilities[0:final_step]:
+            step += 1
+            beta_t0, p_t = calc_traject_prob(i, horizon=horizon)
+            betas.append(beta_t0[t])
+            pfs.append(p_t[t])
+
+        # plot beta vs costs
+        x = 0
+        Costs = []
+        if cost_type == "LCC":
+            costname = "LCC"
+            for i in range(final_step):
+                if not np.isnan(self.TakenMeasures["LCC"].iloc[i]):
+                    x += self.TakenMeasures["LCC"].iloc[i]
+                else:
+                    pass
+                Costs.append(x)
+
+        elif cost_type == "Initial":
+            costname = "Investment cost"
+
+            for i in range(final_step):
+                if i > 0:
+                    years = (
+                        self.options[self.TakenMeasures.iloc[i]["Section"]]
+                        .iloc[self.TakenMeasures.iloc[i]["option_index"]]["year"]
+                        .values[0]
+                    )
+                    if isinstance(years, list):
+                        for ij in range(len(years)):
+                            if years[ij] == 0:
+                                x += (
+                                    self.options[self.TakenMeasures.iloc[i]["Section"]]
+                                    .iloc[self.TakenMeasures.iloc[i]["option_index"]][
+                                        "cost"
+                                    ]
+                                    .values[0][ij]
+                                )
+
+                    else:  # isinstance(years, np.integer):
+                        if years > 0:
+                            pass
+                        else:
+                            x += self.TakenMeasures["LCC"].iloc[i]
+
+                    Costs.append(x)
+                else:
+                    Costs.append(x)
+
+        Costs = np.divide(Costs, 1e6)
+        if self.beta_or_prob == "beta":
+            rel_unit = r"$\beta$"
+            data_to_plot = betas
+            interval = 0.07
+        elif self.beta_or_prob == "prob":
+            data_to_plot = pfs
+            rel_unit = r"$P_f$"
+            interval = 2
+        plt.figure(fig_id)
+        if self.beta_cost_settings["symbols"]:
+            plt.plot(
+                Costs,
+                data_to_plot,
+                label=series_name,
+                color=color,
+                linestyle=linestyle,
+                zorder=1,
+            )
+        else:
+            plt.plot(
+                Costs,
+                data_to_plot,
+                label=series_name,
+                color=color,
+                linestyle=linestyle,
+                markerstyle="o",
+            )
+
+        if self.beta_cost_settings["symbols"]:
+            if self.beta_or_prob == "beta":
+                base = np.max(data_to_plot) + interval
+                ycoord = np.array(
+                    [base, base + interval, base + 2 * interval, base + 3 * interval]
+                )
+            elif self.beta_or_prob == "prob":
+                base = np.min(data_to_plot) / interval
+                ycoord = np.array(
+                    [
+                        base,
+                        base / interval,
+                        base / (2 * interval),
+                        base / (3 * interval),
+                    ]
+                )
+            ycoords = np.tile(ycoord, np.int32(np.ceil(len(Costs) / len(ycoord))))
+
+            for i in range(len(Costs)):
+                line = self.TakenMeasures.iloc[i]
+                if line["option_index"] != None:
+                    if isinstance(line["ID"], list):
+                        line["ID"] = "+".join(line["ID"])
+                    if Costs[i] > Costs[i - 1]:
+                        if final_measure_symbols and i not in final_solution_index:
+                            marker = markersize2
+                            edgecolor = "gray"
+                        else:
+                            marker = self.beta_cost_settings["markersize"]
+                            edgecolor = "k"
+                        if self.beta_or_prob == "beta":
+                            plt.scatter(
+                                Costs[i],
+                                betas[i],
+                                s=marker,
+                                marker=MeasureTable.loc[
+                                    MeasureTable["ID"] == line["ID"]
+                                ]["symbol"].values[0],
+                                label=MeasureTable.loc[
+                                    MeasureTable["ID"] == line["ID"]
+                                ]["Name"].values[0],
+                                color=color,
+                                edgecolors=edgecolor,
+                                linewidths=0.5,
+                                zorder=2,
+                            )
+                            if symbolsections:
+                                plt.vlines(
+                                    Costs[i],
+                                    betas[i] + 0.05,
+                                    ycoords[i] - 0.05,
+                                    colors="tab:gray",
+                                    linestyles=":",
+                                    zorder=1,
+                                )
+                        elif self.beta_or_prob == "prob":
+                            plt.scatter(
+                                Costs[i],
+                                pfs[i],
+                                s=marker,
+                                marker=MeasureTable.loc[
+                                    MeasureTable["ID"] == line["ID"]
+                                ]["symbol"].values[0],
+                                label=MeasureTable.loc[
+                                    MeasureTable["ID"] == line["ID"]
+                                ]["Name"].values[0],
+                                color=color,
+                                edgecolors=edgecolor,
+                                linewidths=0.5,
+                                zorder=2,
+                            )
+                            if symbolsections:
+                                plt.vlines(
+                                    Costs[i],
+                                    pfs[i],
+                                    ycoords[i],
+                                    colors="tab:gray",
+                                    linestyles=":",
+                                    zorder=1,
+                                )
+                    if symbolsections:
+                        plt.text(
+                            Costs[i],
+                            ycoords[i],
+                            line["Section"][-2:],
+                            fontdict={"size": 8},
+                            color=color,
+                            horizontalalignment="center",
+                            zorder=3,
+                        )
+
+        if last:
+            axes = plt.gca()
+            xmax = np.max([axes.get_xlim()[1], np.max(Costs)])
+            ceiling = np.ceil(np.max([xmax, np.max(Costs)]) / 10) * 10
+            if self.beta_or_prob == "beta":
+                plt.plot(
+                    [0, ceiling],
+                    [
+                        pf_to_beta(traject.general_info.Pmax),
+                        pf_to_beta(traject.general_info.Pmax),
+                    ],
+                    "k--",
+                    label="Safety standard",
+                )
+                plt.ylabel(r"$\beta$")
+
+            if self.beta_or_prob == "prob":
+                plt.plot(
+                    [0, ceiling],
+                    [traject.general_info.Pmax, traject.general_info.Pmax],
+                    "k--",
+                    label="Safety standard",
+                )
+                plt.ylabel(r"$P_f$")
+                axes.set_yscale("log")
+                axes.invert_yaxis()
+            plt.xlabel(costname + " in M€")
+            plt.xticks(np.arange(0, ceiling + 1, 25))
+            axes.set_xlim(left=0, right=ceiling)
+            plt.grid()
+
+            handles, labels = plt.gca().get_legend_handles_labels()
+            by_label = OrderedDict(zip(labels, handles))
+            plt.legend(by_label.values(), by_label.keys(), loc=4, fontsize="x-small")
+            leg = plt.gca().get_legend()
+            for i in range(3, len(leg.legendHandles)):
+                leg.legendHandles[i].set_color(color)
+            # plt.legend(loc=5)
+            plt.title(costname + " versus " + rel_unit + " in year " + str(t + 2025))
+
+            # plt.title(r'Relation between ' + rel_unit + ' and investment costs in M€')
+            plt.title("Priority order of investments")
+        data = pd.DataFrame(
+            np.array([Costs.T, np.array(betas)]).T, columns=["Cost", "beta"]
+        )
+        if cost_type == "LCC":
+            data.to_csv(
+                save_dir.joinpath(
+                    "Beta vs "
+                    + cost_type
+                    + "_"
+                    + series_name
+                    + "_t"
+                    + str(t + 2025)
+                    + ".csv"
+                )
+            )
+        if cost_type == "Initial":
+            data.to_csv(
+                save_dir.joinpath(
+                    "Beta vs "
+                    + cost_type
+                    + "_"
+                    + series_name
+                    + "_t"
+                    + str(t + 2025)
+                    + ".csv"
+                )
+            )
+
+    def plot_investment_limit(
+        self,
+        traject: DikeTraject,
+        investmentlimit=False,
+        step2=False,
+        path=None,
+        figure_size=(6, 4),
+        years=[0],
+        language="NL",
+        flip=False,
+        alpha=0.3,
+    ):
+        """This is a variant of plotAssessment that plots the reliability for all measures up to a certain investment limit"""
+        # TODO Integrate with other, similar functions
+        # all settings, similar to plotAssessment
+
+        ##Settings part:
+        plot_settings()
+        # English or Dutch labels and titles
+        if language == "NL":
+            label_xlabel = "Dijkvakken"
+            label_ylabel = r"Betrouwbaarheidsindex $\beta$ [-/jaar]"
+            label_target = "Doelbetrouwbaarheid"
+            labels_xticks = []
+            for i in traject.sections:
+                labels_xticks.append(i.name)
+        elif language == "EN":
+            label_xlabel = "Dike sections"
+            label_ylabel = r"Reliability index $\beta$ [-/year]"
+            label_target = "Target reliability"
+            labels_xticks = []
+            for i in traject.sections:
+                labels_xticks.append("S" + i[-2:])
+        color = ["r", "g", "b", "k"]
+
+        cumlength, xticks1, middles = get_section_length_in_traject(
+            traject.probabilities["Length"]
+            .loc[traject.probabilities.index.get_level_values(1) == "Overflow"]
+            .values
+        )
+
+        if not investmentlimit:
+            # plot the probabilities for i-1 with alpha 0.3
+            for i in range(1, len(self.TakenMeasures)):
+                col = 0
+                mech = 0
+                line1 = {}
+                line2 = {}
+                mid = {}
+                fig, ax = plt.subplots(figsize=figure_size)
+                for j in self.mechanisms:
+                    plotdata1 = copy.deepcopy(
+                        self.Probabilities[i - 1][years[0]].xs(
+                            j, level="mechanism", axis=0
+                        )
+                    ).values
+                    plotdata2 = copy.deepcopy(
+                        self.Probabilities[i][years[0]].xs(j, level="mechanism", axis=0)
+                    ).values
+                    ydata1 = copy.deepcopy(plotdata1)  # oude sterkte
+                    ydata2 = copy.deepcopy(plotdata2)  # nieuwe sterkte
+                    for ij in range(0, len(plotdata1)):
+                        ydata1 = np.insert(ydata1, ij * 2, plotdata1[ij])
+                        ydata2 = np.insert(ydata2, ij * 2, plotdata2[ij])
+                    (line1[mech],) = ax.plot(
+                        xticks1, ydata1, color=color[col], linestyle="-", alpha=alpha
+                    )
+                    (line2[mech],) = ax.plot(
+                        xticks1, ydata2, color=color[col], linestyle="-", label=j
+                    )
+                    (mid[mech],) = ax.plot(
+                        middles, plotdata2, color=color[col], linestyle="", marker="o"
+                    )
+                    col += 1
+                    mech += 1
+                for ik in cumlength:
+                    ax.axvline(x=ik, color="k", linestyle=":", alpha=0.5)
+                ax.plot(
+                    [0, max(cumlength)],
+                    [
+                        pf_to_beta(traject.general_info.Pmax),
+                        pf_to_beta(traject.general_info.Pmax),
+                    ],
+                    "k--",
+                    label=label_target,
+                    linewidth=1,
+                )
+                ax.legend(loc=1)
+                ax.set_xlabel(label_xlabel)
+                ax.set_ylabel(label_ylabel)
+                ax.set_xticks(middles)
+                ax.set_xticklabels(labels_xticks)
+                ax.tick_params(axis="x", rotation=90)
+                ax.set_xlim([0, max(cumlength)])
+                ax.tick_params(axis="both", bottom=False)
+                ax.set_ylim([1.5, 8.5])
+                ax.grid(axis="y")
+                if flip:
+                    ax.invert_xaxis()
+                plt.savefig(
+                    path.joinpath(
+                        str(2025 + years[0])
+                        + "_Step="
+                        + str(i - 1)
+                        + " to "
+                        + str(i)
+                        + ".png"
+                    ),
+                    dpi=300,
+                    bbox_inches="tight",
+                    format="png",
+                )
+                plt.close()
+        else:
+            time2 = np.max(
+                np.argwhere(np.nancumsum(self.TakenMeasures["LCC"]) < investmentlimit)
+            )
+            for i in range(0, 2):
+                if i == 0:
+                    step1 = 0
+                    step2 = time2
+                if i == 1:
+                    step1 = time2
+                    step2 = -1
+                col = 0
+                mech = 0
+                line1 = {}
+                line2 = {}
+                mid = {}
+                fig, ax = plt.subplots(figsize=figure_size)
+                for j in self.mechanisms:
+                    plotdata1 = copy.deepcopy(
+                        self.Probabilities[step1][years[0]].xs(
+                            j, level="mechanism", axis=0
+                        )
+                    ).values
+                    plotdata2 = copy.deepcopy(
+                        self.Probabilities[step2][years[0]].xs(
+                            j, level="mechanism", axis=0
+                        )
+                    ).values
+                    ydata1 = copy.deepcopy(plotdata1)  # oude sterkte
+                    ydata2 = copy.deepcopy(plotdata2)  # nieuwe sterkte
+                    for ij in range(0, len(plotdata1)):
+                        ydata1 = np.insert(ydata1, ij * 2, plotdata1[ij])
+                        ydata2 = np.insert(ydata2, ij * 2, plotdata2[ij])
+                    (line1[mech],) = ax.plot(
+                        xticks1, ydata1, color=color[col], linestyle="-", alpha=alpha
+                    )
+                    (line2[mech],) = ax.plot(
+                        xticks1, ydata2, color=color[col], linestyle="-", label=j
+                    )
+                    (mid[mech],) = ax.plot(
+                        middles, plotdata2, color=color[col], linestyle="", marker="o"
+                    )
+                    col += 1
+                    mech += 1
+                for ik in cumlength:
+                    ax.axvline(x=ik, color="k", linestyle=":", alpha=0.5)
+                ax.plot(
+                    [0, max(cumlength)],
+                    [
+                        pf_to_beta(traject.general_info.Pmax),
+                        pf_to_beta(traject.general_info.Pmax),
+                    ],
+                    "k--",
+                    label=label_target,
+                    linewidth=1,
+                )
+                ax.legend(loc=1)
+                ax.set_xlabel(label_xlabel)
+                ax.set_ylabel(label_ylabel)
+                ax.set_xticks(middles)
+                ax.set_xticklabels(labels_xticks)
+                ax.tick_params(axis="x", rotation=90)
+                ax.set_xlim([0, max(cumlength)])
+                ax.tick_params(axis="both", bottom=False)
+                ax.set_ylim([1.5, 8.5])
+                ax.grid(axis="y")
+                if flip:
+                    ax.invert_xaxis()
+                if i == 0:
+                    plt.savefig(
+                        path.joinpath(
+                            str(2025 + years[0])
+                            + "_Begin to "
+                            + str(int(investmentlimit))
+                            + ".png"
+                        ),
+                        dpi=300,
+                        bbox_inches="tight",
+                        format="png",
+                    )
+                if i == 1:
+                    plt.savefig(
+                        path.joinpath(
+                            str(2025 + years[0])
+                            + "_"
+                            + str(int(investmentlimit))
+                            + " to end.png"
+                        ),
+                        dpi=300,
+                        bbox_inches="tight",
+                        format="png",
+                    )
+                plt.close()
+
+    def write_reliability_to_csv(
+        self, input_path: Path, type: str, time_stamps=[0, 25, 50]
+    ) -> None:
+        """Routine to write all the reliability indices in a step of the algorithm to a csv file
+
+        Args:
+            input_path (Path)        : path to input folder
+            type (str)               : strategy type
+            time_stamps (list float) : list of years
+        """
+        # with open(path + '\\ReliabilityLog_' + type + '.csv', 'w') as f:
+        total_reliability = np.zeros((len(self.Probabilities), len(time_stamps)))
+        for i in range(len(self.Probabilities)):
+            name = input_path.joinpath(
+                "ReliabilityLog_" + type + "_Step" + str(i) + ".csv"
+            )
+            self.Probabilities[i].to_csv(path_or_buf=name, header=True)
+            beta_t, p_t = calc_traject_prob(self.Probabilities[i], ts=time_stamps)
+            total_reliability[i, :] = beta_t
+        reliability_df = pd.DataFrame(total_reliability, columns=time_stamps)
+        reliability_df.to_csv(
+            path_or_buf=input_path.joinpath("TrajectReliabilityInTime.csv"), header=True
+        )
+
+    @abstractmethod
+    def determine_risk_cost_curve(self, flood_damage: float, output_path: Path):
+        raise NotImplementedError("Expected concrete definition in inherited class.")
+
+    def get_safety_standard_step(self, Ptarget, t=50):
+        """Get the index of the measure where the traject probability in year t is higher than the requirement"""
+        for i in range(0, len(self.Probabilities)):
+            beta_traj, Pf_traj = calc_traject_prob(self.Probabilities[i], ts=t)
+            if Pf_traj < Ptarget:
+                self.SafetyStandardStep = i
+                logging.info("found step {} with {:.2f}".format(i, beta_traj[0]))
+                break
+
+            if i == len(self.Probabilities) - 1:
+                self.SafetyStandardStep = i
+                logging.warning(
+                    "safety standard not met. Using final step for plotting"
+                )
+
+    def plot_measures(
+        self,
+        traject: DikeTraject,
+        input_path: Path,
+        fig_size=(12, 4),
+        crestscale=25.0,
+        creststep=0.5,
+        show_xticks=True,
+        flip=False,
+        title_in=False,
+        greedymode="Optimal",
+        colors=False,
+    ):
+        """This routine plots the measures for different solution options. Extension of plotAssessment.
+        We might need to generalize the labeling, as this is now only in English."""
+
+        # TODO check labeling
+        # set the lengths of the sections
+        cumlength, xticks1, middles = get_section_length_in_traject(
+            traject.probabilities["Length"]
+            .loc[traject.probabilities.index.get_level_values(1) == "Overflow"]
+            .values
+        )
+        if colors:
+            color = sns.cubehelix_palette(**colors)
+        else:
+            color = sns.cubehelix_palette(
+                n_colors=5, start=1.9, rot=1, gamma=1.5, hue=1.0, light=0.8, dark=0.3
+            )
+        markers = ["o", "v", "d", "*"]
+        # fig, ax = plt.subplots(figsize=fig_size)
+        fig, (ax, ax1) = plt.subplots(
+            nrows=1,
+            ncols=2,
+            figsize=fig_size,
+            sharey="row",
+            gridspec_kw={
+                "width_ratios": [20, 1],
+                "wspace": 0.08,
+                "left": 0.03,
+                "right": 0.98,
+            },
+        )
+        col = 0
+        # make berm and crest
+        lines = {}
+        types = ["dcrest", "dberm"]
+        if self.__class__.__name__ == "GreedyStrategy":
+            if greedymode == "Optimal":
+                Solution = copy.deepcopy(self.OptimalSolution)
+            elif greedymode == "SatisfiedStandard":
+                self.get_safety_standard_step(traject.general_info.Pmax)
+                self.make_solution(
+                    input_path.joinpath("SatisfiedStandardGreedy.csv"),
+                    step=self.SafetyStandardStep + 1,
+                    type="SatisfiedStandard",
+                )
+                Solution = self.SatisfiedStandardSolution
+
+        else:
+            Solution = copy.deepcopy(self.FinalSolution)
+        # Solution['dcrest'].iloc[0]=0.5
+        for i in types:
+            data = Solution[i].values.astype(np.float32)
+            data[np.where(data.astype(np.float32) < -900)] = 0.01
+            if i == "dcrest":
+                if np.nanmax(data) > 0.2:
+                    data = np.multiply(data, -crestscale)
+            ydata = copy.deepcopy(data)
+            for ij in range(0, len(data)):
+                ydata = np.insert(ydata, ij * 2, data[ij])
+            # lines[col], = ax.plot(xticks1, ydata, color=color[col], linestyle='-', alpha=1, label=i[1:])
+            lines[col] = ax.fill_between(
+                xticks1,
+                0,
+                np.array(ydata, dtype=np.float32),
+                color=color[col],
+                linestyle="-",
+                alpha=1,
+                label=i[1:],
+            )
+            col += 1
+        # additional measures
+        SS = []
+        VSG = []
+        DW = []
+        Customs = []
+        T2045 = []
+        T2045_y1 = []
+        T2045_y2 = []
+        for i in range(0, len(Solution["name"])):
+            if "tabiliteitsscherm" in Solution["name"].iloc[i]:
+                SS.append(middles[i])
+            elif "Zanddicht" in Solution["name"].iloc[i]:
+                VSG.append(middles[i])
+            elif "Zelfkere" in Solution["name"].iloc[i]:
+                DW.append(middles[i])
+            elif "Grondversterking" in Solution["name"].iloc[i]:
+                pass
+            elif np.float32(Solution["LCC"].iloc[i]) > 0.0:
+                Customs.append(middles[i])
+            if "2045" in Solution["name"].iloc[i]:
+                T2045.append(i)
+                T2045_y1.append(Solution["dcrest"].iloc[i] * -(crestscale))
+                T2045_y2.append(Solution["dberm"].iloc[i])
+
+                # WARNING: only for soil!
+        # (140: stability screen; 160: VSG; 180: DW) Possibly enter these at 0
+        measures = {}
+        # add thick zero line
+        ax.axhline(y=0, color="black", linestyle="-", linewidth=1, alpha=1)
+
+        if len(SS) > 0:
+            measures["SS"] = ax.plot(
+                SS,
+                np.ones((len(SS), 1)) * 0,
+                color=color[col],
+                linestyle="",
+                marker=markers[0],
+                label="SS",
+            )
+        if len(VSG) > 0:
+            measures["VSG"] = ax.plot(
+                VSG,
+                np.ones((len(VSG), 1)) * 0,
+                color=color[col + 1],
+                linestyle="",
+                marker=markers[1],
+                label="VZG",
+            )
+        if len(DW) > 0:
+            measures["DW"] = ax.plot(
+                DW,
+                np.ones((len(DW), 1)) * 0,
+                color=color[col + 2],
+                linestyle="",
+                marker=markers[2],
+                label="DW",
+            )
+        logging.info(col)
+        if len(Customs) > 0:
+            measures["Customs"] = ax.plot(
+                Customs,
+                np.ones((len(Customs), 1)) * 0,
+                color=color[col + 3],
+                linestyle="",
+                marker=markers[3],
+                label="Custom",
+            )
+        if len(T2045) > 0:
+            # dummy for label
+            ax.plot([-99, -98], [0, 0], color="black", linestyle=":", label="2045")
+            for i in range(0, len(T2045)):
+                ax.plot(
+                    [cumlength[T2045[i]], cumlength[T2045[i] + 1]],
+                    [T2045_y1[i], T2045_y1[i]],
+                    color="black",
+                    linestyle=":",
+                )
+                ax.plot(
+                    [cumlength[T2045[i]], cumlength[T2045[i] + 1]],
+                    [T2045_y2[i], T2045_y2[i]],
+                    color="black",
+                    linestyle=":",
+                )
+        for i in cumlength:
+            ax.axvline(x=i, color="gray", linestyle="-", linewidth=0.5, alpha=0.5)
+        ax.set_xlim(left=0, right=np.max(cumlength))
+        bermticks = np.arange(0, 51, 10)
+        crestticks = np.arange(-crestscale * 2, 0, creststep * crestscale)
+        # otherticks = np.arange(140,181,20)
+        allticks = np.concatenate((crestticks, bermticks))  # , otherticks))
+        bermticklabels = bermticks.astype(np.int64).astype(str)
+        crestticklabels = np.abs(np.divide(crestticks, -crestscale)).astype(str)
+        # otherlabels = np.array(['SS', 'VSG', 'DW'])
+        allticklabels = np.concatenate(
+            (crestticklabels, bermticklabels)
+        )  # ,otherlabels))
+        ax.set_yticks(allticks)
+        ax.set_yticklabels(allticklabels, fontsize="x-small")
+        ax.set_ylim(top=np.max(allticks), bottom=np.min(allticks))
+        if show_xticks:
+            labels_xticks = []
+            for i in traject.sections:
+                labels_xticks.append(i.name)
+            ax.set_xticks(middles)
+            ax.set_xticklabels(labels_xticks)
+            ax.tick_params(axis="x", rotation=90)
+        else:
+            ax.set_xticklabels("")
+        ax.tick_params(axis="both", bottom=False)
+
+        ax.grid(axis="y", linewidth=0.5, color="gray", alpha=0.5)
+        ax.invert_yaxis()
+        if flip:
+            ax.invert_xaxis()
+        ax.text(-0.035, 0.7, "Kruin in m", rotation=90, transform=ax.transAxes)
+        ax.text(-0.035, 0.1, "Berm in m", rotation=90, transform=ax.transAxes)
+        # ax.text(-0.035, -0.02, 'Structural', rotation=90, transform=ax.transAxes)
+        ax.legend(bbox_to_anchor=(1.01, 0.85))
+        if title_in:
+            ax.set_title(title_in)
+        ax1.axis("off")
+        plt.savefig(
+            input_path.joinpath(self.__class__.__name__ + "_measures.png"),
+            dpi=300,
+            bbox_inches="tight",
+            format="png",
+        )