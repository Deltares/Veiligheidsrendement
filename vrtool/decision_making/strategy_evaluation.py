--- conflicted
+++ resolved
@@ -1,194 +1,129 @@
-import numpy as np
-
-from vrtool.common.enums.mechanism_enum import MechanismEnum
-from vrtool.decision_making.strategies.strategy_protocol import StrategyProtocol
-from vrtool.defaults.vrtool_config import VrtoolConfig
-<<<<<<< HEAD
-from vrtool.optimization.measures.aggregated_measures_combination import (
-    AggregatedMeasureCombination,
-)
-=======
-from vrtool.flood_defence_system.dike_traject import DikeTraject, calc_traject_prob
-from vrtool.optimization.measures.aggregated_measures_combination import (
-    AggregatedMeasureCombination,
-)
-from vrtool.probabilistic_tools.probabilistic_functions import beta_to_pf, pf_to_beta
-
-
-def calc_life_cycle_risks(
-    base0,
-    discount_rate: float,
-    horizon,
-    damage,
-    change=None,
-    section=None,
-    datatype="DataFrame",
-    ts=None,
-    mechs=False,
-    option=None,
-    dumpPt=False,
-):
-    base = copy.deepcopy(base0)
-    if datatype == "DataFrame":
-        mechs = np.unique(base.index.get_level_values("mechanism").values)
-        if isinstance(change, pd.Series):
-            for i in mechs:
-                # This is not very efficient. Could be improved.
-                base.loc[(section, i)] = change.loc[i]
-        else:
-            pass
->>>>>>> d5c1625c
-
-
-
-# this function changes the traject probability of a measure is implemented:
-def implement_option(
-    traject_probability: dict[str, np.ndarray],
-    measure_idx: tuple[int, int, int],
-    measure: AggregatedMeasureCombination,
-) -> dict[str, np.ndarray]:
-    """Implements a measure in the traject probability dictionary.
-
-    Args:
-        traject_probability (str, dict[np.ndarray]): The probabilities for each mechanism. The arrays have dimensions N x T with N the number of sections and T the number of years
-        measure_idx (tuple): The index of the measure to implement (section_index, sh_index, sg_index).
-        measure (AggregatedMeasureCombination): The measure to implement.
-
-
-    Returns:
-        dict[np.ndarray]: The updated traject probability dictionary. where the measure is implemented.
-    """
-
-    t_range = list(traject_probability.values())[0].shape[
-        1
-    ]  # TODO: this should be made more robust
-    for mechanism_name in traject_probability.keys():
-<<<<<<< HEAD
-        _mechanism = MechanismEnum.get_enum(mechanism_name)
-        if _mechanism in [
-            MechanismEnum.STABILITY_INNER,
-            MechanismEnum.PIPING,
-        ]:
-            traject_probability[mechanism_name][measure_idx[0], :] = (
-                measure.sg_combination.mechanism_year_collection.get_probabilities(
-                    _mechanism, np.arange(0, t_range, 1)
-                )
-=======
-        if MechanismEnum.get_enum(mechanism_name) in [
-            MechanismEnum.STABILITY_INNER,
-            MechanismEnum.PIPING,
-        ]:
-            traject_probability[mechanism_name][
-                measure_idx[0], :
-            ] = measure.sg_combination.mechanism_year_collection.get_probabilities(
-                MechanismEnum.get_enum(mechanism_name), np.arange(0, t_range, 1)
->>>>>>> d5c1625c
-            )
-    return traject_probability
-
-
-<<<<<<< HEAD
-def compute_annual_failure_probability(traject_probability: dict[str, np.ndarray]):
-=======
-def compute_annual_failure_probability(traject_probability: dict[np.ndarray]):
->>>>>>> d5c1625c
-    """Computes the annual failure probability for each mechanism.
-
-    Args:
-        traject_probability (dict[str, np.ndarray]): The collection of the traject probabilities for each mechanism.
-            The array has dimensions N x T with N the number of sections and T the number of years
-
-    Returns:
-        np.ndarray: The annual failure probability of the traject.
-    """
-    annual_failure_probability = []
-    for mechanism_name in traject_probability.keys():
-<<<<<<< HEAD
-        _mechanism = MechanismEnum.get_enum(mechanism_name)
-        if _mechanism in [
-=======
-        if MechanismEnum.get_enum(mechanism_name) in [
->>>>>>> d5c1625c
-            MechanismEnum.STABILITY_INNER,
-            MechanismEnum.PIPING,
-        ]:
-            # 1-prod
-            annual_failure_probability.append(
-                1 - (1 - traject_probability[mechanism_name]).prod(axis=0)
-            )
-<<<<<<< HEAD
-        elif _mechanism == MechanismEnum.REVETMENT:
-=======
-        elif MechanismEnum.get_enum(mechanism_name) == MechanismEnum.REVETMENT:
->>>>>>> d5c1625c
-            annual_failure_probability.append(
-                4 * np.max(traject_probability[mechanism_name], axis=0)
-            )
-            # 4 * maximum. TODO This should be made consistent throughout the code. Issue for next sprint/
-<<<<<<< HEAD
-        elif _mechanism == MechanismEnum.OVERFLOW:
-=======
-        elif MechanismEnum.get_enum(mechanism_name) == MechanismEnum.OVERFLOW:
->>>>>>> d5c1625c
-            annual_failure_probability.append(
-                np.max(traject_probability[mechanism_name], axis=0)
-            )
-
-    return np.sum(annual_failure_probability, axis=0)
-
-
-def compute_total_risk(
-<<<<<<< HEAD
-    traject_probability: dict[str, np.ndarray],
-    annual_discounted_damage: np.ndarray[float],
-=======
-    traject_probability: dict[np.ndarray], annual_discounted_damage: np.ndarray[float]
->>>>>>> d5c1625c
-) -> float:
-    """Computes the total risk of the traject.
-
-    Args:
-        traject_probability (dict[str, np.ndarray]): The collection of the traject probabilities for each mechanism.
-            The array has dimensions N x T with N the number of sections and T the number of years.
-        annual_discounted_damage (np.ndarray[float]): The annual discounted damage of the traject.
-            The array has dimension T with T the number of years.
-
-    Returns:
-        float: The total risk of the traject.
-    """
-    annual_failure_probability = compute_annual_failure_probability(traject_probability)
-    return np.sum(annual_failure_probability * annual_discounted_damage)
-
-
-def evaluate_risk(
-    init_overflow_risk: np.ndarray,
-    init_revetment_risk: np.ndarray,
-    init_geo_risk: np.ndarray,
-    strategy: StrategyProtocol,
-    n: int,
-    sh: int,
-    sg: int,
-    config: VrtoolConfig,
-) -> tuple[np.ndarray, np.ndarray, np.ndarray]:
-    for mechanism in config.mechanisms:
-        if mechanism == MechanismEnum.OVERFLOW:
-            init_overflow_risk[n, :] = strategy.RiskOverflow[n, sh, :]
-        elif mechanism == MechanismEnum.REVETMENT:
-            init_revetment_risk[n, :] = strategy.RiskRevetment[n, sh, :]
-        else:
-            init_geo_risk[n, :] = strategy.RiskGeotechnical[n, sg, :]
-    return init_overflow_risk, init_revetment_risk, init_geo_risk
-
-
-def update_probability(
-    init_probability: dict[str, np.ndarray],
-    strategy: StrategyProtocol,
-    index: tuple[int, int, int],
-):
-    """index = [n,sh,sg]"""
-    for i in init_probability:
-        if i in [MechanismEnum.OVERFLOW.name, MechanismEnum.REVETMENT.name]:
-            init_probability[i][index[0], :] = strategy.Pf[i][index[0], index[1], :]
-        else:
-            init_probability[i][index[0], :] = strategy.Pf[i][index[0], index[2], :]
-    return init_probability
+import numpy as np
+
+from vrtool.common.enums.mechanism_enum import MechanismEnum
+from vrtool.decision_making.strategies.strategy_protocol import StrategyProtocol
+from vrtool.defaults.vrtool_config import VrtoolConfig
+from vrtool.optimization.measures.aggregated_measures_combination import (
+    AggregatedMeasureCombination,
+)
+
+
+def implement_option(
+    traject_probability: dict[str, np.ndarray],
+    measure_idx: tuple[int, int, int],
+    measure: AggregatedMeasureCombination,
+) -> dict[str, np.ndarray]:
+    """Implements a measure in the traject probability dictionary.
+
+    Args:
+        traject_probability (str, dict[np.ndarray]): The probabilities for each mechanism. The arrays have dimensions N x T with N the number of sections and T the number of years
+        measure_idx (tuple): The index of the measure to implement (section_index, sh_index, sg_index).
+        measure (AggregatedMeasureCombination): The measure to implement.
+
+
+    Returns:
+        dict[np.ndarray]: The updated traject probability dictionary. where the measure is implemented.
+    """
+
+    t_range = list(traject_probability.values())[0].shape[
+        1
+    ]  # TODO: this should be made more robust
+    for mechanism_name in traject_probability.keys():
+        _mechanism = MechanismEnum.get_enum(mechanism_name)
+        if _mechanism in [
+            MechanismEnum.STABILITY_INNER,
+            MechanismEnum.PIPING,
+        ]:
+            traject_probability[mechanism_name][measure_idx[0], :] = (
+                measure.sg_combination.mechanism_year_collection.get_probabilities(
+                    _mechanism, np.arange(0, t_range, 1)
+                )
+            )
+    return traject_probability
+
+
+def compute_annual_failure_probability(traject_probability: dict[str, np.ndarray]):
+    """Computes the annual failure probability for each mechanism.
+
+    Args:
+        traject_probability (dict[str, np.ndarray]): The collection of the traject probabilities for each mechanism.
+            The array has dimensions N x T with N the number of sections and T the number of years
+
+    Returns:
+        np.ndarray: The annual failure probability of the traject.
+    """
+    annual_failure_probability = []
+    for mechanism_name in traject_probability.keys():
+        _mechanism = MechanismEnum.get_enum(mechanism_name)
+        if _mechanism in [
+            MechanismEnum.STABILITY_INNER,
+            MechanismEnum.PIPING,
+        ]:
+            # 1-prod
+            annual_failure_probability.append(
+                1 - (1 - traject_probability[mechanism_name]).prod(axis=0)
+            )
+        elif _mechanism == MechanismEnum.REVETMENT:
+            annual_failure_probability.append(
+                4 * np.max(traject_probability[mechanism_name], axis=0)
+            )
+            # 4 * maximum. TODO This should be made consistent throughout the code. Issue for next sprint/
+        elif _mechanism == MechanismEnum.OVERFLOW:
+            annual_failure_probability.append(
+                np.max(traject_probability[mechanism_name], axis=0)
+            )
+
+    return np.sum(annual_failure_probability, axis=0)
+
+
+def compute_total_risk(
+    traject_probability: dict[str, np.ndarray],
+    annual_discounted_damage: np.ndarray[float],
+) -> float:
+    """Computes the total risk of the traject.
+
+    Args:
+        traject_probability (dict[str, np.ndarray]): The collection of the traject probabilities for each mechanism.
+            The array has dimensions N x T with N the number of sections and T the number of years.
+        annual_discounted_damage (np.ndarray[float]): The annual discounted damage of the traject.
+            The array has dimension T with T the number of years.
+
+    Returns:
+        float: The total risk of the traject.
+    """
+    annual_failure_probability = compute_annual_failure_probability(traject_probability)
+    return np.sum(annual_failure_probability * annual_discounted_damage)
+
+
+def evaluate_risk(
+    init_overflow_risk: np.ndarray,
+    init_revetment_risk: np.ndarray,
+    init_geo_risk: np.ndarray,
+    strategy: StrategyProtocol,
+    n: int,
+    sh: int,
+    sg: int,
+    config: VrtoolConfig,
+) -> tuple[np.ndarray, np.ndarray, np.ndarray]:
+    for mechanism in config.mechanisms:
+        if mechanism == MechanismEnum.OVERFLOW:
+            init_overflow_risk[n, :] = strategy.RiskOverflow[n, sh, :]
+        elif mechanism == MechanismEnum.REVETMENT:
+            init_revetment_risk[n, :] = strategy.RiskRevetment[n, sh, :]
+        else:
+            init_geo_risk[n, :] = strategy.RiskGeotechnical[n, sg, :]
+    return init_overflow_risk, init_revetment_risk, init_geo_risk
+
+
+def update_probability(
+    init_probability: dict[str, np.ndarray],
+    strategy: StrategyProtocol,
+    index: tuple[int, int, int],
+):
+    """index = [n,sh,sg]"""
+    for i in init_probability:
+        if i in [MechanismEnum.OVERFLOW.name, MechanismEnum.REVETMENT.name]:
+            init_probability[i][index[0], :] = strategy.Pf[i][index[0], index[1], :]
+        else:
+            init_probability[i][index[0], :] = strategy.Pf[i][index[0], index[2], :]
+    return init_probability