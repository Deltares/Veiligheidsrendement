--- conflicted
+++ resolved
@@ -1,705 +1,679 @@
-import copy
-import logging
-
-import numpy as np
-import pandas as pd
-
-from vrtool.decision_making.solutions import Solutions
-from vrtool.defaults.vrtool_config import VrtoolConfig
-from vrtool.flood_defence_system.dike_traject import DikeTraject, calc_traject_prob
-from vrtool.probabilistic_tools.probabilistic_functions import beta_to_pf, pf_to_beta
-from vrtool.decision_making.strategies.strategy_base import StrategyBase
-
-
-# This script combines two sets of measures to a single option
-def measure_combinations(
-    combinables, partials, solutions: Solutions, splitparams=False
-):
-    _combined_measures = pd.DataFrame(columns=combinables.columns)
-
-    # loop over partials
-    for i, row1 in partials.iterrows():
-        # combine with all combinables
-        for j, row2 in combinables.iterrows():
-
-            ID = "+".join((row1["ID"].values[0], row2["ID"].values[0]))
-            types = [row1["type"].values[0], row2["type"].values[0]]
-            year = [row1["year"].values[0], row2["year"].values[0]]
-            if splitparams:
-                params = [
-                    row1["yes/no"].values[0],
-                    row2["dcrest"].values[0],
-                    row2["dberm"].values[0],
-                    row2["beta_target"].values[0],
-                    row2["transition_level"].values[0],
-                ]
-            else:
-                params = [row1["params"].values[0], row2["params"].values[0]]
-            Cost = [row1["cost"].values[0], row2["cost"].values[0]]
-            # combine betas
-            # take maximums of mechanisms except if it is about StabilityInner for partial Stability Screen
-            betas = []
-            years = []
-
-            for ij in partials.columns:
-                if ij[0] != "Section" and ij[1] != "":  # It is a beta value
-                    # TODO make clean. Quick fix to fix incorrect treatment of vertical geotextile.
-                    # VSG is idx in MeasureTable
-                    if (row1["type"].values == "Vertical Geotextile") and (
-                        ij[0] == "Piping"
-                    ):
-                        idx = solutions.measure_table.loc[
-                            solutions.measure_table["Name"]
-                            == "Verticaal Zanddicht Geotextiel"
-                        ].index.values[0]
-                        Pf_VSG = solutions.measures[idx].parameters["Pf_solution"]
-                        P_VSG = solutions.measures[idx].parameters["P_solution"]
-                        pf = (1 - P_VSG) * Pf_VSG + P_VSG * beta_to_pf(row2[ij])
-                        beta = pf_to_beta(pf)
-                    else:
-                        beta = np.maximum(row1[ij], row2[ij])
-                    years.append(ij[1])
-                    betas.append(beta)
-
-            # next update section probabilities
-            for ij in partials.columns:
-                if ij[0] == "Section":  # It is a beta value
-                    # where year in years is the same as ij[1]
-                    indices = [indices for indices, x in enumerate(years) if x == ij[1]]
-                    ps = beta_to_pf(np.array(betas)[indices])
-                    p = np.sum(ps)  # TODO replace with correct formula
-                    betas.append(pf_to_beta(p))
-                    # if ProbabilisticFunctions.pf_to_beta(p)-np.max([row1[ij],row2[ij]]) > 1e-8:
-                    #     pass
-            if splitparams:
-                in1 = [
-                    ID,
-                    types,
-                    "combined",
-                    year,
-                    params[0],
-                    params[1],
-                    params[2],
-                    params[3],
-                    params[4],
-                    Cost,
-                ]
-            else:
-                in1 = [ID, types, "combined", year, params, Cost]
-
-            allin = pd.DataFrame([in1 + betas], columns=combinables.columns)
-            _combined_measures = pd.concat((_combined_measures, allin))
-    return _combined_measures
-
-
-def make_traject_df(traject: DikeTraject, cols):
-    # cols = cols[1:]
-    sections = []
-
-    for i in traject.sections:
-        sections.append(i.name)
-
-    mechanisms = list(traject.mechanism_names) + ["Section"]
-    df_index = pd.MultiIndex.from_product(
-        [sections, mechanisms], names=["name", "mechanism"]
-    )
-    _traject_probability = pd.DataFrame(columns=cols, index=df_index)
-
-    for _section in traject.sections:
-        for _mechanism_name in mechanisms:
-            if (
-                _mechanism_name
-                not in _section.section_reliability.SectionReliability.index
-            ):
-                # TODO (VRTOOL-187).
-                # Should we inject nans?
-                # Not all sections include revetment(s), therefore it's skipped.
-                logging.warning(
-                    "Section '{}' does not include data for mechanism '{}'.".format(
-                        _section.name, _mechanism_name
-                    )
-                )
-                continue
-            _traject_probability.loc[(_section.name, _mechanism_name)] = list(
-                _section.section_reliability.SectionReliability.loc[_mechanism_name]
-            )
-
-    return _traject_probability
-
-
-# hereafter a bunch of functions to compute costs, risks and probabilities over time are defined:
-def calc_tc(section_options, discount_rate: float, horizon=100):
-    costs = section_options["cost"].values
-    years = section_options["year"].values
-    discountfactors = list(map(lambda x: 1 / (1 + discount_rate) ** np.array(x), years))
-    TC = list(map(lambda c, r: c * r, costs, discountfactors))
-    return np.array(list(map(lambda c: np.sum(c), TC)))
-
-
-def calc_tr(
-    section,
-    section_options,
-    base_traject,
-    original_section,
-    discount_rate: float,
-    horizon=100,
-    damage=1e9,
-):
-    # section: the section name
-    # section_options: all options for the section
-    # base_traject: traject probability with all implemented measures
-    # takenmeasures: object with all measures taken
-    # original section: series of probabilities of section, before taking a measure.
-    if damage == 1e9:
-        logging.warning("No damage defined.")
-
-    TotalRisk = []
-    dR = []
-    mechs = np.unique(base_traject.index.get_level_values("mechanism").values)
-    sections = np.unique(base_traject.index.get_level_values("name").values)
-    section_idx = np.where(sections == section)[0]
-    section_options_array = {}
-    base_array = {}
-    TotalRisk = []
-    dR = []
-
-    for i in mechs:
-        base_array[i] = base_traject.xs(i, level=1).values.astype("float")
-        if isinstance(section_options, pd.DataFrame):
-            section_options_array[i] = section_options.xs(
-                i, level=0, axis=1
-            ).values.astype("float")
-            range_idx = len(section_options_array[mechs[0]])
-
-        if isinstance(section_options, pd.Series):
-            section_options_array[i] = section_options.xs(i, level=0).values.astype(
-                "float"
-            )
-            range_idx = 0
-
-    if "section_options_array" in locals():
-        base_risk = calc_life_cycle_risks(
-            base_array,
-            discount_rate,
-            horizon,
-            damage,
-            datatype="Array",
-            ts=base_traject.columns.values,
-            mechs=mechs,
-        )
-
-        for i in range(range_idx):
-            TR = calc_life_cycle_risks(
-                base_array,
-                discount_rate,
-                horizon,
-                damage,
-                change=section_options_array,
-                section=section_idx,
-                datatype="Array",
-                ts=base_traject.columns.values,
-                mechs=mechs,
-                option=i,
-            )
-            TotalRisk.append(TR)
-            dR.append(base_risk - TR)
-    else:
-        base_risk = calc_life_cycle_risks(base_traject, discount_rate, horizon, damage)
-        if isinstance(section_options, pd.DataFrame):
-            for i, row in section_options.iterrows():
-                TR = calc_life_cycle_risks(
-                    base_traject,
-                    discount_rate,
-                    horizon,
-                    damage,
-                    change=row,
-                    section=section,
-                )
-                TotalRisk.append(TR)
-                dR.append(base_risk - TR)
-
-        elif isinstance(section_options, pd.Series):
-            TR = calc_life_cycle_risks(
-                base_traject,
-                discount_rate,
-                horizon,
-                damage,
-                change=section_options,
-                section=section,
-            )
-            TotalRisk.append(TR)
-            dR.append(base_risk - TR)
-
-    return base_risk, dR, TotalRisk
-
-
-def calc_life_cycle_risks(
-    base0,
-    discount_rate: float,
-    horizon,
-    damage,
-    change=None,
-    section=None,
-    datatype="DataFrame",
-    ts=None,
-    mechs=False,
-    option=None,
-    dumpPt=False,
-):
-    base = copy.deepcopy(base0)
-    if datatype == "DataFrame":
-        mechs = np.unique(base.index.get_level_values("mechanism").values)
-        if isinstance(change, pd.Series):
-            for i in mechs:
-                # This is not very efficient. Could be improved.
-                base.loc[(section, i)] = change.loc[i]
-        else:
-            pass
-
-        beta_t, p_t = calc_traject_prob(base, horizon=horizon)
-    elif datatype == "Array":
-        if isinstance(change, dict):
-            for i in mechs:
-                base[i][section] = change[i][option]
-        else:
-            pass
-        if not (isinstance(ts, np.ndarray) or isinstance(ts, list)):
-            ts = np.array(range(0, horizon))
-        if not isinstance(mechs, np.ndarray):
-            mechs = np.array(list(base.keys()))
-        beta_t, p_t = calc_traject_prob(
-            base, horizon=horizon, datatype="Arrays", ts=ts, mechs=mechs
-        )
-
-    # trange = np.arange(0, horizon + 1, 1)
-    trange = np.arange(0, horizon, 1)
-    _d_t = damage / (1 + discount_rate) ** trange
-    risk_t = p_t * _d_t
-    if dumpPt:
-        np.savetxt(dumpPt, p_t, delimiter=",")
-    TR = np.sum(risk_t)
-    return TR
-
-
-# this function changes the trajectprobability of a measure is implemented:
-def implement_option(section, traject_probability, new_probability):
-    mechs = np.unique(traject_probability.index.get_level_values("mechanism").values)
-    # change trajectprobability by changing probability for each mechanism
-    for i in mechs:
-        traject_probability.loc[(section, i)] = new_probability[i]
-    return traject_probability
-
-
-def split_options(
-    options: dict[str, pd.DataFrame], available_mechanism_names: list[str]
-) -> tuple[list[dict[str, pd.DataFrame]], list[dict[str, pd.DataFrame]]]:
-    """Splits the options for the measures.
-
-    Args:
-        options (_type_): The available options to split.
-        available_mechanism_names (list[str]): The collection of the names of the available mechanisms for the evaluation.
-
-    Returns:
-        list[dict[str, pd.DataFrame]]: The collection of splitted options_dependent
-        list[dict[str, pd.DataFrame]]: The collection of splitted options_independent
-    """
-
-    def get_dropped_dependent_options(
-        available_mechanism_names: list[str],
-    ) -> list[str]:
-        options = []
-        for available_mechanism_name in available_mechanism_names:
-            if available_mechanism_name in ["StabilityInner", "Piping"]:
-                options.append(available_mechanism_name)
-
-        options.append("Section")
-        return options
-
-    def get_dropped_independent_options(
-        available_mechanism_names: list[str],
-    ) -> list[str]:
-        options = []
-        for available_mechanism_name in available_mechanism_names:
-            if available_mechanism_name in ["Overflow", "Revetment"]:
-                options.append(available_mechanism_name)
-
-        options.append("Section")
-        return options
-
-    options_dependent = copy.deepcopy(options)
-    options_independent = copy.deepcopy(options)
-    for i in options:
-        # filter all different measures for dependent
-        options_dependent[i] = options_dependent[i].loc[
-            options[i]["class"] != "combined"
-        ]
-        options_dependent[i] = options_dependent[i].loc[
-            (options[i]["type"] == "Diaphragm Wall")
-            | (options[i]["type"] == "Custom")
-            | (options[i]["dberm"] == 0)
-        ]
-
-        # now we filter all independent measures
-        # first all crest heights are thrown out
-        options_independent[i] = options_independent[i].loc[
-            (options_independent[i]["dcrest"] == 0.0)
-            | (options_independent[i]["dcrest"] == -999)
-            | (
-                (options_independent[i]["class"] == "combined")
-                & (options_independent[i]["dberm"] == 0)
-            )
-        ]
-        # filter out revetments from all independent measures
-        if "Revetment" in available_mechanism_names:
-            for key in ["transition_level", "n_pf_stone"]:  # TODO check keys
-                options_independent[i] = options_independent[i].loc[
-                    (options_independent[i][key] == 0.0)
-                    | (options_independent[i][key] == -999)
-                    | (
-                        (options_independent[i]["class"] == "combined")
-                        & (options_independent[i][key] == 0)
-                    )
-                ]
-
-        # subtract startcosts, only for dependent.
-        startcosts = np.min(
-            options_dependent[i][
-                (options_dependent[i]["type"] == "Soil reinforcement")
-            ]["cost"]
-        )
-        options_dependent[i]["cost"] = np.where(
-            options_dependent[i]["type"] == "Soil reinforcement",
-            np.subtract(options_dependent[i]["cost"], startcosts),
-            options_dependent[i]["cost"],
-        )
-
-        # if an option has a stability screen, the costs for height are too high. This has to be adjusted. We do this
-        # for all soil reinforcements. costs are not discounted yet, so we can disregard the year of the investment:
-        for ij in np.unique(
-            options_dependent[i].loc[
-                options_dependent[i]["type"] == "Soil reinforcement"
-            ]["dcrest"]
-        ):
-            options_dependent[i].loc[
-                options_dependent[i]["dcrest"] == ij, "cost"
-            ] = np.min(
-                options_dependent[i].loc[options_dependent[i]["dcrest"] == ij]["cost"]
-            )
-
-        options_independent[i] = options_independent[i].reset_index(drop=True)
-        options_dependent[i] = options_dependent[i].reset_index(drop=True)
-
-        # loop for the independent stuff:
-        newcosts = []
-        for ij in options_independent[i].index:
-            if (
-                options_independent[i].iloc[ij]["type"].values[0]
-                == "Soil reinforcement"
-            ):
-                newcosts.append(options_independent[i].iloc[ij]["cost"].values[0])
-            elif options_independent[i].iloc[ij]["class"].values[0] == "combined":
-                newcosts.append(
-                    [
-                        options_independent[i].iloc[ij]["cost"].values[0][0],
-                        options_independent[i].iloc[ij]["cost"].values[0][1],
-                    ]
-                )
-            else:
-                newcosts.append(options_independent[i].iloc[ij]["cost"].values[0])
-        options_independent[i]["cost"] = newcosts
-        # only keep reliability of relevant mechanisms in dictionary
-        options_dependent[i].drop(
-            get_dropped_dependent_options(available_mechanism_names), axis=1, level=0
-        )
-        options_independent[i].drop(
-            get_dropped_independent_options(available_mechanism_names), axis=1, level=0
-        )
-    return options_dependent, options_independent
-
-
-def solve_mip(mip_model):
-
-    MixedIntegerSolution = mip_model.solve()
-    return MixedIntegerSolution
-
-
-def evaluate_risk(
-    init_overflow_risk,
-    init_revetment_risk,
-    init_geo_risk,
-    strategy,
-    n,
-    sh,
-    sg,
-    config: VrtoolConfig,
-):
-    for i in config.mechanisms:
-        if i == "Overflow":
-            init_overflow_risk[n, :] = strategy.RiskOverflow[n, sh, :]
-        elif i == "Revetment":
-            init_revetment_risk[n, :] = strategy.RiskRevetment[n, sh, :]
-        else:
-            init_geo_risk[n, :] = strategy.RiskGeotechnical[n, sg, :]
-    return init_overflow_risk, init_revetment_risk, init_geo_risk
-
-
-def update_probability(init_probability, strategy, index):
-    """index = [n,sh,sg]"""
-    for i in init_probability:
-        from scipy.stats import norm
-
-        # plt.plot(-norm.ppf(init_probability[i][index[0],:]), 'r')
-        if i == "Overflow":
-            init_probability[i][index[0], :] = strategy.Pf[i][index[0], index[1], :]
-        else:
-            init_probability[i][index[0], :] = strategy.Pf[i][index[0], index[2], :]
-        # plt.plot(-norm.ppf(init_probability[i][index[0],:]),'b')
-        # plt.savefig('Beta ' + i + str(index) + '.png')
-        # plt.close()
-    return init_probability
-
-
-def overflow_bundling(
-    strategy: StrategyBase,
-    init_overflow_risk,
-    existing_investment,
-    life_cycle_cost,
-    traject: DikeTraject,
-):
-    """
-    Alternative routine that only uses the reliability to determine what measures are allowed.
-    The logic of this version is that measures are not restricted by type,
-    but that geotechnical reliability may not decrease compared to the already chosen option
-    """
-
-    # ensure that life_cycle_cost is not modified
-    life_cycle_cost = copy.deepcopy(life_cycle_cost)
-    # Step 1: fill an array of size (n,2) with sh and sg of existing investments per section in order to properly filter
-    # the viable options per section
-    existing_investments = np.zeros(
-        (np.size(life_cycle_cost, axis=0), 2), dtype=np.int32
-    )
-    if len(existing_investment) > 0:
-        for i in range(0, len(existing_investment)):
-            existing_investments[existing_investment[i][0], 0] = existing_investment[i][
-                1
-            ]  # sh
-            existing_investments[existing_investment[i][0], 1] = existing_investment[i][
-                2
-            ]  # sg
-
-    # Step 2: for each section, determine the sorted_indices of the min to max LCC. Note that this could also be based on TC but the performance is good as is.
-    # first make the proper arrays for sorted_indices (sh), corresponding sg indices and the LCC for each section.
-    sorted_sh = np.full(tuple(life_cycle_cost.shape[0:2]), 999, dtype=int)
-    LCC_values = np.zeros((life_cycle_cost.shape[0],))
-    sg_indices = np.full(tuple(life_cycle_cost.shape[0:2]), 999, dtype=int)
-
-    # loop over the sections
-    for i in range(0, len(traject.sections)):
-        # get all geotechnical options for this section:
-        GeotechnicalOptions = strategy.options_geotechnical[traject.sections[i].name]
-        HeightOptions = strategy.options_height[traject.sections[i].name]
-        # if there is already an investment we ensure that the reliability for none of the mechanisms is lower than the current investment
-        if any(existing_investments[i, :] > 0):
-<<<<<<< HEAD
-            # if there is a GeotechnicalOption in place, we need to filter the options based on the current investment
-            if existing_investments[i, 1] > 0:
-                investment_id = (
-                    existing_investments[i, 1] - 1
-                )  # note that matrix indices in existing_investments are always 1 higher than the investment id
-                current_investment_geotechnical = GeotechnicalOptions.iloc[
-                    investment_id
-=======
-            investment_id = existing_investments[i, 1] - 1
-            if isinstance(
-                GeotechnicalOptions.iloc[investment_id]["year"].values[0], list
-            ):
-                # take last: this should be the soil reinforcement.
-                if (
-                    GeotechnicalOptions.iloc[investment_id]["type"].values[0][0]
-                    == "Soil reinforcement"
-                ):
-                    logging.warning(
-                        "First combined measure is a soil reinforcement. This might not result in the intended behaviour"
-                    )
-                current_type = GeotechnicalOptions.iloc[investment_id]["type"].values[
-                    0
-                ][1]
-                extra_type = GeotechnicalOptions.iloc[investment_id]["type"].values[0][
-                    0
->>>>>>> 82d74b76
-                ]
-                current_investment_stability = current_investment_geotechnical[
-                    "StabilityInner"
-                ]
-                current_investment_piping = current_investment_geotechnical["Piping"]
-                # check if all rows in comparison only contain True values
-                comparison_geotechnical = (
-                    GeotechnicalOptions.StabilityInner >= current_investment_stability
-                ) & (GeotechnicalOptions.Piping >= current_investment_piping)
-                available_measures_geotechnical = comparison_geotechnical.all(
-                    axis=1
-                )  # df indexing, so a False should be added before
-            else:
-                available_measures_geotechnical = pd.Series(
-                    np.ones(len(GeotechnicalOptions), dtype=bool)
-                )
-
-            # same for HeightOptions
-            if existing_investments[i, 0] > 0:
-                # exclude rows for height options that are not safer than current
-                current_investment_overflow = HeightOptions.iloc[
-                    existing_investments[i, 0] - 1
-                ]["Overflow"]
-                # TODO turn on revetment once the proper data is available.
-                # current_investment_revetment = HeightOptions.iloc[existing_investments[i, 0] - 1]['Revetment']
-                current_investment_revetment = HeightOptions.iloc[
-                    existing_investments[i, 0] - 1
-                ]["Overflow"]
-                # check if all rows in comparison only contain True values
-                comparison_height = (
-                    HeightOptions.Overflow > current_investment_overflow
-                )  # & (HeightOptions.Revetment >= current_investment_revetment)
-                available_measures_height = comparison_height.any(axis=1)
-            else:  # if there is no investment in height, all options are available
-                available_measures_height = pd.Series(
-                    np.ones(len(HeightOptions), dtype=bool)
-                )
-
-            # now replace the life_cycle_cost where available_measures_height is False with a very high value:
-            # the reliability for overflow has to increase so we do not want to pick these measures.
-            life_cycle_cost[
-                i, available_measures_height[~available_measures_height].index + 1, :
-            ] = 1e99
-
-            # next we get the ids for the possible geotechnical measures
-            ids = (
-                available_measures_geotechnical[
-                    available_measures_geotechnical
-                ].index.values
-                + 1
-            )
-
-            # we get a matrix with the LCC values, and get the order of sh measures:
-            lcc_subset = life_cycle_cost[i, :, ids].T
-            sh_order = np.argsort(np.min(lcc_subset, axis=1))
-            sg_indices[i, :] = np.array(ids)[np.argmin(lcc_subset, axis=1)][sh_order]
-            sorted_sh[i, :] = sh_order
-            sorted_sh[i, :] = np.where(
-                np.sort(np.min(lcc_subset, axis=1)) > 1e60, 999, sorted_sh[i, :]
-            )
-        elif np.max(existing_investments[i, :]) == 0:  # nothing has been invested yet
-            sg_indices[i, :] = np.argmin(life_cycle_cost[i, :, :], axis=1)
-            LCCs = np.min(life_cycle_cost[i, :, :], axis=1)
-            sorted_sh[i, :] = np.argsort(LCCs)
-            sorted_sh[i, :] = np.where(
-                np.sort(LCCs) > 1e60, 999, sorted_sh[i, 0 : len(LCCs)]
-            )
-            sg_indices[i, 0 : len(LCCs)] = sg_indices[i, 0 : len(LCCs)][
-                np.argsort(LCCs)
-            ]
-        else:
-            logging.error(
-                "Unknown measure type in overflow bundling (error can be removed?)"
-            )
-    new_overflow_risk = copy.deepcopy(init_overflow_risk)
-
-    # Step 3: determine various bundles for overflow:
-
-    # first initialize som values
-    index_counter = np.zeros(
-        (len(traject.sections),), dtype=np.int32
-    )  # counter that keeps track of the next cheapest option for each section
-    run_number = 0  # used for counting the loop
-    counter_list = []  # used to store the bundle indices
-    BC_list = []  # used to store BC for each bundle
-    weak_list = []  # used to store index of weakest section
-
-    # here we start the loop. Note that we rarely make it to run 100, for larger problems this limit might need to be increased
-    while run_number < 100:
-        # get weakest section
-        ind_weakest = np.argmax(np.sum(new_overflow_risk, axis=1))
-
-        # We should increase the measure at the weakest section, but only if we have not reached the end of the array yet:
-        if sorted_sh.shape[1] - 1 > index_counter[ind_weakest]:
-            index_counter[ind_weakest] += 1
-            # take next step, exception if there is no valid measure. In that case exit the routine.
-            if sorted_sh[ind_weakest, index_counter[ind_weakest]] == 999:
-                logging.error(
-                    "Bundle quit after {} steps, weakest section has no more available measures".format(
-                        run_number
-                    )
-                )
-                break
-        else:
-            logging.error(
-                "Bundle quit after {} steps, weakest section has no more available measures".format(
-                    run_number
-                )
-            )
-            break
-
-        # insert next cheapest measure from sorted list into overflow risk, then compute the LCC value and BC
-        new_overflow_risk[ind_weakest, :] = strategy.RiskOverflow[
-            ind_weakest, sorted_sh[ind_weakest, index_counter[ind_weakest]], :
-        ]
-        LCC_values[ind_weakest] = np.min(
-            life_cycle_cost[
-                ind_weakest,
-                sorted_sh[ind_weakest, index_counter[ind_weakest]],
-                sg_indices[ind_weakest, index_counter[ind_weakest]],
-            ]
-        )
-        BC = (
-            np.sum(np.max(init_overflow_risk, axis=0))
-            - np.sum(np.max(new_overflow_risk, axis=0))
-        ) / np.sum(LCC_values)
-        # store results of step:
-        if np.isnan(BC):
-            BC_list.append(0.0)
-        else:
-            BC_list.append(BC)
-        weak_list.append(ind_weakest)
-
-        # store the bundle indices, do -1 as index_counter contains the NEXT step
-        counter_list.append(copy.deepcopy(index_counter))
-
-        # Strategy.get_measure_from_index((ind_weakest, sorted_sh[ind_weakest, index_counter[ind_weakest]],
-        #                                  sg_indices[ind_weakest, index_counter[ind_weakest]]), print_measure=True)
-
-        # in the next step, the next measure should be taken for this section
-        run_number += 1
-
-    # take the final index from the list, where BC is max
-    if len(BC_list) > 0:
-        ind = np.argwhere(BC_list == np.max(BC_list))[0][0]
-        final_index = counter_list[ind]
-        # convert measure_index to sh based on sorted_indices
-        sg_index = np.zeros((len(traject.sections),))
-        measure_index = np.zeros((np.size(life_cycle_cost, axis=0),), dtype=np.int32)
-        for i in range(0, len(measure_index)):
-            if final_index[i] != 0:  # a measure was taken
-                measure_index[i] = sorted_sh[i, final_index[i]]
-                sg_index[i] = sg_indices[i, final_index[i]]
-            else:  # no measure was taken
-                measure_index[i] = existing_investments[i, 0]
-                sg_index[i] = existing_investments[i, 1]
-
-        measure_index = (
-            np.append(measure_index, sg_index)
-            .reshape((2, len(traject.sections)))
-            .T.astype(np.int32)
-        )
-        BC_out = np.max(BC_list)
-    else:
-        BC_out = 0
-        measure_index = []
-        logging.warning("No more measures for weakest overflow section")
-<<<<<<< HEAD
-    return measure_index, BC_out, BC_list
-
-=======
-
-    return measure_index, BC_out
-
->>>>>>> 82d74b76
+import copy
+import logging
+
+import numpy as np
+import pandas as pd
+
+from vrtool.decision_making.solutions import Solutions
+from vrtool.defaults.vrtool_config import VrtoolConfig
+from vrtool.flood_defence_system.dike_traject import DikeTraject, calc_traject_prob
+from vrtool.probabilistic_tools.probabilistic_functions import beta_to_pf, pf_to_beta
+from vrtool.decision_making.strategies.strategy_base import StrategyBase
+
+
+# This script combines two sets of measures to a single option
+def measure_combinations(
+    combinables, partials, solutions: Solutions, splitparams=False
+):
+    _combined_measures = pd.DataFrame(columns=combinables.columns)
+
+    # loop over partials
+    for i, row1 in partials.iterrows():
+        # combine with all combinables
+        for j, row2 in combinables.iterrows():
+
+            ID = "+".join((row1["ID"].values[0], row2["ID"].values[0]))
+            types = [row1["type"].values[0], row2["type"].values[0]]
+            year = [row1["year"].values[0], row2["year"].values[0]]
+            if splitparams:
+                params = [
+                    row1["yes/no"].values[0],
+                    row2["dcrest"].values[0],
+                    row2["dberm"].values[0],
+                    row2["beta_target"].values[0],
+                    row2["transition_level"].values[0],
+                ]
+            else:
+                params = [row1["params"].values[0], row2["params"].values[0]]
+            Cost = [row1["cost"].values[0], row2["cost"].values[0]]
+            # combine betas
+            # take maximums of mechanisms except if it is about StabilityInner for partial Stability Screen
+            betas = []
+            years = []
+
+            for ij in partials.columns:
+                if ij[0] != "Section" and ij[1] != "":  # It is a beta value
+                    # TODO make clean. Quick fix to fix incorrect treatment of vertical geotextile.
+                    # VSG is idx in MeasureTable
+                    if (row1["type"].values == "Vertical Geotextile") and (
+                        ij[0] == "Piping"
+                    ):
+                        idx = solutions.measure_table.loc[
+                            solutions.measure_table["Name"]
+                            == "Verticaal Zanddicht Geotextiel"
+                        ].index.values[0]
+                        Pf_VSG = solutions.measures[idx].parameters["Pf_solution"]
+                        P_VSG = solutions.measures[idx].parameters["P_solution"]
+                        pf = (1 - P_VSG) * Pf_VSG + P_VSG * beta_to_pf(row2[ij])
+                        beta = pf_to_beta(pf)
+                    else:
+                        beta = np.maximum(row1[ij], row2[ij])
+                    years.append(ij[1])
+                    betas.append(beta)
+
+            # next update section probabilities
+            for ij in partials.columns:
+                if ij[0] == "Section":  # It is a beta value
+                    # where year in years is the same as ij[1]
+                    indices = [indices for indices, x in enumerate(years) if x == ij[1]]
+                    ps = beta_to_pf(np.array(betas)[indices])
+                    p = np.sum(ps)  # TODO replace with correct formula
+                    betas.append(pf_to_beta(p))
+                    # if ProbabilisticFunctions.pf_to_beta(p)-np.max([row1[ij],row2[ij]]) > 1e-8:
+                    #     pass
+            if splitparams:
+                in1 = [
+                    ID,
+                    types,
+                    "combined",
+                    year,
+                    params[0],
+                    params[1],
+                    params[2],
+                    params[3],
+                    params[4],
+                    Cost,
+                ]
+            else:
+                in1 = [ID, types, "combined", year, params, Cost]
+
+            allin = pd.DataFrame([in1 + betas], columns=combinables.columns)
+            _combined_measures = pd.concat((_combined_measures, allin))
+    return _combined_measures
+
+
+def make_traject_df(traject: DikeTraject, cols):
+    # cols = cols[1:]
+    sections = []
+
+    for i in traject.sections:
+        sections.append(i.name)
+
+    mechanisms = list(traject.mechanism_names) + ["Section"]
+    df_index = pd.MultiIndex.from_product(
+        [sections, mechanisms], names=["name", "mechanism"]
+    )
+    _traject_probability = pd.DataFrame(columns=cols, index=df_index)
+
+    for _section in traject.sections:
+        for _mechanism_name in mechanisms:
+            if (
+                _mechanism_name
+                not in _section.section_reliability.SectionReliability.index
+            ):
+                # TODO (VRTOOL-187).
+                # Should we inject nans?
+                # Not all sections include revetment(s), therefore it's skipped.
+                logging.warning(
+                    "Section '{}' does not include data for mechanism '{}'.".format(
+                        _section.name, _mechanism_name
+                    )
+                )
+                continue
+            _traject_probability.loc[(_section.name, _mechanism_name)] = list(
+                _section.section_reliability.SectionReliability.loc[_mechanism_name]
+            )
+
+    return _traject_probability
+
+
+# hereafter a bunch of functions to compute costs, risks and probabilities over time are defined:
+def calc_tc(section_options, discount_rate: float, horizon=100):
+    costs = section_options["cost"].values
+    years = section_options["year"].values
+    discountfactors = list(map(lambda x: 1 / (1 + discount_rate) ** np.array(x), years))
+    TC = list(map(lambda c, r: c * r, costs, discountfactors))
+    return np.array(list(map(lambda c: np.sum(c), TC)))
+
+
+def calc_tr(
+    section,
+    section_options,
+    base_traject,
+    original_section,
+    discount_rate: float,
+    horizon=100,
+    damage=1e9,
+):
+    # section: the section name
+    # section_options: all options for the section
+    # base_traject: traject probability with all implemented measures
+    # takenmeasures: object with all measures taken
+    # original section: series of probabilities of section, before taking a measure.
+    if damage == 1e9:
+        logging.warning("No damage defined.")
+
+    TotalRisk = []
+    dR = []
+    mechs = np.unique(base_traject.index.get_level_values("mechanism").values)
+    sections = np.unique(base_traject.index.get_level_values("name").values)
+    section_idx = np.where(sections == section)[0]
+    section_options_array = {}
+    base_array = {}
+    TotalRisk = []
+    dR = []
+
+    for i in mechs:
+        base_array[i] = base_traject.xs(i, level=1).values.astype("float")
+        if isinstance(section_options, pd.DataFrame):
+            section_options_array[i] = section_options.xs(
+                i, level=0, axis=1
+            ).values.astype("float")
+            range_idx = len(section_options_array[mechs[0]])
+
+        if isinstance(section_options, pd.Series):
+            section_options_array[i] = section_options.xs(i, level=0).values.astype(
+                "float"
+            )
+            range_idx = 0
+
+    if "section_options_array" in locals():
+        base_risk = calc_life_cycle_risks(
+            base_array,
+            discount_rate,
+            horizon,
+            damage,
+            datatype="Array",
+            ts=base_traject.columns.values,
+            mechs=mechs,
+        )
+
+        for i in range(range_idx):
+            TR = calc_life_cycle_risks(
+                base_array,
+                discount_rate,
+                horizon,
+                damage,
+                change=section_options_array,
+                section=section_idx,
+                datatype="Array",
+                ts=base_traject.columns.values,
+                mechs=mechs,
+                option=i,
+            )
+            TotalRisk.append(TR)
+            dR.append(base_risk - TR)
+    else:
+        base_risk = calc_life_cycle_risks(base_traject, discount_rate, horizon, damage)
+        if isinstance(section_options, pd.DataFrame):
+            for i, row in section_options.iterrows():
+                TR = calc_life_cycle_risks(
+                    base_traject,
+                    discount_rate,
+                    horizon,
+                    damage,
+                    change=row,
+                    section=section,
+                )
+                TotalRisk.append(TR)
+                dR.append(base_risk - TR)
+
+        elif isinstance(section_options, pd.Series):
+            TR = calc_life_cycle_risks(
+                base_traject,
+                discount_rate,
+                horizon,
+                damage,
+                change=section_options,
+                section=section,
+            )
+            TotalRisk.append(TR)
+            dR.append(base_risk - TR)
+
+    return base_risk, dR, TotalRisk
+
+
+def calc_life_cycle_risks(
+    base0,
+    discount_rate: float,
+    horizon,
+    damage,
+    change=None,
+    section=None,
+    datatype="DataFrame",
+    ts=None,
+    mechs=False,
+    option=None,
+    dumpPt=False,
+):
+    base = copy.deepcopy(base0)
+    if datatype == "DataFrame":
+        mechs = np.unique(base.index.get_level_values("mechanism").values)
+        if isinstance(change, pd.Series):
+            for i in mechs:
+                # This is not very efficient. Could be improved.
+                base.loc[(section, i)] = change.loc[i]
+        else:
+            pass
+
+        beta_t, p_t = calc_traject_prob(base, horizon=horizon)
+    elif datatype == "Array":
+        if isinstance(change, dict):
+            for i in mechs:
+                base[i][section] = change[i][option]
+        else:
+            pass
+        if not (isinstance(ts, np.ndarray) or isinstance(ts, list)):
+            ts = np.array(range(0, horizon))
+        if not isinstance(mechs, np.ndarray):
+            mechs = np.array(list(base.keys()))
+        beta_t, p_t = calc_traject_prob(
+            base, horizon=horizon, datatype="Arrays", ts=ts, mechs=mechs
+        )
+
+    # trange = np.arange(0, horizon + 1, 1)
+    trange = np.arange(0, horizon, 1)
+    _d_t = damage / (1 + discount_rate) ** trange
+    risk_t = p_t * _d_t
+    if dumpPt:
+        np.savetxt(dumpPt, p_t, delimiter=",")
+    TR = np.sum(risk_t)
+    return TR
+
+
+# this function changes the trajectprobability of a measure is implemented:
+def implement_option(section, traject_probability, new_probability):
+    mechs = np.unique(traject_probability.index.get_level_values("mechanism").values)
+    # change trajectprobability by changing probability for each mechanism
+    for i in mechs:
+        traject_probability.loc[(section, i)] = new_probability[i]
+    return traject_probability
+
+
+def split_options(
+    options: dict[str, pd.DataFrame], available_mechanism_names: list[str]
+) -> tuple[list[dict[str, pd.DataFrame]], list[dict[str, pd.DataFrame]]]:
+    """Splits the options for the measures.
+
+    Args:
+        options (_type_): The available options to split.
+        available_mechanism_names (list[str]): The collection of the names of the available mechanisms for the evaluation.
+
+    Returns:
+        list[dict[str, pd.DataFrame]]: The collection of splitted options_dependent
+        list[dict[str, pd.DataFrame]]: The collection of splitted options_independent
+    """
+
+    def get_dropped_dependent_options(
+        available_mechanism_names: list[str],
+    ) -> list[str]:
+        options = []
+        for available_mechanism_name in available_mechanism_names:
+            if available_mechanism_name in ["StabilityInner", "Piping"]:
+                options.append(available_mechanism_name)
+
+        options.append("Section")
+        return options
+
+    def get_dropped_independent_options(
+        available_mechanism_names: list[str],
+    ) -> list[str]:
+        options = []
+        for available_mechanism_name in available_mechanism_names:
+            if available_mechanism_name in ["Overflow", "Revetment"]:
+                options.append(available_mechanism_name)
+
+        options.append("Section")
+        return options
+
+    options_dependent = copy.deepcopy(options)
+    options_independent = copy.deepcopy(options)
+    for i in options:
+        # filter all different measures for dependent
+        options_dependent[i] = options_dependent[i].loc[
+            options[i]["class"] != "combined"
+        ]
+        options_dependent[i] = options_dependent[i].loc[
+            (options[i]["type"] == "Diaphragm Wall")
+            | (options[i]["type"] == "Custom")
+            | (options[i]["dberm"] == 0)
+        ]
+
+        # now we filter all independent measures
+        # first all crest heights are thrown out
+        options_independent[i] = options_independent[i].loc[
+            (options_independent[i]["dcrest"] == 0.0)
+            | (options_independent[i]["dcrest"] == -999)
+            | (
+                (options_independent[i]["class"] == "combined")
+                & (options_independent[i]["dberm"] == 0)
+            )
+        ]
+        # filter out revetments from all independent measures
+        if "Revetment" in available_mechanism_names:
+            for key in ["transition_level", "n_pf_stone"]:  # TODO check keys
+                options_independent[i] = options_independent[i].loc[
+                    (options_independent[i][key] == 0.0)
+                    | (options_independent[i][key] == -999)
+                    | (
+                        (options_independent[i]["class"] == "combined")
+                        & (options_independent[i][key] == 0)
+                    )
+                ]
+
+        # subtract startcosts, only for dependent.
+        startcosts = np.min(
+            options_dependent[i][
+                (options_dependent[i]["type"] == "Soil reinforcement")
+            ]["cost"]
+        )
+        options_dependent[i]["cost"] = np.where(
+            options_dependent[i]["type"] == "Soil reinforcement",
+            np.subtract(options_dependent[i]["cost"], startcosts),
+            options_dependent[i]["cost"],
+        )
+
+        # if an option has a stability screen, the costs for height are too high. This has to be adjusted. We do this
+        # for all soil reinforcements. costs are not discounted yet, so we can disregard the year of the investment:
+        for ij in np.unique(
+            options_dependent[i].loc[
+                options_dependent[i]["type"] == "Soil reinforcement"
+            ]["dcrest"]
+        ):
+            options_dependent[i].loc[
+                options_dependent[i]["dcrest"] == ij, "cost"
+            ] = np.min(
+                options_dependent[i].loc[options_dependent[i]["dcrest"] == ij]["cost"]
+            )
+
+        options_independent[i] = options_independent[i].reset_index(drop=True)
+        options_dependent[i] = options_dependent[i].reset_index(drop=True)
+
+        # loop for the independent stuff:
+        newcosts = []
+        for ij in options_independent[i].index:
+            if (
+                options_independent[i].iloc[ij]["type"].values[0]
+                == "Soil reinforcement"
+            ):
+                newcosts.append(options_independent[i].iloc[ij]["cost"].values[0])
+            elif options_independent[i].iloc[ij]["class"].values[0] == "combined":
+                newcosts.append(
+                    [
+                        options_independent[i].iloc[ij]["cost"].values[0][0],
+                        options_independent[i].iloc[ij]["cost"].values[0][1],
+                    ]
+                )
+            else:
+                newcosts.append(options_independent[i].iloc[ij]["cost"].values[0])
+        options_independent[i]["cost"] = newcosts
+        # only keep reliability of relevant mechanisms in dictionary
+        options_dependent[i].drop(
+            get_dropped_dependent_options(available_mechanism_names), axis=1, level=0
+        )
+        options_independent[i].drop(
+            get_dropped_independent_options(available_mechanism_names), axis=1, level=0
+        )
+    return options_dependent, options_independent
+
+
+def solve_mip(mip_model):
+
+    MixedIntegerSolution = mip_model.solve()
+    return MixedIntegerSolution
+
+
+def evaluate_risk(
+    init_overflow_risk,
+    init_revetment_risk,
+    init_geo_risk,
+    strategy,
+    n,
+    sh,
+    sg,
+    config: VrtoolConfig,
+):
+    for i in config.mechanisms:
+        if i == "Overflow":
+            init_overflow_risk[n, :] = strategy.RiskOverflow[n, sh, :]
+        elif i == "Revetment":
+            init_revetment_risk[n, :] = strategy.RiskRevetment[n, sh, :]
+        else:
+            init_geo_risk[n, :] = strategy.RiskGeotechnical[n, sg, :]
+    return init_overflow_risk, init_revetment_risk, init_geo_risk
+
+
+def update_probability(init_probability, strategy, index):
+    """index = [n,sh,sg]"""
+    for i in init_probability:
+        from scipy.stats import norm
+
+        # plt.plot(-norm.ppf(init_probability[i][index[0],:]), 'r')
+        if i == "Overflow":
+            init_probability[i][index[0], :] = strategy.Pf[i][index[0], index[1], :]
+        else:
+            init_probability[i][index[0], :] = strategy.Pf[i][index[0], index[2], :]
+        # plt.plot(-norm.ppf(init_probability[i][index[0],:]),'b')
+        # plt.savefig('Beta ' + i + str(index) + '.png')
+        # plt.close()
+    return init_probability
+
+
+def overflow_bundling(
+    strategy: StrategyBase,
+    init_overflow_risk,
+    existing_investment,
+    life_cycle_cost,
+    traject: DikeTraject,
+):
+    """
+    Alternative routine that only uses the reliability to determine what measures are allowed.
+    The logic of this version is that measures are not restricted by type,
+    but that geotechnical reliability may not decrease compared to the already chosen option
+    """
+
+    # ensure that life_cycle_cost is not modified
+    life_cycle_cost = copy.deepcopy(life_cycle_cost)
+    # Step 1: fill an array of size (n,2) with sh and sg of existing investments per section in order to properly filter
+    # the viable options per section
+    existing_investments = np.zeros(
+        (np.size(life_cycle_cost, axis=0), 2), dtype=np.int32
+    )
+    if len(existing_investment) > 0:
+        for i in range(0, len(existing_investment)):
+            existing_investments[existing_investment[i][0], 0] = existing_investment[i][
+                1
+            ]  # sh
+            existing_investments[existing_investment[i][0], 1] = existing_investment[i][
+                2
+            ]  # sg
+
+    # Step 2: for each section, determine the sorted_indices of the min to max LCC. Note that this could also be based on TC but the performance is good as is.
+    # first make the proper arrays for sorted_indices (sh), corresponding sg indices and the LCC for each section.
+    sorted_sh = np.full(tuple(life_cycle_cost.shape[0:2]), 999, dtype=int)
+    LCC_values = np.zeros((life_cycle_cost.shape[0],))
+    sg_indices = np.full(tuple(life_cycle_cost.shape[0:2]), 999, dtype=int)
+
+    # loop over the sections
+    for i in range(0, len(traject.sections)):
+        # get all geotechnical options for this section:
+        GeotechnicalOptions = strategy.options_geotechnical[traject.sections[i].name]
+        HeightOptions = strategy.options_height[traject.sections[i].name]
+        # if there is already an investment we ensure that the reliability for none of the mechanisms is lower than the current investment
+        if any(existing_investments[i, :] > 0):
+            # if there is a GeotechnicalOption in place, we need to filter the options based on the current investment
+            if existing_investments[i, 1] > 0:
+                investment_id = (
+                    existing_investments[i, 1] - 1
+                )  # note that matrix indices in existing_investments are always 1 higher than the investment id
+                current_investment_geotechnical = GeotechnicalOptions.iloc[
+                    investment_id
+                ]
+                current_investment_stability = current_investment_geotechnical[
+                    "StabilityInner"
+                ]
+                current_investment_piping = current_investment_geotechnical["Piping"]
+                # check if all rows in comparison only contain True values
+                comparison_geotechnical = (
+                    GeotechnicalOptions.StabilityInner >= current_investment_stability
+                ) & (GeotechnicalOptions.Piping >= current_investment_piping)
+                available_measures_geotechnical = comparison_geotechnical.all(
+                    axis=1
+                )  # df indexing, so a False should be added before
+            else:
+                available_measures_geotechnical = pd.Series(
+                    np.ones(len(GeotechnicalOptions), dtype=bool)
+                )
+
+            # same for HeightOptions
+            if existing_investments[i, 0] > 0:
+                # exclude rows for height options that are not safer than current
+                current_investment_overflow = HeightOptions.iloc[
+                    existing_investments[i, 0] - 1
+                ]["Overflow"]
+                # TODO turn on revetment once the proper data is available.
+                # current_investment_revetment = HeightOptions.iloc[existing_investments[i, 0] - 1]['Revetment']
+                current_investment_revetment = HeightOptions.iloc[
+                    existing_investments[i, 0] - 1
+                ]["Overflow"]
+                # check if all rows in comparison only contain True values
+                comparison_height = (
+                    HeightOptions.Overflow > current_investment_overflow
+                )  # & (HeightOptions.Revetment >= current_investment_revetment)
+                available_measures_height = comparison_height.any(axis=1)
+            else:  # if there is no investment in height, all options are available
+                available_measures_height = pd.Series(
+                    np.ones(len(HeightOptions), dtype=bool)
+                )
+
+            # now replace the life_cycle_cost where available_measures_height is False with a very high value:
+            # the reliability for overflow has to increase so we do not want to pick these measures.
+            life_cycle_cost[
+                i, available_measures_height[~available_measures_height].index + 1, :
+            ] = 1e99
+
+            # next we get the ids for the possible geotechnical measures
+            ids = (
+                available_measures_geotechnical[
+                    available_measures_geotechnical
+                ].index.values
+                + 1
+            )
+
+            # we get a matrix with the LCC values, and get the order of sh measures:
+            lcc_subset = life_cycle_cost[i, :, ids].T
+            sh_order = np.argsort(np.min(lcc_subset, axis=1))
+            sg_indices[i, :] = np.array(ids)[np.argmin(lcc_subset, axis=1)][sh_order]
+            sorted_sh[i, :] = sh_order
+            sorted_sh[i, :] = np.where(
+                np.sort(np.min(lcc_subset, axis=1)) > 1e60, 999, sorted_sh[i, :]
+            )
+        elif np.max(existing_investments[i, :]) == 0:  # nothing has been invested yet
+            sg_indices[i, :] = np.argmin(life_cycle_cost[i, :, :], axis=1)
+            LCCs = np.min(life_cycle_cost[i, :, :], axis=1)
+            sorted_sh[i, :] = np.argsort(LCCs)
+            sorted_sh[i, :] = np.where(
+                np.sort(LCCs) > 1e60, 999, sorted_sh[i, 0 : len(LCCs)]
+            )
+            sg_indices[i, 0 : len(LCCs)] = sg_indices[i, 0 : len(LCCs)][
+                np.argsort(LCCs)
+            ]
+        else:
+            logging.error(
+                "Unknown measure type in overflow bundling (error can be removed?)"
+            )
+    new_overflow_risk = copy.deepcopy(init_overflow_risk)
+
+    # Step 3: determine various bundles for overflow:
+
+    # first initialize som values
+    index_counter = np.zeros(
+        (len(traject.sections),), dtype=np.int32
+    )  # counter that keeps track of the next cheapest option for each section
+    run_number = 0  # used for counting the loop
+    counter_list = []  # used to store the bundle indices
+    BC_list = []  # used to store BC for each bundle
+    weak_list = []  # used to store index of weakest section
+
+    # here we start the loop. Note that we rarely make it to run 100, for larger problems this limit might need to be increased
+    while run_number < 100:
+        # get weakest section
+        ind_weakest = np.argmax(np.sum(new_overflow_risk, axis=1))
+
+        # We should increase the measure at the weakest section, but only if we have not reached the end of the array yet:
+        if sorted_sh.shape[1] - 1 > index_counter[ind_weakest]:
+            index_counter[ind_weakest] += 1
+            # take next step, exception if there is no valid measure. In that case exit the routine.
+            if sorted_sh[ind_weakest, index_counter[ind_weakest]] == 999:
+                logging.error(
+                    "Bundle quit after {} steps, weakest section has no more available measures".format(
+                        run_number
+                    )
+                )
+                break
+        else:
+            logging.error(
+                "Bundle quit after {} steps, weakest section has no more available measures".format(
+                    run_number
+                )
+            )
+            break
+
+        # insert next cheapest measure from sorted list into overflow risk, then compute the LCC value and BC
+        new_overflow_risk[ind_weakest, :] = strategy.RiskOverflow[
+            ind_weakest, sorted_sh[ind_weakest, index_counter[ind_weakest]], :
+        ]
+        LCC_values[ind_weakest] = np.min(
+            life_cycle_cost[
+                ind_weakest,
+                sorted_sh[ind_weakest, index_counter[ind_weakest]],
+                sg_indices[ind_weakest, index_counter[ind_weakest]],
+            ]
+        )
+        BC = (
+            np.sum(np.max(init_overflow_risk, axis=0))
+            - np.sum(np.max(new_overflow_risk, axis=0))
+        ) / np.sum(LCC_values)
+        # store results of step:
+        if np.isnan(BC):
+            BC_list.append(0.0)
+        else:
+            BC_list.append(BC)
+        weak_list.append(ind_weakest)
+
+        # store the bundle indices, do -1 as index_counter contains the NEXT step
+        counter_list.append(copy.deepcopy(index_counter))
+
+        # Strategy.get_measure_from_index((ind_weakest, sorted_sh[ind_weakest, index_counter[ind_weakest]],
+        #                                  sg_indices[ind_weakest, index_counter[ind_weakest]]), print_measure=True)
+
+        # in the next step, the next measure should be taken for this section
+        run_number += 1
+
+    # take the final index from the list, where BC is max
+    if len(BC_list) > 0:
+        ind = np.argwhere(BC_list == np.max(BC_list))[0][0]
+        final_index = counter_list[ind]
+        # convert measure_index to sh based on sorted_indices
+        sg_index = np.zeros((len(traject.sections),))
+        measure_index = np.zeros((np.size(life_cycle_cost, axis=0),), dtype=np.int32)
+        for i in range(0, len(measure_index)):
+            if final_index[i] != 0:  # a measure was taken
+                measure_index[i] = sorted_sh[i, final_index[i]]
+                sg_index[i] = sg_indices[i, final_index[i]]
+            else:  # no measure was taken
+                measure_index[i] = existing_investments[i, 0]
+                sg_index[i] = existing_investments[i, 1]
+
+        measure_index = (
+            np.append(measure_index, sg_index)
+            .reshape((2, len(traject.sections)))
+            .T.astype(np.int32)
+        )
+        BC_out = np.max(BC_list)
+    else:
+        BC_out = 0
+        measure_index = []
+        logging.warning("No more measures for weakest overflow section")
+
+    return measure_index, BC_out, BC_list