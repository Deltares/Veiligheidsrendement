import numpy as np
import pandas as pd

from vrtool.common.dike_traject_info import DikeTrajectInfo
from vrtool.common.enums.mechanism_enum import MechanismEnum
from vrtool.decision_making.measures.measure_protocol import MeasureProtocol
from vrtool.decision_making.measures.measure_result_collection_protocol import (
    MeasureResultCollectionProtocol,
)
from vrtool.defaults.vrtool_config import VrtoolConfig
from vrtool.flood_defence_system.dike_section import DikeSection


class Solutions:
    # This class contains possible solutions/measures
    section_name: str
    length: float
    initial_geometry: pd.DataFrame
    config: VrtoolConfig
    T: list[int]
    mechanisms: list[MechanismEnum]
    measures: list[MeasureProtocol]
    measure_table: pd.DataFrame

    def __init__(self, dike_section: DikeSection, config: VrtoolConfig):
        self.section_name = dike_section.name
        self.length = dike_section.Length
        self.initial_geometry = dike_section.InitialGeometry

        self.config = config
        self.T = config.T
        self.mechanisms = config.mechanisms
        self.measures: list[MeasureProtocol] = []
        self.measure_table = pd.DataFrame(columns=["ID", "Name"])

    def _is_stability_screen_measure_valid(self) -> bool:
        return MechanismEnum.STABILITY_INNER in self.mechanisms

    def _is_soil_reinforcement_measure_valid(self, stability_screen: str) -> bool:
        if stability_screen.lower().strip() == "yes":
            return self._is_stability_screen_measure_valid()

        return True

    def evaluate_solutions(
        self,
        dike_section: DikeSection,
        traject_info: DikeTrajectInfo,
        preserve_slope: bool,
    ):
        """This is the base routine to evaluate (i.e., determine costs and reliability) for each defined measure.
        It also gathers those measures for which availability is set to 0 and removes these from the list of measures.
        """
        for measure in self.measures:
            measure.evaluate_measure(
                dike_section, traject_info, preserve_slope=preserve_slope
            )

    def solutions_to_dataframe(
        self, filtering: bool = False, splitparams: bool = False
    ):
        # write all solutions to one single dataframe:
        years = self.T
        _mechanism_names = list(map(str, self.mechanisms))
        cols_r = pd.MultiIndex.from_product(
            [_mechanism_names + ["Section"], years], names=["base", "year"]
        )
        reliability = pd.DataFrame(columns=cols_r)
        if splitparams:
            cols_m = pd.Index(
                [
                    "ID",
                    "type",
                    "class",
                    "year",
                    "yes/no",
                    "dcrest",
                    "dberm",
                    "beta_target",
                    "transition_level",
                    "l_stab_screen",
                    "cost",
                ],
                name="base",
            )
        else:
            cols_m = pd.Index(
                ["ID", "type", "class", "year", "params", "cost"], name="base"
            )
        measure_df = pd.DataFrame(columns=cols_m)
        # data = pd.DataFrame(columns = cols)
        inputs_m = []
        inputs_r = []

        for measure in self.measures:
            _measure_type = measure.parameters["Type"]
            _normalized_measure_type = _measure_type.lower().strip()
            if isinstance(measure.measures, list):
                # TODO: Deprecated, implement MeasureResultCollectionProtocol for these measures!
                # if it is a list of measures (for soil reinforcement): write each entry of the list to the dataframe
                for j, _measure in enumerate(measure.measures):
                    measure_in = []
                    reliability_in = []
                    _design_vars = []
                    if _normalized_measure_type in [
                        "soil reinforcement",
                        "soil reinforcement with stability screen",
                    ]:
<<<<<<< HEAD
                        if measure.parameters["StabilityScreen"] == "yes":
                            designvars = (
                                measure.measures[j]["dcrest"],
                                measure.measures[j]["dberm"],
                                measure.measures[j]["l_stab_screen"],
                            )
                        else:
                            designvars = (
                                measure.measures[j]["dcrest"],
                                measure.measures[j]["dberm"],
                                -999,
                            )
=======
                        _design_vars = [
                            measure.measures[j]["dcrest"],
                            measure.measures[j]["dberm"],
                        ]
                    elif _normalized_measure_type == "custom":
                        _design_vars = [1.0]
>>>>>>> 34a5f95d

                    cost = measure.measures[j]["Cost"]
                    measure_in.append(str(measure.parameters["ID"]))
                    measure_in.append(_measure_type)
                    measure_in.append(measure.parameters["Class"])
                    measure_in.append(measure.parameters["year"])

                    if splitparams:
                        measure_in.append(-999)
                        for _design_var in _design_vars:
                            measure_in.append(_design_var)
                        measure_in.append(-999)
                        measure_in.append(-999)
                        measure_in.append(designvars[2])
                    else:
                        measure_in.append(_design_vars)
                    measure_in.append(cost)

                    betas = measure.measures[j]["Reliability"].SectionReliability

                    _mechanism_names = list(map(str, self.mechanisms))
                    for ij in _mechanism_names + ["Section"]:
                        if ij not in betas.index:
                            # If a mechanism has not been computed it is irrelevant so the beta is assumed to be 10.
                            reliability_in.extend([10.0] * len(self.config.T))
                            continue
                        for ijk in betas.loc[ij].values:
                            reliability_in.append(ijk)

                    inputs_m.append(measure_in)
                    inputs_r.append(reliability_in)

            elif isinstance(measure.measures, dict):
                # TODO: Deprecated, implement MeasureResultCollectionProtocol for these measures!
                ID = str(measure.parameters["ID"])
                if _normalized_measure_type == "vertical piping solution":
                    _design_vars = measure.measures["VZG"]

                if _normalized_measure_type == "diaphragm wall":
                    _design_vars = measure.measures["DiaphragmWall"]

                if _normalized_measure_type == "revetment":
                    _design_vars = measure.measures["Revetment"]

                if _normalized_measure_type == "custom":
                    _design_vars = 1.0  ##TODO check

                measure_class = measure.parameters["Class"]
                year = measure.parameters["year"]
                cost = measure.measures["Cost"]
                if splitparams:
                    inputs_m.append(
                        [
                            ID,
                            _measure_type,
                            measure_class,
                            year,
                            _design_vars,
                            -999,
                            -999,
                            -999,
                            -999,
                            cost,
                        ]
                    )
                else:
                    inputs_m.append(
                        [
                            ID,
                            _measure_type,
                            measure_class,
                            year,
                            _design_vars,
                            cost,
                        ]
                    )
                betas = measure.measures["Reliability"].SectionReliability
                beta = []
                _mechanism_names = list(
                    _mechanism.name for _mechanism in self.mechanisms
                )
                for ij in _mechanism_names + ["Section"]:
                    if ij not in betas.index:
                        # If a mechanism has not been computed it is irrelevant so the beta is assumed to be 10.
                        beta.extend([10.0] * len(self.config.T))
                        continue
                    for ijk in betas.loc[ij].values:
                        beta.append(ijk)
                inputs_r.append(beta)

            elif isinstance(measure.measures, MeasureResultCollectionProtocol):
                _mechanism_names = list(
                    _mechanism.name for _mechanism in self.mechanisms
                )
                (
                    _input_values,
                    _beta_values,
                ) = measure.measures.get_measure_output_values(
                    splitparams, _mechanism_names + ["Section"]
                )
                inputs_m.extend(_input_values)
                inputs_r.extend(_beta_values)

        reliability = pd.concat((reliability, pd.DataFrame(inputs_r, columns=cols_r)))
        measure_df = pd.concat((measure_df, pd.DataFrame(inputs_m, columns=cols_m)))
        cols = pd.MultiIndex.from_arrays(
            np.array([measure_df.columns, [""] * len(measure_df.columns)])
        )
        measure_df.columns = cols
        self.MeasureData = measure_df.join(reliability, how="inner")
        if (
            filtering
        ):  # here we could add some filtering on the measures, but it is not used right now.
            pass
<|MERGE_RESOLUTION|>--- conflicted
+++ resolved
@@ -1,243 +1,235 @@
-import numpy as np
-import pandas as pd
-
-from vrtool.common.dike_traject_info import DikeTrajectInfo
-from vrtool.common.enums.mechanism_enum import MechanismEnum
-from vrtool.decision_making.measures.measure_protocol import MeasureProtocol
-from vrtool.decision_making.measures.measure_result_collection_protocol import (
-    MeasureResultCollectionProtocol,
-)
-from vrtool.defaults.vrtool_config import VrtoolConfig
-from vrtool.flood_defence_system.dike_section import DikeSection
-
-
-class Solutions:
-    # This class contains possible solutions/measures
-    section_name: str
-    length: float
-    initial_geometry: pd.DataFrame
-    config: VrtoolConfig
-    T: list[int]
-    mechanisms: list[MechanismEnum]
-    measures: list[MeasureProtocol]
-    measure_table: pd.DataFrame
-
-    def __init__(self, dike_section: DikeSection, config: VrtoolConfig):
-        self.section_name = dike_section.name
-        self.length = dike_section.Length
-        self.initial_geometry = dike_section.InitialGeometry
-
-        self.config = config
-        self.T = config.T
-        self.mechanisms = config.mechanisms
-        self.measures: list[MeasureProtocol] = []
-        self.measure_table = pd.DataFrame(columns=["ID", "Name"])
-
-    def _is_stability_screen_measure_valid(self) -> bool:
-        return MechanismEnum.STABILITY_INNER in self.mechanisms
-
-    def _is_soil_reinforcement_measure_valid(self, stability_screen: str) -> bool:
-        if stability_screen.lower().strip() == "yes":
-            return self._is_stability_screen_measure_valid()
-
-        return True
-
-    def evaluate_solutions(
-        self,
-        dike_section: DikeSection,
-        traject_info: DikeTrajectInfo,
-        preserve_slope: bool,
-    ):
-        """This is the base routine to evaluate (i.e., determine costs and reliability) for each defined measure.
-        It also gathers those measures for which availability is set to 0 and removes these from the list of measures.
-        """
-        for measure in self.measures:
-            measure.evaluate_measure(
-                dike_section, traject_info, preserve_slope=preserve_slope
-            )
-
-    def solutions_to_dataframe(
-        self, filtering: bool = False, splitparams: bool = False
-    ):
-        # write all solutions to one single dataframe:
-        years = self.T
-        _mechanism_names = list(map(str, self.mechanisms))
-        cols_r = pd.MultiIndex.from_product(
-            [_mechanism_names + ["Section"], years], names=["base", "year"]
-        )
-        reliability = pd.DataFrame(columns=cols_r)
-        if splitparams:
-            cols_m = pd.Index(
-                [
-                    "ID",
-                    "type",
-                    "class",
-                    "year",
-                    "yes/no",
-                    "dcrest",
-                    "dberm",
-                    "beta_target",
-                    "transition_level",
-                    "l_stab_screen",
-                    "cost",
-                ],
-                name="base",
-            )
-        else:
-            cols_m = pd.Index(
-                ["ID", "type", "class", "year", "params", "cost"], name="base"
-            )
-        measure_df = pd.DataFrame(columns=cols_m)
-        # data = pd.DataFrame(columns = cols)
-        inputs_m = []
-        inputs_r = []
-
-        for measure in self.measures:
-            _measure_type = measure.parameters["Type"]
-            _normalized_measure_type = _measure_type.lower().strip()
-            if isinstance(measure.measures, list):
-                # TODO: Deprecated, implement MeasureResultCollectionProtocol for these measures!
-                # if it is a list of measures (for soil reinforcement): write each entry of the list to the dataframe
-                for j, _measure in enumerate(measure.measures):
-                    measure_in = []
-                    reliability_in = []
-                    _design_vars = []
-                    if _normalized_measure_type in [
-                        "soil reinforcement",
-                        "soil reinforcement with stability screen",
-                    ]:
-<<<<<<< HEAD
-                        if measure.parameters["StabilityScreen"] == "yes":
-                            designvars = (
-                                measure.measures[j]["dcrest"],
-                                measure.measures[j]["dberm"],
-                                measure.measures[j]["l_stab_screen"],
-                            )
-                        else:
-                            designvars = (
-                                measure.measures[j]["dcrest"],
-                                measure.measures[j]["dberm"],
-                                -999,
-                            )
-=======
-                        _design_vars = [
-                            measure.measures[j]["dcrest"],
-                            measure.measures[j]["dberm"],
-                        ]
-                    elif _normalized_measure_type == "custom":
-                        _design_vars = [1.0]
->>>>>>> 34a5f95d
-
-                    cost = measure.measures[j]["Cost"]
-                    measure_in.append(str(measure.parameters["ID"]))
-                    measure_in.append(_measure_type)
-                    measure_in.append(measure.parameters["Class"])
-                    measure_in.append(measure.parameters["year"])
-
-                    if splitparams:
-                        measure_in.append(-999)
-                        for _design_var in _design_vars:
-                            measure_in.append(_design_var)
-                        measure_in.append(-999)
-                        measure_in.append(-999)
-                        measure_in.append(designvars[2])
-                    else:
-                        measure_in.append(_design_vars)
-                    measure_in.append(cost)
-
-                    betas = measure.measures[j]["Reliability"].SectionReliability
-
-                    _mechanism_names = list(map(str, self.mechanisms))
-                    for ij in _mechanism_names + ["Section"]:
-                        if ij not in betas.index:
-                            # If a mechanism has not been computed it is irrelevant so the beta is assumed to be 10.
-                            reliability_in.extend([10.0] * len(self.config.T))
-                            continue
-                        for ijk in betas.loc[ij].values:
-                            reliability_in.append(ijk)
-
-                    inputs_m.append(measure_in)
-                    inputs_r.append(reliability_in)
-
-            elif isinstance(measure.measures, dict):
-                # TODO: Deprecated, implement MeasureResultCollectionProtocol for these measures!
-                ID = str(measure.parameters["ID"])
-                if _normalized_measure_type == "vertical piping solution":
-                    _design_vars = measure.measures["VZG"]
-
-                if _normalized_measure_type == "diaphragm wall":
-                    _design_vars = measure.measures["DiaphragmWall"]
-
-                if _normalized_measure_type == "revetment":
-                    _design_vars = measure.measures["Revetment"]
-
-                if _normalized_measure_type == "custom":
-                    _design_vars = 1.0  ##TODO check
-
-                measure_class = measure.parameters["Class"]
-                year = measure.parameters["year"]
-                cost = measure.measures["Cost"]
-                if splitparams:
-                    inputs_m.append(
-                        [
-                            ID,
-                            _measure_type,
-                            measure_class,
-                            year,
-                            _design_vars,
-                            -999,
-                            -999,
-                            -999,
-                            -999,
-                            cost,
-                        ]
-                    )
-                else:
-                    inputs_m.append(
-                        [
-                            ID,
-                            _measure_type,
-                            measure_class,
-                            year,
-                            _design_vars,
-                            cost,
-                        ]
-                    )
-                betas = measure.measures["Reliability"].SectionReliability
-                beta = []
-                _mechanism_names = list(
-                    _mechanism.name for _mechanism in self.mechanisms
-                )
-                for ij in _mechanism_names + ["Section"]:
-                    if ij not in betas.index:
-                        # If a mechanism has not been computed it is irrelevant so the beta is assumed to be 10.
-                        beta.extend([10.0] * len(self.config.T))
-                        continue
-                    for ijk in betas.loc[ij].values:
-                        beta.append(ijk)
-                inputs_r.append(beta)
-
-            elif isinstance(measure.measures, MeasureResultCollectionProtocol):
-                _mechanism_names = list(
-                    _mechanism.name for _mechanism in self.mechanisms
-                )
-                (
-                    _input_values,
-                    _beta_values,
-                ) = measure.measures.get_measure_output_values(
-                    splitparams, _mechanism_names + ["Section"]
-                )
-                inputs_m.extend(_input_values)
-                inputs_r.extend(_beta_values)
-
-        reliability = pd.concat((reliability, pd.DataFrame(inputs_r, columns=cols_r)))
-        measure_df = pd.concat((measure_df, pd.DataFrame(inputs_m, columns=cols_m)))
-        cols = pd.MultiIndex.from_arrays(
-            np.array([measure_df.columns, [""] * len(measure_df.columns)])
-        )
-        measure_df.columns = cols
-        self.MeasureData = measure_df.join(reliability, how="inner")
-        if (
-            filtering
-        ):  # here we could add some filtering on the measures, but it is not used right now.
-            pass
+import numpy as np
+import pandas as pd
+
+from vrtool.common.dike_traject_info import DikeTrajectInfo
+from vrtool.common.enums.mechanism_enum import MechanismEnum
+from vrtool.decision_making.measures.measure_protocol import MeasureProtocol
+from vrtool.decision_making.measures.measure_result_collection_protocol import (
+    MeasureResultCollectionProtocol,
+)
+from vrtool.defaults.vrtool_config import VrtoolConfig
+from vrtool.flood_defence_system.dike_section import DikeSection
+
+
+class Solutions:
+    # This class contains possible solutions/measures
+    section_name: str
+    length: float
+    initial_geometry: pd.DataFrame
+    config: VrtoolConfig
+    T: list[int]
+    mechanisms: list[MechanismEnum]
+    measures: list[MeasureProtocol]
+    measure_table: pd.DataFrame
+
+    def __init__(self, dike_section: DikeSection, config: VrtoolConfig):
+        self.section_name = dike_section.name
+        self.length = dike_section.Length
+        self.initial_geometry = dike_section.InitialGeometry
+
+        self.config = config
+        self.T = config.T
+        self.mechanisms = config.mechanisms
+        self.measures: list[MeasureProtocol] = []
+        self.measure_table = pd.DataFrame(columns=["ID", "Name"])
+
+    def _is_stability_screen_measure_valid(self) -> bool:
+        return MechanismEnum.STABILITY_INNER in self.mechanisms
+
+    def _is_soil_reinforcement_measure_valid(self, stability_screen: str) -> bool:
+        if stability_screen.lower().strip() == "yes":
+            return self._is_stability_screen_measure_valid()
+
+        return True
+
+    def evaluate_solutions(
+        self,
+        dike_section: DikeSection,
+        traject_info: DikeTrajectInfo,
+        preserve_slope: bool,
+    ):
+        """This is the base routine to evaluate (i.e., determine costs and reliability) for each defined measure.
+        It also gathers those measures for which availability is set to 0 and removes these from the list of measures.
+        """
+        for measure in self.measures:
+            measure.evaluate_measure(
+                dike_section, traject_info, preserve_slope=preserve_slope
+            )
+
+    def solutions_to_dataframe(
+        self, filtering: bool = False, splitparams: bool = False
+    ):
+        # write all solutions to one single dataframe:
+        years = self.T
+        _mechanism_names = list(map(str, self.mechanisms))
+        cols_r = pd.MultiIndex.from_product(
+            [_mechanism_names + ["Section"], years], names=["base", "year"]
+        )
+        reliability = pd.DataFrame(columns=cols_r)
+        if splitparams:
+            cols_m = pd.Index(
+                [
+                    "ID",
+                    "type",
+                    "class",
+                    "year",
+                    "yes/no",
+                    "dcrest",
+                    "dberm",
+                    "beta_target",
+                    "transition_level",
+                    "l_stab_screen",
+                    "cost",
+                ],
+                name="base",
+            )
+        else:
+            cols_m = pd.Index(
+                ["ID", "type", "class", "year", "params", "cost"], name="base"
+            )
+        measure_df = pd.DataFrame(columns=cols_m)
+        # data = pd.DataFrame(columns = cols)
+        inputs_m = []
+        inputs_r = []
+
+        for measure in self.measures:
+            _measure_type = measure.parameters["Type"]
+            _normalized_measure_type = _measure_type.lower().strip()
+            if isinstance(measure.measures, list):
+                # TODO: Deprecated, implement MeasureResultCollectionProtocol for these measures!
+                # if it is a list of measures (for soil reinforcement): write each entry of the list to the dataframe
+                for j, _measure in enumerate(measure.measures):
+                    measure_in = []
+                    reliability_in = []
+                    _design_vars = []
+                    if _normalized_measure_type in [
+                        "soil reinforcement",
+                        "soil reinforcement with stability screen",
+                    ]:
+                        if _normalized_measure_type == "custom":
+                            _design_vars = [1.0]
+                        elif measure.parameters["StabilityScreen"] == "yes":
+                            _design_vars = (
+                                measure.measures[j]["dcrest"],
+                                measure.measures[j]["dberm"],
+                                measure.measures[j]["l_stab_screen"],
+                            )
+                        else:
+                            _design_vars = (
+                                measure.measures[j]["dcrest"],
+                                measure.measures[j]["dberm"],
+                                -999,
+                            )
+
+                    cost = measure.measures[j]["Cost"]
+                    measure_in.append(str(measure.parameters["ID"]))
+                    measure_in.append(_measure_type)
+                    measure_in.append(measure.parameters["Class"])
+                    measure_in.append(measure.parameters["year"])
+
+                    if splitparams:
+                        measure_in.append(-999)
+                        for _design_var in _design_vars:
+                            measure_in.append(_design_var)
+                        measure_in.append(-999)
+                        measure_in.append(-999)
+                    else:
+                        measure_in.append(_design_vars)
+                    measure_in.append(cost)
+
+                    betas = measure.measures[j]["Reliability"].SectionReliability
+
+                    _mechanism_names = list(map(str, self.mechanisms))
+                    for ij in _mechanism_names + ["Section"]:
+                        if ij not in betas.index:
+                            # If a mechanism has not been computed it is irrelevant so the beta is assumed to be 10.
+                            reliability_in.extend([10.0] * len(self.config.T))
+                            continue
+                        for ijk in betas.loc[ij].values:
+                            reliability_in.append(ijk)
+
+                    inputs_m.append(measure_in)
+                    inputs_r.append(reliability_in)
+
+            elif isinstance(measure.measures, dict):
+                # TODO: Deprecated, implement MeasureResultCollectionProtocol for these measures!
+                ID = str(measure.parameters["ID"])
+                if _normalized_measure_type == "vertical piping solution":
+                    _design_vars = measure.measures["VZG"]
+
+                if _normalized_measure_type == "diaphragm wall":
+                    _design_vars = measure.measures["DiaphragmWall"]
+
+                if _normalized_measure_type == "revetment":
+                    _design_vars = measure.measures["Revetment"]
+
+                if _normalized_measure_type == "custom":
+                    _design_vars = 1.0  ##TODO check
+
+                measure_class = measure.parameters["Class"]
+                year = measure.parameters["year"]
+                cost = measure.measures["Cost"]
+                if splitparams:
+                    inputs_m.append(
+                        [
+                            ID,
+                            _measure_type,
+                            measure_class,
+                            year,
+                            _design_vars,
+                            -999,
+                            -999,
+                            -999,
+                            -999,
+                            cost,
+                        ]
+                    )
+                else:
+                    inputs_m.append(
+                        [
+                            ID,
+                            _measure_type,
+                            measure_class,
+                            year,
+                            _design_vars,
+                            cost,
+                        ]
+                    )
+                betas = measure.measures["Reliability"].SectionReliability
+                beta = []
+                _mechanism_names = list(
+                    _mechanism.name for _mechanism in self.mechanisms
+                )
+                for ij in _mechanism_names + ["Section"]:
+                    if ij not in betas.index:
+                        # If a mechanism has not been computed it is irrelevant so the beta is assumed to be 10.
+                        beta.extend([10.0] * len(self.config.T))
+                        continue
+                    for ijk in betas.loc[ij].values:
+                        beta.append(ijk)
+                inputs_r.append(beta)
+
+            elif isinstance(measure.measures, MeasureResultCollectionProtocol):
+                _mechanism_names = list(
+                    _mechanism.name for _mechanism in self.mechanisms
+                )
+                (
+                    _input_values,
+                    _beta_values,
+                ) = measure.measures.get_measure_output_values(
+                    splitparams, _mechanism_names + ["Section"]
+                )
+                inputs_m.extend(_input_values)
+                inputs_r.extend(_beta_values)
+
+        reliability = pd.concat((reliability, pd.DataFrame(inputs_r, columns=cols_r)))
+        measure_df = pd.concat((measure_df, pd.DataFrame(inputs_m, columns=cols_m)))
+        cols = pd.MultiIndex.from_arrays(
+            np.array([measure_df.columns, [""] * len(measure_df.columns)])
+        )
+        measure_df.columns = cols
+        self.MeasureData = measure_df.join(reliability, how="inner")
+        if (
+            filtering
+        ):  # here we could add some filtering on the measures, but it is not used right now.
+            pass