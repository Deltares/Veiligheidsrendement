--- conflicted
+++ resolved
@@ -59,37 +59,52 @@
             _init_probabilities[_mech] = self.probability_of_failure[_mech][:, 0, :]
         return _init_probabilities
 
-<<<<<<< HEAD
-    def get_mechanism_risk(
-        self, mechanism: MechanismEnum, measure: tuple[int, int, int] | None
-    ) -> np.ndarray:
-        return self.annual_damage * self._get_mechanism_probabilities(
-            mechanism, measure
+    def get_mechanism_risk(self, mechanism: MechanismEnum) -> np.ndarray:
+        return self.annual_damage * self._get_mechanism_probabilities(mechanism)
+
+    def get_independent_risk(self, measure: tuple[int, int, int]) -> np.ndarray:
+        return self.annual_damage * self._get_independent_probabilities_for_measure(
+            measure
         )
-
-    def get_independent_risk(self, measure: tuple[int, int, int] | None) -> np.ndarray:
-        return self.annual_damage * self._get_independent_probabilities(measure)
-=======
-    def _get_mechanism_risk(self, mechanism: MechanismEnum) -> np.ndarray:
-        return self.annual_damage * self._get_mechanism_probabilities(mechanism)
->>>>>>> 90cf89db
 
     def _get_mechanism_probabilities(self, mechanism: MechanismEnum) -> np.ndarray:
         if mechanism not in self.probability_of_failure:
             return np.empty([self.num_sections, self.num_years])
         return self.probability_of_failure[mechanism][:, 0, :]
 
+    def _get_independent_probabilities(self) -> np.ndarray:
+        return self._combine_probabilities(
+            [MechanismEnum.STABILITY_INNER, MechanismEnum.PIPING], None
+        )
+
+    def get_total_risk(self) -> float:
+        """
+        Calculate the total risk for the initial situation.
+        The first Sh and Sg measure are used to calculate this.
+
+        Returns:
+            float: The total risk for the traject.
+        """
+        return np.sum(
+            self.annual_damage
+            * (
+                np.max(
+                    self._get_mechanism_probabilities(MechanismEnum.OVERFLOW),
+                    axis=0,
+                )
+                + np.max(
+                    self._get_mechanism_probabilities(MechanismEnum.REVETMENT),
+                    axis=0,
+                )
+                + np.sum(self._get_independent_probabilities(), axis=0)
+            )
+        )
+
     def _get_mechanism_probabilities_for_measure(
         self, mechanism: MechanismEnum, measure: tuple[int, int, int]
     ) -> np.ndarray:
         if mechanism not in self.probability_of_failure:
-<<<<<<< HEAD
             return np.zeros([self.num_sections, self.num_years])
-        if not measure:
-            return self.probability_of_failure[mechanism][:, 0, :]
-=======
-            return np.empty([self.num_sections, self.num_years])
->>>>>>> 90cf89db
         _sections = list(range(self.num_sections))
         _section = measure[0]
         if mechanism in ShMeasure.get_allowed_mechanisms():
@@ -111,38 +126,6 @@
     ) -> np.ndarray:
         return self._combine_probabilities(
             [MechanismEnum.STABILITY_INNER, MechanismEnum.PIPING], measure
-        )
-
-<<<<<<< HEAD
-    def get_total_risk(self) -> float:
-=======
-    def _get_independent_probabilities(self) -> np.ndarray:
-        return self._combine_probabilities(
-            [MechanismEnum.STABILITY_INNER, MechanismEnum.PIPING], None
-        )
-
-    def get_initial_total_risk(self) -> float:
->>>>>>> 90cf89db
-        """
-        Calculate the total risk for the initial situation.
-        The first Sh and Sg measure are used to calculate this.
-
-        Returns:
-            float: The total risk for the traject.
-        """
-        return np.sum(
-            self.annual_damage
-            * (
-                np.max(
-                    self._get_mechanism_probabilities(MechanismEnum.OVERFLOW),
-                    axis=0,
-                )
-                + np.max(
-                    self._get_mechanism_probabilities(MechanismEnum.REVETMENT),
-                    axis=0,
-                )
-                + np.sum(self._get_independent_probabilities_for_measure(None), axis=0)
-            )
         )
 
     def get_total_risk_for_measure(self, measure: tuple[int, int, int]) -> float:
