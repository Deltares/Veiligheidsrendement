import numpy as np

from vrtool.common.enums.mechanism_enum import MechanismEnum
from vrtool.optimization.measures.sg_measure import SgMeasure
from vrtool.optimization.measures.sh_measure import ShMeasure


class TrajectRisk:
    """
    Class to calculate the risk of a traject, depending on the applied measure.
    """

    probability_of_failure: dict[MechanismEnum, np.ndarray] = {}
    annual_damage: np.ndarray = np.array([], dtype=float)

<<<<<<< HEAD
    def __init__(self, Pf: dict[MechanismEnum, np.ndarray], D: np.ndarray):
        self.probability_of_failure = {
            _mech: np.array(_mech_probs, dtype=float)
=======
    def __init__(self, Pf: dict[str, np.ndarray], D: np.ndarray):

        self.probability_of_failure = {
            MechanismEnum.get_enum(_mech): np.array(_mech_probs, dtype=float)
>>>>>>> 24d18492
            for _mech, _mech_probs in Pf.items()
        }
        self.annual_damage = D

    @property
    def mechanisms(self) -> list[MechanismEnum]:
        return list(self.probability_of_failure.keys())

    @property
    def num_sections(self) -> int:
        if not self.mechanisms:
            return 0
        return self.probability_of_failure[self.mechanisms[0]].shape[0]

    @property
    def num_years(self) -> int:
        if not self.mechanisms:
            return 0
        return self.probability_of_failure[self.mechanisms[0]].shape[2]

    def get_initial_probabilities_copy(
        self, mechanisms: list[MechanismEnum]
    ) -> dict[str, np.ndarray]:
        """
        Get a copy of the initial probabilities of failure for a list of mechanisms.
        If a mechanism is not present in the traject, the probabilities are set to zero.

        Args:
            mechanisms (list[MechanismEnum]): List of mechanisms to get the initial probabilities for.

        Returns:
            dict[str, np.ndarray]: The initial probabilities of failure for the mechanisms.
        """
        _init_probabilities = {}
        for _mech in mechanisms:
<<<<<<< HEAD
            _init_probabilities[_mech] = np.copy(
=======
            _init_probabilities[_mech.name] = np.copy(
>>>>>>> 24d18492
                self._get_mechanism_probabilities(_mech)
            )
        return _init_probabilities

    def get_mechanism_risk(self, mechanism: MechanismEnum) -> np.ndarray:
        return self.annual_damage * self._get_mechanism_probabilities(mechanism)

    def get_independent_risk(self) -> np.ndarray:
        return self.annual_damage * self._get_independent_probabilities()

    def _get_mechanism_probabilities(self, mechanism: MechanismEnum) -> np.ndarray:
        if mechanism not in self.probability_of_failure:
            return np.zeros([self.num_sections, self.num_years])
        return self.probability_of_failure[mechanism][:, 0, :]

    def _get_independent_probabilities(self) -> np.ndarray:
        return self._combine_probabilities(
            [MechanismEnum.STABILITY_INNER, MechanismEnum.PIPING], None
        )

    def get_total_risk(self) -> float:
        """
        Calculate the total risk for the initial situation.
        The first Sh and Sg measure are used to calculate this.

        Returns:
            float: The total risk for the traject.
        """
        return np.sum(
            self.annual_damage
            * (
                np.max(
                    self._get_mechanism_probabilities(MechanismEnum.OVERFLOW),
                    axis=0,
                )
                + np.max(
                    self._get_mechanism_probabilities(MechanismEnum.REVETMENT),
                    axis=0,
                )
                + np.sum(self._get_independent_probabilities(), axis=0)
            )
        )

    def _get_mechanism_probabilities_for_measure(
        self, mechanism: MechanismEnum, measure: tuple[int, int, int]
    ) -> np.ndarray:
        if mechanism not in self.probability_of_failure:
            return np.zeros([self.num_sections, self.num_years])
        _sections = list(range(self.num_sections))
        _section = measure[0]
        if mechanism in ShMeasure.get_allowed_mechanisms():
            _measure = measure[1]
        elif mechanism in SgMeasure.get_allowed_mechanisms():
            _measure = measure[2]
        else:
            raise ValueError(f"Mechanism {mechanism} not in allowed mechanisms")
        _sections.remove(measure[0])
        return np.row_stack(
            (
                self.probability_of_failure[mechanism][_section, _measure, :],
                self.probability_of_failure[mechanism][_sections[:], 0, :],
            )
        )

    def _get_independent_probabilities_for_measure(
        self, measure: tuple[int, int, int]
    ) -> np.ndarray:
        return self._combine_probabilities(
            [MechanismEnum.STABILITY_INNER, MechanismEnum.PIPING], measure
        )

    def get_total_risk_for_measure(self, measure: tuple[int, int, int]) -> float:
        """
        Calculate the total risk for a section after applying a measure on that section.

        Args:
            measure (tuple[int, int, int]): The indices of the section, Sh and Sg measure to apply.

        Returns:
            float: The total risk for the section after applying the measure.
        """
        return np.sum(
            self.annual_damage
            * (
                np.max(
                    self._get_mechanism_probabilities_for_measure(
                        MechanismEnum.OVERFLOW, measure
                    ),
                    axis=0,
                )
                + np.max(
                    self._get_mechanism_probabilities_for_measure(
                        MechanismEnum.REVETMENT, measure
                    ),
                    axis=0,
                )
                + np.sum(
                    self._get_independent_probabilities_for_measure(measure), axis=0
                )
            )
        )

    def _combine_probabilities(
        self, selection: list[MechanismEnum], measure: tuple[int, int, int] | None
    ) -> np.ndarray:
        """
        Calculate the combined probability of failure for a selection of mechanisms.

        Args:
            selection (list[MechanismEnum]): Mechanisms to consider.

        Returns:
            np.ndarray: The combined probability of failure for the selected mechanisms.
        """
        _combined_probabilities = np.ones(self.annual_damage.shape)

        for _mechanism in selection:
            if _mechanism in self.probability_of_failure.keys():
                if measure:
                    _mech_prob = self._get_mechanism_probabilities_for_measure(
                        _mechanism, measure
                    )
                else:
                    _mech_prob = self._get_mechanism_probabilities(_mechanism)
                _combined_probabilities = _combined_probabilities * (1 - _mech_prob)
        return 1 - _combined_probabilities

    def update_probabilities_for_measure(self, measure: tuple[int, int, int]) -> None:
        """
        Update the probabilities of failure for the initial situation after applying a measure.

        Args:
<<<<<<< HEAD
            measure (tuple[int, int, int]): The section, Sh and Sg measure to apply.
=======
            measure (tuple[int, int, int]): The indices of the section, Sh and Sg measure to apply.
>>>>>>> 24d18492
        """
        _section = measure[0]
        for _mech in self.mechanisms:
            if _mech in ShMeasure.get_allowed_mechanisms():
                _measure = measure[1]
            elif _mech in SgMeasure.get_allowed_mechanisms():
                _measure = measure[2]
            else:
                return
<<<<<<< HEAD
            self.probability_of_failure[_mech][_section, 0, :] = (
                self.probability_of_failure[_mech][_section, _measure, :]
            )
=======
            self.probability_of_failure[_mech][
                _section, 0, :
            ] = self.probability_of_failure[_mech][_section, _measure, :]
>>>>>>> 24d18492
<|MERGE_RESOLUTION|>--- conflicted
+++ resolved
@@ -13,16 +13,9 @@
     probability_of_failure: dict[MechanismEnum, np.ndarray] = {}
     annual_damage: np.ndarray = np.array([], dtype=float)
 
-<<<<<<< HEAD
     def __init__(self, Pf: dict[MechanismEnum, np.ndarray], D: np.ndarray):
         self.probability_of_failure = {
             _mech: np.array(_mech_probs, dtype=float)
-=======
-    def __init__(self, Pf: dict[str, np.ndarray], D: np.ndarray):
-
-        self.probability_of_failure = {
-            MechanismEnum.get_enum(_mech): np.array(_mech_probs, dtype=float)
->>>>>>> 24d18492
             for _mech, _mech_probs in Pf.items()
         }
         self.annual_damage = D
@@ -58,11 +51,7 @@
         """
         _init_probabilities = {}
         for _mech in mechanisms:
-<<<<<<< HEAD
             _init_probabilities[_mech] = np.copy(
-=======
-            _init_probabilities[_mech.name] = np.copy(
->>>>>>> 24d18492
                 self._get_mechanism_probabilities(_mech)
             )
         return _init_probabilities
@@ -195,11 +184,7 @@
         Update the probabilities of failure for the initial situation after applying a measure.
 
         Args:
-<<<<<<< HEAD
             measure (tuple[int, int, int]): The section, Sh and Sg measure to apply.
-=======
-            measure (tuple[int, int, int]): The indices of the section, Sh and Sg measure to apply.
->>>>>>> 24d18492
         """
         _section = measure[0]
         for _mech in self.mechanisms:
@@ -209,12 +194,6 @@
                 _measure = measure[2]
             else:
                 return
-<<<<<<< HEAD
             self.probability_of_failure[_mech][_section, 0, :] = (
                 self.probability_of_failure[_mech][_section, _measure, :]
-            )
-=======
-            self.probability_of_failure[_mech][
-                _section, 0, :
-            ] = self.probability_of_failure[_mech][_section, _measure, :]
->>>>>>> 24d18492
+            )