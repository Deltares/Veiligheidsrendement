from dataclasses import dataclass, field

from vrtool.failure_mechanisms.revetment.relation_revetment_protocol import (
    RelationRevetmentProtocol,
)
from vrtool.failure_mechanisms.revetment.slope_part.slope_part_protocol import (
    SlopePartProtocol,
)

ASPHALT_TYPE = 5.0


@dataclass
class AsphaltSlopePart(SlopePartProtocol):
    begin_part: float
    end_part: float
    tan_alpha: float
    top_layer_type: float  # note that e.g. 26.1 is a valid type
    top_layer_thickness: float = float("nan")

    slope_part_relations: list[RelationRevetmentProtocol] = field(
        default_factory=lambda: []
    )

    def is_valid(self) -> bool:
        return self.is_asphalt_slope_part(self.top_layer_type)

<<<<<<< HEAD
=======
    @staticmethod
>>>>>>> 08469271
    def is_asphalt_slope_part(top_layer_type: float) -> bool:
        return top_layer_type == ASPHALT_TYPE<|MERGE_RESOLUTION|>--- conflicted
+++ resolved
@@ -25,9 +25,6 @@
     def is_valid(self) -> bool:
         return self.is_asphalt_slope_part(self.top_layer_type)
 
-<<<<<<< HEAD
-=======
     @staticmethod
->>>>>>> 08469271
     def is_asphalt_slope_part(top_layer_type: float) -> bool:
         return top_layer_type == ASPHALT_TYPE