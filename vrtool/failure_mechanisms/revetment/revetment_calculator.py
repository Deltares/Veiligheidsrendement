import numpy as np
from scipy.interpolate import interp1d
from scipy.special import ndtri

from vrtool.failure_mechanisms.failure_mechanism_calculator_protocol import (
    FailureMechanismCalculatorProtocol,
)
from vrtool.failure_mechanisms.revetment.relation_grass_revetment import (
    RelationGrassRevetment,
)
from vrtool.failure_mechanisms.revetment.relation_revetment_protocol import (
    RelationRevetmentProtocol,
)
from vrtool.failure_mechanisms.revetment.revetment_data_class import RevetmentDataClass
from vrtool.failure_mechanisms.revetment.slope_part import (
    GrassSlopePart,
    StoneSlopePart,
)
from vrtool.probabilistic_tools.probabilistic_functions import beta_to_pf


class RevetmentCalculator(FailureMechanismCalculatorProtocol):
    def __init__(self, revetment: RevetmentDataClass, initial_year: int) -> None:
        self._revetment = revetment
        self._initial_year = initial_year

    def calculate(self, year: int) -> tuple[float, float]:
        _given_years = self._revetment.find_given_years()
        _beta_per_year = []
        for given_year in _given_years:
            _stone_revetment_beta = []
            _grass_revetment_beta = np.nan
            for _slope_part in self._revetment.slope_parts:
                if isinstance(_slope_part, StoneSlopePart):
                    _stone_revetment_beta.append(
                        self._evaluate_block(_slope_part, given_year)
                    )
                elif isinstance(_slope_part, GrassSlopePart) and np.isnan(
                    _grass_revetment_beta
                ):
                    _stone_revetment_beta.append(np.nan)
                    _grass_revetment_beta = self._evaluate_grass(given_year)
                else:
                    _stone_revetment_beta.append(np.nan)
            _beta_per_year.append(
                self._calculate_combined_beta(
                    _stone_revetment_beta, _grass_revetment_beta
                )
            )

        if len(_given_years) == 1:
            return _beta_per_year[0], beta_to_pf(_beta_per_year[0])

        _interpolate_beta = interp1d(
            _given_years, _beta_per_year, fill_value=("extrapolate")
        )
<<<<<<< HEAD
        _calculated_beta = _interpolate_beta(year)
=======
        _calculated_beta = _interpolate_beta(self._initial_year + year)
>>>>>>> ba66eb94
        return _calculated_beta, beta_to_pf(_calculated_beta)

    def _calculate_combined_beta(
        self, stone_revetment_beta: list[float], grass_revetment_beta: float
    ) -> float:
        if np.all(np.isnan(stone_revetment_beta)):
            _prob_stone_revetment = 0.0
        else:
            _prob_stone_revetment = beta_to_pf(np.nanmin(stone_revetment_beta))

        if np.isnan(grass_revetment_beta):
            _prob_grass_revetment = 0.0
        else:
            _prob_grass_revetment = beta_to_pf(grass_revetment_beta)

        _prob_combined = _prob_stone_revetment + _prob_grass_revetment
        _beta_combined = -ndtri(_prob_combined)
        return _beta_combined

    def _evaluate_block(self, slope_part: StoneSlopePart, given_year: int):
        return self.evaluate_block_relations(
            given_year, slope_part.slope_part_relations, slope_part.top_layer_thickness
        )

    def _evaluate_grass(self, given_year: int):
        return self.evaluate_grass_relations(
            given_year,
            self._revetment.grass_relations,
            self._revetment.current_transition_level,
        )

    @staticmethod
    def evaluate_grass_relations(
        evaluation_year: int,
        grass_relations: list[RelationGrassRevetment],
        current_transition_level: float,
    ) -> float:
        _transitions, _beta_failure = zip(
            *(
                (grass_relation.transition_level, grass_relation.beta)
                for grass_relation in grass_relations
                if grass_relation.year == evaluation_year
            )
        )

        _interpolate_grass = interp1d(
            _transitions, _beta_failure, fill_value=("extrapolate")
        )
        return _interpolate_grass(current_transition_level)

    @staticmethod
    def evaluate_block_relations(
        evaluation_year: int,
        slope_part_relations: list[RelationRevetmentProtocol],
        top_layer_thickness: float,
    ) -> float:
        _top_layer_thickness, _beta_failure = zip(
            *(
                (slope_relation.top_layer_thickness, slope_relation.beta)
                for slope_relation in slope_part_relations
                if slope_relation.year == evaluation_year
            )
        )

        _interpolate_block = interp1d(
            _top_layer_thickness, _beta_failure, fill_value=("extrapolate")
        )
        return _interpolate_block(top_layer_thickness)<|MERGE_RESOLUTION|>--- conflicted
+++ resolved
@@ -54,11 +54,7 @@
         _interpolate_beta = interp1d(
             _given_years, _beta_per_year, fill_value=("extrapolate")
         )
-<<<<<<< HEAD
-        _calculated_beta = _interpolate_beta(year)
-=======
         _calculated_beta = _interpolate_beta(self._initial_year + year)
->>>>>>> ba66eb94
         return _calculated_beta, beta_to_pf(_calculated_beta)
 
     def _calculate_combined_beta(
