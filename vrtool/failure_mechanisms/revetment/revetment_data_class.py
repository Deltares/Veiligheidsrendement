--- conflicted
+++ resolved
@@ -5,16 +5,9 @@
 from vrtool.failure_mechanisms.revetment.relation_grass_revetment import (
     RelationGrassRevetment,
 )
-<<<<<<< HEAD
-
-from vrtool.failure_mechanisms.revetment.slope_part import (
-    SlopePartProtocol,
-    GrassSlopePart,
-=======
 from vrtool.failure_mechanisms.revetment.slope_part import (
     GrassSlopePart,
     SlopePartProtocol,
->>>>>>> 0c1cb5a9
     StoneSlopePart,
 )
 
