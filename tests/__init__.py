--- conflicted
+++ resolved
@@ -12,11 +12,5 @@
 
 def get_test_results_dir(request: FixtureRequest) -> Path:
     _test_dir = test_results.joinpath(request.node.originalname)
-<<<<<<< HEAD
-    if not _test_dir.is_dir():
-        # exist_ok = true to avoid parallelization errors.
-        _test_dir.mkdir(parents=True, exist_ok=True)
-=======
     _test_dir.mkdir(parents=True, exist_ok=True)
->>>>>>> 5dedbe58
     return _test_dir