--- conflicted
+++ resolved
@@ -5,11 +5,7 @@
 
 from tests import test_data, test_results
 from tests.orm import empty_db_fixture
-<<<<<<< HEAD
-from vrtool.common.enums import MechanismEnum
-=======
 from vrtool.common.enums import MeasureTypeEnum, MechanismEnum
->>>>>>> 17114797
 from vrtool.decision_making.measures import (
     DiaphragmWallMeasure,
     SoilReinforcementMeasure,
@@ -108,30 +104,34 @@
             _importer.import_orm(None)
 
         # 3. Verify expectations.
-        assert str(exc_err.value) == f"No valid value given for Measure."
+        assert str(exc_err.value) == "No valid value given for Measure."
 
     @pytest.mark.parametrize(
         "measure_type_name, expected_type",
         [
             pytest.param(
-                "SOIL_REINFORCEMENT",
+                MeasureTypeEnum.SOIL_REINFORCEMENT.name,
                 SoilReinforcementMeasure,
                 id="Soil Reinforcement measure.",
             ),
             pytest.param(
-                "DIAPHRAGM_WALL", DiaphragmWallMeasure, id="Diaphragm Wall measure."
-            ),
-            pytest.param(
-                "STABILITY_SCREEN",
+                MeasureTypeEnum.DIAPHRAGM_WALL.name,
+                DiaphragmWallMeasure,
+                id="Diaphragm Wall measure.",
+            ),
+            pytest.param(
+                MeasureTypeEnum.STABILITY_SCREEN.name,
                 StabilityScreenMeasure,
                 id="Stability Screen measure.",
             ),
             pytest.param(
-                "VERTICAL_GEOTEXTILE",
+                MeasureTypeEnum.VERTICAL_GEOTEXTILE.name,
                 VerticalGeotextileMeasure,
                 id="Vertical Geotextile measure.",
             ),
-            pytest.param("REVETMENT", RevetmentMeasure, id="Revetment measure"),
+            pytest.param(
+                MeasureTypeEnum.REVETMENT.name, RevetmentMeasure, id="Revetment measure"
+            ),
         ],
     )
     @pytest.mark.parametrize(
@@ -182,9 +182,9 @@
     ):
         # 1. Define test data.
         _importer = MeasureImporter(valid_config)
-        _measure_type_name = "CUSTOM"
+        _measure_type = MeasureTypeEnum.CUSTOM
         _orm_measure = _get_valid_measure(
-            MeasureTypeEnum[_measure_type_name], "combinable", _set_custom_measure
+            _measure_type, "combinable", _set_custom_measure
         )
 
         # 2. Run test.
@@ -215,9 +215,9 @@
     ):
         # 1. Define test data.
         _importer = MeasureImporter(valid_config)
-        _measure_type_name = "INVALID"
+        _measure_type = MeasureTypeEnum.INVALID
         _orm_measure = _get_valid_measure(
-            MeasureTypeEnum[_measure_type_name], "combinable", _set_standard_measure
+            _measure_type, "combinable", _set_standard_measure
         )
 
         # 2. Run test.
@@ -225,4 +225,4 @@
             _importer.import_orm(_orm_measure)
 
         # 3. Verify expectations.
-        assert str(exc_err.value) == f"No import available for {_measure_type_name}."+        assert str(exc_err.value) == f"No import available for {_measure_type}."