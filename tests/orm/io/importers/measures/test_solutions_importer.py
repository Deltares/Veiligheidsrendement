import pandas as pd
import pytest
from peewee import SqliteDatabase

from tests import test_data, test_results
from tests.orm import empty_db_fixture
from tests.orm.io.importers.measures.test_measure_importer import (
    _get_valid_measure,
    _set_custom_measure,
    _set_standard_measure,
)
from vrtool.common.enums.measure_type_enum import MeasureTypeEnum
from vrtool.decision_making.solutions import Solutions
from vrtool.defaults.vrtool_config import VrtoolConfig
from vrtool.flood_defence_system.dike_section import DikeSection
from vrtool.orm.io.importers.measures.solutions_importer import SolutionsImporter
from vrtool.orm.io.importers.orm_importer_protocol import OrmImporterProtocol
from vrtool.orm.models.dike_traject_info import DikeTrajectInfo
from vrtool.orm.models.measure_per_section import MeasurePerSection
from vrtool.orm.models.section_data import SectionData


class TestSolutionsImporter:
    @pytest.fixture
    def valid_config(self) -> VrtoolConfig:
        _vr_config = VrtoolConfig()
        _vr_config.input_directory = test_data
        _vr_config.output_directory = test_results

        return _vr_config

    def test_initialize(self, valid_config: VrtoolConfig):
        _importer = SolutionsImporter(valid_config, DikeSection())
        assert isinstance(_importer, SolutionsImporter)
        assert isinstance(_importer, OrmImporterProtocol)

    def test_initialize_given_no_vrtoolconfig_raises_valueerror(self):
        with pytest.raises(ValueError) as exc_err:
            SolutionsImporter(None, DikeSection())

        assert str(exc_err.value) == "VrtoolConfig not provided."

    def test_initialize_given_no_dike_section_raises_valueerror(
        self, valid_config: VrtoolConfig
    ):
        with pytest.raises(ValueError) as exc_err:
            SolutionsImporter(valid_config, None)

        assert str(exc_err.value) == "DikeSection not provided."

    def test_import_orm_given_no_orm_model_raises_valueerror(
        self, valid_config: VrtoolConfig
    ):
        # 1. Define test data.
        _importer = SolutionsImporter(valid_config, DikeSection())

        # 2. Run test.
        with pytest.raises(ValueError) as exc_err:
            _importer.import_orm(None)

        # 3. Verify expectations.
        assert str(exc_err.value) == f"No valid value given for SectionData."

    @pytest.fixture
    def valid_section_data_without_measures(self, empty_db_fixture: SqliteDatabase):
        _traject = DikeTrajectInfo.create(traject_name="A traject")
        _section_data = SectionData.create(
            dike_traject=_traject,
            section_name="E4E5",
            meas_start=1.2,
            meas_end=2.3,
            section_length=3.4,
            in_analysis=True,
            crest_height=4.5,
            annual_crest_decline=5.6,
        )
        return _section_data

    def test_given_different_sectiondata_and_dikesection_raises_valueerror(
        self,
        valid_config: VrtoolConfig,
        valid_section_data_without_measures: SectionData,
    ):
        # 1. Define test data.
        _dike_section = DikeSection()
        _dike_section.name = "ACDC"
        _importer = SolutionsImporter(valid_config, _dike_section)
        _expected_error = "The provided SectionData ({}) does not match the given DikeSection ({}).".format(
            valid_section_data_without_measures.section_name, _dike_section.name
        )

        # 2. Run test.
        with pytest.raises(ValueError) as exc_err:
            _importer.import_orm(valid_section_data_without_measures)

        # 3. Verify expectations.
        assert str(exc_err.value) == _expected_error

    def test_given_section_without_measures_doesnot_raise(
        self,
        valid_config: VrtoolConfig,
        valid_section_data_without_measures: SectionData,
    ):
        # 1. Define test data.
        _dike_section = DikeSection()
        _dike_section.name = valid_section_data_without_measures.section_name
        _dike_section.Length = 42
        _dike_section.InitialGeometry = pd.DataFrame.from_dict(
            {"x": [0, 1, 2, 3, 4], "y": [4, 3, 2, 1, 0]}
        )
        _importer = SolutionsImporter(valid_config, _dike_section)

        # 2. Run test.
        _imported_solution = _importer.import_orm(valid_section_data_without_measures)

        # 3. Verify expectations.
        assert isinstance(_imported_solution, Solutions)
        assert _imported_solution.section_name == _dike_section.name
        assert _imported_solution.length == _dike_section.Length
        assert _imported_solution.initial_geometry.equals(_dike_section.InitialGeometry)
        assert _imported_solution.config == valid_config
        assert _imported_solution.T == valid_config.T
        assert _imported_solution.mechanisms == valid_config.mechanisms
        assert not any(_imported_solution.measures)

    @pytest.fixture
    def valid_section_data_with_measures(
        self, valid_section_data_without_measures: SectionData
    ) -> SectionData:
        _standard_measure = _get_valid_measure(
            "Soil reinforcement", "combinable", _set_standard_measure
        )
        _custom_measure = _get_valid_measure("Custom", "full", _set_custom_measure)

        MeasurePerSection.create(
            section=valid_section_data_without_measures, measure=_standard_measure
        )
        MeasurePerSection.create(
            section=valid_section_data_without_measures, measure=_custom_measure
        )

        return valid_section_data_without_measures

    def test_given_section_with_measures_imports_them_all(
        self, valid_config: VrtoolConfig, valid_section_data_with_measures: SectionData
    ):
        # 1. Define test data.
        _dike_section = DikeSection()
        _dike_section.name = valid_section_data_with_measures.section_name
        _dike_section.Length = 42
        _dike_section.InitialGeometry = pd.DataFrame.from_dict(
            {"x": [0, 1, 2, 3, 4], "y": [4, 3, 2, 1, 0]}
        )
        _importer = SolutionsImporter(valid_config, _dike_section)

        # 2. Run test.
        _imported_solution = _importer.import_orm(valid_section_data_with_measures)

        # 3. Verify expectations.
        assert isinstance(_imported_solution, Solutions)
        assert _imported_solution.section_name == _dike_section.name
        assert _imported_solution.length == _dike_section.Length
        assert _imported_solution.initial_geometry.equals(_dike_section.InitialGeometry)
        assert _imported_solution.config == valid_config
        assert _imported_solution.T == valid_config.T
        assert _imported_solution.mechanisms == valid_config.mechanisms
        assert len(_imported_solution.measures) == 1
<<<<<<< HEAD
        assert _imported_solution.measures[0].parameters["Type"] == "Soil reinforcement"
=======
        assert (
            _imported_solution.measures[0].parameters["Type"]
            == MeasureTypeEnum.SOIL_REINFORCEMENT.legacy_name
        )
>>>>>>> b8819264
<|MERGE_RESOLUTION|>--- conflicted
+++ resolved
@@ -165,11 +165,7 @@
         assert _imported_solution.T == valid_config.T
         assert _imported_solution.mechanisms == valid_config.mechanisms
         assert len(_imported_solution.measures) == 1
-<<<<<<< HEAD
-        assert _imported_solution.measures[0].parameters["Type"] == "Soil reinforcement"
-=======
         assert (
             _imported_solution.measures[0].parameters["Type"]
             == MeasureTypeEnum.SOIL_REINFORCEMENT.legacy_name
-        )
->>>>>>> b8819264
+        )