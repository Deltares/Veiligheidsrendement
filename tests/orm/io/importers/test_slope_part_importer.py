from typing import Type

import pytest
from peewee import SqliteDatabase

from tests.orm import empty_db_fixture, get_basic_computation_scenario
<<<<<<< HEAD
from vrtool.failure_mechanisms.revetment.slope_part import (
    AsphaltSlopePart,
    GrassSlopePart,
    SlopePartProtocol,
    StoneSlopePart,
)
from vrtool.failure_mechanisms.revetment.relation_stone_revetment import (
    RelationStoneRevetment,
)
=======
from vrtool.failure_mechanisms.revetment.relation_stone_revetment import (
    RelationStoneRevetment,
)
from vrtool.failure_mechanisms.revetment.slope_part import (
    AsphaltSlopePart,
    GrassSlopePart,
    SlopePartProtocol,
    StoneSlopePart,
)
>>>>>>> ba66eb94
from vrtool.orm.io.importers.orm_importer_protocol import OrmImporterProtocol
from vrtool.orm.io.importers.slope_part_importer import SlopePartImporter
from vrtool.orm.models.block_revetment_relation import BlockRevetmentRelation
from vrtool.orm.models.slope_part import SlopePart

stone_relations = [
    {
        "year": 2025,
        "top_layer_thickness": 0.202,
        "beta": 3.662,
    },
    {
        "year": 2100,
        "top_layer_thickness": 0.202,
        "beta": 4.71,
    },
    {
        "year": 2025,
        "top_layer_thickness": 0.25,
        "beta": 3.562,
    },
    {
        "year": 2100,
        "top_layer_thickness": 0.25,
        "beta": 5.71,
    },
]


class TestSlopePartImporter:
    @pytest.fixture
    def get_slope_part_fixture(
        self, request: pytest.FixtureRequest, empty_db_fixture: SqliteDatabase
    ):
        with empty_db_fixture.atomic() as transaction:
            computation_scenario = get_basic_computation_scenario()

            slope_part = SlopePart.create(
                computation_scenario=computation_scenario,
                begin_part=-0.27,
                end_part=1.89,
                top_layer_type=request.param,
                top_layer_thickness=0.2,
                tan_alpha=0.25064,
            )

            for relation in stone_relations:
                BlockRevetmentRelation.create(
                    **(relation | dict(slope_part=slope_part))
                )

            transaction.commit

            yield slope_part

    def test_initialize_slope_part_importer(self):
        _importer = SlopePartImporter()
        assert isinstance(_importer, SlopePartImporter)
        assert isinstance(_importer, OrmImporterProtocol)

    def test_import_orm_without_model_raises_value_error(self):
        # Setup
        _importer = SlopePartImporter()
        _expected_message = "No valid value given for SlopePart."

        # Call
        with pytest.raises(ValueError) as value_error:
            _importer.import_orm(None)

        # Assert
        assert str(value_error.value) == _expected_message

    @pytest.mark.parametrize(
        "get_slope_part_fixture, revetment_type",
        [
            pytest.param(5.0, AsphaltSlopePart, id="Asphalt"),
            pytest.param(20.0, GrassSlopePart, id="Grass"),
        ],
        indirect=["get_slope_part_fixture"],
    )
    def test_non_stone_slope_part_returns_expected_slope_part(
        self, get_slope_part_fixture: SlopePart, revetment_type: Type
    ):
        # Setup
        slope_part = get_slope_part_fixture
        importer = SlopePartImporter()

        # Call
        imported_part = importer.import_orm(slope_part)

        # Assert
        assert isinstance(imported_part, revetment_type)

        self._assert_slope_parts(imported_part, slope_part)
        assert not any(imported_part.slope_part_relations)

    @pytest.mark.parametrize(
        "get_slope_part_fixture",
        [
            pytest.param(26.0, id="Stone slope part type (lower)"),
            pytest.param(27.0, id="Stone slope part type"),
            pytest.param(27.9, id="Stone slope part type (upper)"),
        ],
        indirect=["get_slope_part_fixture"],
    )
    def test_stone_slope_part_returns_expected_slope_part(
        self, get_slope_part_fixture: SlopePart
    ):
        # Setup
        slope_part = get_slope_part_fixture
        importer = SlopePartImporter()

        # Call
        imported_part = importer.import_orm(slope_part)

        # Assert
        assert isinstance(imported_part, StoneSlopePart)

        self._assert_slope_parts(imported_part, slope_part)

        imported_slope_part_relations = imported_part.slope_part_relations
        assert all(
            [
                isinstance(relation, RelationStoneRevetment)
                for relation in imported_slope_part_relations
            ]
        )

        expected_stone_revetment_relation = (
            slope_part.block_revetment_relations.select().order_by(
                BlockRevetmentRelation.year,
                BlockRevetmentRelation.top_layer_thickness,
            )
        )

        assert len(imported_slope_part_relations) == len(
            expected_stone_revetment_relation
        )

        for index, expected_relation in enumerate(expected_stone_revetment_relation):
            actual_stone_revetment_relation = imported_slope_part_relations[index]
            assert actual_stone_revetment_relation.year == expected_relation.year
            assert (
                actual_stone_revetment_relation.top_layer_thickness
                == expected_relation.top_layer_thickness
            )
            assert actual_stone_revetment_relation.beta == expected_relation.beta

    def _assert_slope_parts(
        self,
        actual_slope_part: SlopePartProtocol,
        expected_slope_part: SlopePart,
    ):
        assert actual_slope_part.begin_part == expected_slope_part.begin_part
        assert actual_slope_part.end_part == expected_slope_part.end_part
        assert actual_slope_part.tan_alpha == expected_slope_part.tan_alpha
        assert actual_slope_part.top_layer_type == expected_slope_part.top_layer_type
        assert (
            actual_slope_part.top_layer_thickness
            == expected_slope_part.top_layer_thickness
        )<|MERGE_RESOLUTION|>--- conflicted
+++ resolved
@@ -4,17 +4,6 @@
 from peewee import SqliteDatabase
 
 from tests.orm import empty_db_fixture, get_basic_computation_scenario
-<<<<<<< HEAD
-from vrtool.failure_mechanisms.revetment.slope_part import (
-    AsphaltSlopePart,
-    GrassSlopePart,
-    SlopePartProtocol,
-    StoneSlopePart,
-)
-from vrtool.failure_mechanisms.revetment.relation_stone_revetment import (
-    RelationStoneRevetment,
-)
-=======
 from vrtool.failure_mechanisms.revetment.relation_stone_revetment import (
     RelationStoneRevetment,
 )
@@ -24,7 +13,6 @@
     SlopePartProtocol,
     StoneSlopePart,
 )
->>>>>>> ba66eb94
 from vrtool.orm.io.importers.orm_importer_protocol import OrmImporterProtocol
 from vrtool.orm.io.importers.slope_part_importer import SlopePartImporter
 from vrtool.orm.models.block_revetment_relation import BlockRevetmentRelation
