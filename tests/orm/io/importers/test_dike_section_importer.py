import pandas as pd
import pytest
from peewee import SqliteDatabase

from tests import test_data, test_results
from tests.orm.io.importers import db_fixture
from vrtool.defaults.vrtool_config import VrtoolConfig
from vrtool.flood_defence_system.dike_section import DikeSection
from vrtool.orm.io.importers.dike_section_importer import DikeSectionImporter
from vrtool.orm.io.importers.orm_importer_protocol import OrmImporterProtocol
from vrtool.orm.models.buildings import Buildings
from vrtool.orm.models.section_data import SectionData


class TestDikeSectionImporter:
    @pytest.fixture
    def valid_config(self) -> VrtoolConfig:
        _vr_config = VrtoolConfig()
        _vr_config.input_directory = test_data
        _vr_config.output_directory = test_results

        yield _vr_config

    def test_initialize(self, valid_config: VrtoolConfig):
        _importer = DikeSectionImporter(valid_config)
        assert isinstance(_importer, DikeSectionImporter)
        assert isinstance(_importer, OrmImporterProtocol)

    def test_initialize_without_vrtoolconfig_raises(self):
        with pytest.raises(ValueError) as exc_err:
            DikeSectionImporter(None)

        assert str(exc_err.value) == "VrtoolConfig not provided."

    def test_import_orm(self, db_fixture: SqliteDatabase, valid_config: VrtoolConfig):
        # 1. Define test data.
        _importer = DikeSectionImporter(valid_config)

        # 2. Run test
        _dike_section = _importer.import_orm(SectionData.get_by_id(1))

        # 3. Verify expectations.
        assert isinstance(_dike_section, DikeSection)
        assert _dike_section.name == "section_one"
        assert isinstance(_dike_section.houses, pd.DataFrame)
        assert isinstance(_dike_section.mechanism_data, dict)
        assert any(_dike_section.mechanism_data.items())

        assert isinstance(_dike_section.InitialGeometry, pd.DataFrame)

        section_geometry = _dike_section.InitialGeometry
        assert section_geometry.shape == (6, 2)
        assert list(section_geometry.columns) == ["x", "z"]

        but_point = section_geometry.loc["BUT"]
        assert but_point["x"] == pytest.approx(-17)
        assert but_point["z"] == pytest.approx(4.996)

    def test_import_buildings_list(
        self, db_fixture: SqliteDatabase, valid_config: VrtoolConfig
    ):
        # 1. Define test data.
        _importer = DikeSectionImporter(valid_config)
        _section_data = SectionData.get_by_id(1)
        _buildings_query = Buildings.select().where(
            Buildings.section_data == _section_data
        )

        # 2. Run test
        _buildings_frame = _importer._import_buildings_list(_buildings_query)

        # 3. Verify expectations.
        assert isinstance(_buildings_frame, pd.DataFrame)
        assert list(_buildings_frame.columns) == ["distancefromtoe", "cumulative"]
        assert len(_buildings_frame) == 2
        assert list(_buildings_frame.loc[0]) == [24, 2]
        assert list(_buildings_frame.loc[1]) == [42, 1]

<<<<<<< HEAD
    def test_import_orm_without_model_raises_value_error(self):
=======
    def test_import_orm_without_model_raises_value(self, valid_config: VrtoolConfig):
>>>>>>> b179b5ef
        # 1. Define test data.
        _importer = DikeSectionImporter(valid_config)
        _expected_mssg = "No valid value given for SectionData."

        # 2. Run test.
        with pytest.raises(ValueError) as value_error:
            _importer.import_orm(None)

        # 3. Verify expectations.
        assert str(value_error.value) == _expected_mssg<|MERGE_RESOLUTION|>--- conflicted
+++ resolved
@@ -76,11 +76,7 @@
         assert list(_buildings_frame.loc[0]) == [24, 2]
         assert list(_buildings_frame.loc[1]) == [42, 1]
 
-<<<<<<< HEAD
-    def test_import_orm_without_model_raises_value_error(self):
-=======
     def test_import_orm_without_model_raises_value(self, valid_config: VrtoolConfig):
->>>>>>> b179b5ef
         # 1. Define test data.
         _importer = DikeSectionImporter(valid_config)
         _expected_mssg = "No valid value given for SectionData."
