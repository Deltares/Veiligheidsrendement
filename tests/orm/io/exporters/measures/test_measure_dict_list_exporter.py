from tests.orm import empty_db_fixture, get_basic_measure_per_section
from tests.orm.io.exporters.measures import (
    MeasureResultTestInputData,
)
from vrtool.orm.io.exporters.measures.measure_dict_list_exporter import (
    MeasureDictListExporter,
)
from vrtool.orm.io.exporters.orm_exporter_protocol import OrmExporterProtocol
from vrtool.orm.models.measure_result import MeasureResult
from vrtool.orm.models.measure_result_parameter import MeasureResultParameter
from peewee import SqliteDatabase, fn


class TestMeasureDictListExporter:
    def test_initialize(self):
        _exporter = MeasureDictListExporter(None)

        # Verify expectations.
        assert isinstance(_exporter, MeasureDictListExporter)
        assert isinstance(_exporter, OrmExporterProtocol)

    def test_export_dom_given_valid_composite_measure(
        self, empty_db_fixture: SqliteDatabase
    ):
        # 1. Define test data.
<<<<<<< HEAD
        _input_data = MeasureResultTestInputData()
=======
        _t_columns = [0, 2, 4, 24, 42]
        _expected_cost = 24.42
        _section_reliability = create_section_reliability(_t_columns)
        _unsupported_param = "unsupported_param"
>>>>>>> 2d86fa2a
        _measure_with_params = {
            "id": 42,
            "dcrest": 4.2,
            "dberm": 2.4,
<<<<<<< HEAD
            "Cost": _input_data.expected_cost,
            "Reliability": _input_data.section_reliability,
=======
            _unsupported_param: 13,
            "Cost": _expected_cost,
            "Reliability": _section_reliability,
>>>>>>> 2d86fa2a
        }

        assert not any(MeasureResult.select())
        assert not any(MeasureResultParameter.select())

        # 2. Run test.
        MeasureDictListExporter(_input_data.measure_per_section).export_dom(
            [_measure_with_params]
        )

        # 3. Verify final expectations.
        assert len(MeasureResult.select()) == len(_input_data.t_columns)
        assert len(MeasureResultParameter.select()) == len(_input_data.t_columns) * 2
        for year in _input_data.t_columns:
            _retrieved_result = MeasureResult.get_or_none(
                (MeasureResult.measure_per_section == _input_data.measure_per_section)
                & (MeasureResult.time == year)
            )

            assert isinstance(_retrieved_result, MeasureResult)
            assert (
                _retrieved_result.beta
                == _input_data.section_reliability.SectionReliability.loc["Section"][
                    year
                ]
            )
            assert _retrieved_result.cost == _input_data.expected_cost
            assert len(_retrieved_result.measure_result_parameters) == 2

            def measure_result_parameter_exists(name: str, value: float) -> bool:
                return (
                    MeasureResultParameter.select()
                    .where(
                        (MeasureResultParameter.name == name.upper())
                        & (MeasureResultParameter.value == value)
                        & (MeasureResultParameter.measure_result == _retrieved_result)
                    )
                    .exists()
                )

            assert measure_result_parameter_exists("dcrest", 4.2)
            assert measure_result_parameter_exists("dberm", 2.4)
            assert not any(
                MeasureResultParameter.select().where(
                    fn.Upper(MeasureResultParameter.name) == _unsupported_param.upper()
                )
            )<|MERGE_RESOLUTION|>--- conflicted
+++ resolved
@@ -23,26 +23,17 @@
         self, empty_db_fixture: SqliteDatabase
     ):
         # 1. Define test data.
-<<<<<<< HEAD
         _input_data = MeasureResultTestInputData()
-=======
-        _t_columns = [0, 2, 4, 24, 42]
-        _expected_cost = 24.42
-        _section_reliability = create_section_reliability(_t_columns)
         _unsupported_param = "unsupported_param"
->>>>>>> 2d86fa2a
         _measure_with_params = {
             "id": 42,
             "dcrest": 4.2,
             "dberm": 2.4,
-<<<<<<< HEAD
             "Cost": _input_data.expected_cost,
             "Reliability": _input_data.section_reliability,
-=======
             _unsupported_param: 13,
             "Cost": _expected_cost,
             "Reliability": _section_reliability,
->>>>>>> 2d86fa2a
         }
 
         assert not any(MeasureResult.select())
