--- conflicted
+++ resolved
@@ -7,10 +7,6 @@
 from tests.orm import empty_db_fixture, get_basic_measure_per_section
 from tests.orm.io.exporters.measures.measure_result_test_validators import (
     validate_clean_database,
-<<<<<<< HEAD
-=======
-    validate_measure_result_export,
->>>>>>> ebf79b4b
     validate_no_parameters,
     MeasureResultTestInputData,
     MeasureWithDictMocked,
@@ -63,30 +59,16 @@
             ),
         ],
     )
-    @pytest.mark.parametrize(
-        "parameters_to_validate",
-        [
-            pytest.param(dict(), id="Without supported parameters"),
-            pytest.param(dict(dcrest=4.2, dberm=2.4), id="With supported parameters"),
-        ],
-    )
     def test_export_dom_with_valid_data(
         self,
         type_measure: Type[MeasureProtocol],
         parameters_to_validate: dict,
-<<<<<<< HEAD
-=======
         unsupported_parameters: dict,
->>>>>>> ebf79b4b
         empty_db_fixture: SqliteDatabase,
     ):
         # Setup
         _measures_input_data = MeasureResultTestInputData.with_measures_type(
-<<<<<<< HEAD
-            type_measure, parameters_to_validate
-=======
             type_measure, parameters_to_validate | unsupported_parameters
->>>>>>> ebf79b4b
         )
         # Verify no parameters (except ID) are present as input data.
         if not parameters_to_validate:
@@ -98,11 +80,7 @@
         _exporter.export_dom(_measures_input_data.measure)
 
         # Assert
-<<<<<<< HEAD
         _measures_input_data.validate_exported_measure_results()
-=======
-        validate_measure_result_export(_measures_input_data, parameters_to_validate)
->>>>>>> ebf79b4b
 
     def test_export_dom_given_valid_measure_dict_list(
         self, empty_db_fixture: SqliteDatabase
@@ -112,28 +90,8 @@
         _parameters_to_validate = dict(dcrest=4.2, dberm=2.4)
         _input_data = MeasureResultTestInputData.with_measures_type(
             MeasureWithListOfDictMocked, _parameters_to_validate
-<<<<<<< HEAD
-=======
         )
 
-        validate_clean_database()
-
-        # 2. Run test.
-        MeasureExporter(_input_data.measure_per_section).export_dom(_input_data.measure)
-
-        # 3. Verify final expectations.
-        validate_measure_result_export(_input_data, _parameters_to_validate)
-
-    def test_export_dom_given_dict_measure(self, empty_db_fixture: SqliteDatabase):
-        # Setup
-        _test_input_data = MeasureResultTestInputData.with_measures_type(
-            MeasureWithDictMocked, {}
->>>>>>> ebf79b4b
-        )
-        validate_clean_database()
-        validate_no_parameters(_test_input_data)
-
-<<<<<<< HEAD
         validate_clean_database()
 
         # 2. Run test.
@@ -150,18 +108,12 @@
         validate_clean_database()
         validate_no_parameters(_test_input_data)
 
-=======
->>>>>>> ebf79b4b
         # Call
         _exporter = MeasureExporter(_test_input_data.measure_per_section)
         _exporter.export_dom(_test_input_data.measure)
 
         # Assert
-<<<<<<< HEAD
         _test_input_data.validate_exported_measure_results()
-=======
-        validate_measure_result_export(_test_input_data, {})
->>>>>>> ebf79b4b
 
     def test_export_dom_invalid_data(self, empty_db_fixture: SqliteDatabase):
         # Setup
