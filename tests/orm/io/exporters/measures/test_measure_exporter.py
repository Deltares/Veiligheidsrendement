from typing import Type
from peewee import SqliteDatabase
import pytest

from tests.orm import empty_db_fixture
from vrtool.decision_making.measures.measure_protocol import MeasureProtocol
from vrtool.orm.io.exporters.orm_exporter_protocol import OrmExporterProtocol
from vrtool.orm.io.exporters.measures.measure_exporter import MeasureExporter
from vrtool.orm.models.measure_result import MeasureResult
from tests.orm.io.exporters.measures import (
    MeasureResultTestInputData,
    MeasureWithDictMocked,
    MeasureWithListOfDictMocked,
    MeasureWithMeasureResultCollectionMocked,
)
from vrtool.orm.models.measure_result_parameter import MeasureResultParameter

<<<<<<< HEAD
=======
class SimpleMeasureMocked(MeasureProtocol):
    def __init__(self) -> None:
        self.measures = {
            "Cost": 13.37,
            "Reliability": create_section_reliability(list(range(1, 100, 15))),
        }

class ComplexMeasureMocked(MeasureProtocol):
    def __init__(self) -> None:
        self.measures = [{
            "Cost": 13.37,
            "Reliability": create_section_reliability(list(range(1, 100, 15))),
            "id": "my id"
        }]

class MeasureResultMocked(MeasureResultProtocol):
    def __init__(self) -> None:
        self.cost = 13.0
        self.section_reliability = create_section_reliability(list(range(1, 100, 15)))
        self.measure_id = "my id"        

class MeasureResultCollectionMocked(MeasureResultCollectionProtocol):
    def __init__(self) -> None:
        self.result_collection = [MeasureResultMocked()]

class AbcMocked(MeasureProtocol):
    def __init__(self) -> None:
        self.measures = MeasureResultCollectionMocked()

class InvalidMeasureMocked:
    def __init__(self) -> None:
        self.measures = "Cost: 13.37, Reliability: 4.56"
>>>>>>> 60c21d6b

class TestMeasureExporter:
    def test_initialize(self):
        # Call
        _exporter = MeasureExporter(None)

        # Assert
        assert isinstance(_exporter, MeasureExporter)
        assert isinstance(_exporter, OrmExporterProtocol)

    @pytest.mark.parametrize(
        "type_measure",
        [
            pytest.param(MeasureWithDictMocked, id="With dictionary"),
            pytest.param(MeasureWithListOfDictMocked, id="With list of dictionaries"),
            pytest.param(
                MeasureWithMeasureResultCollectionMocked,
                id="With Measure Result Collection object",
            ),
        ],
    )
    def test_export_dom_with_valid_data(
        self, type_measure: Type[MeasureProtocol], empty_db_fixture: SqliteDatabase
    ):
        # Setup
        _measures_input_data = MeasureResultTestInputData.with_measures_type(
            type_measure
        )

        assert not any(MeasureResult.select())
        assert not any(MeasureResultParameter.select())

        _exporter = MeasureExporter(_measures_input_data.measure_per_section)

        # Call
        _exporter.export_dom(_measures_input_data.measure)

        # Assert
        _expected_measures = len(_measures_input_data.t_columns)
        assert (
            len(_measures_input_data.measure_per_section.measure_per_section_result)
            == _expected_measures
        )

<<<<<<< HEAD
        assert len(MeasureResult.select()) == _expected_measures
=======
        assert len(MeasureResult.select()) == _expected_nr_measure_results

    def test_export_dom_invalid_data(self, empty_db_fixture: SqliteDatabase):
        # Setup
        _measure_per_section = get_basic_measure_per_section()

        assert not any(MeasureResult.select())
        assert not any(MeasureResultParameter.select())

        _exporter = MeasureExporter(_measure_per_section)

        # Call
        _measure_to_export = InvalidMeasureMocked()

        with pytest.raises(ValueError) as value_error:
            _exporter.export_dom(_measure_to_export)

        # Assert
        assert str(value_error.value).startswith("unknown measure type: <class ")

    def test_export_dom_invalid_type(self, empty_db_fixture: SqliteDatabase):
        # Setup
        _measure_per_section = get_basic_measure_per_section()

        assert not any(MeasureResult.select())
        assert not any(MeasureResultParameter.select())

        _exporter = MeasureExporter(_measure_per_section)

        # Call
        _measure_to_export = "Cost: 13.37, Reliability: 4.56"

        with pytest.raises(AttributeError) as value_error:
            _exporter.export_dom(_measure_to_export)

        # Assert
        assert str(value_error.value) == "'str' object has no attribute 'measures'"
>>>>>>> 60c21d6b
<|MERGE_RESOLUTION|>--- conflicted
+++ resolved
@@ -2,7 +2,7 @@
 from peewee import SqliteDatabase
 import pytest
 
-from tests.orm import empty_db_fixture
+from tests.orm import empty_db_fixture, get_basic_measure_per_section
 from vrtool.decision_making.measures.measure_protocol import MeasureProtocol
 from vrtool.orm.io.exporters.orm_exporter_protocol import OrmExporterProtocol
 from vrtool.orm.io.exporters.measures.measure_exporter import MeasureExporter
@@ -15,41 +15,6 @@
 )
 from vrtool.orm.models.measure_result_parameter import MeasureResultParameter
 
-<<<<<<< HEAD
-=======
-class SimpleMeasureMocked(MeasureProtocol):
-    def __init__(self) -> None:
-        self.measures = {
-            "Cost": 13.37,
-            "Reliability": create_section_reliability(list(range(1, 100, 15))),
-        }
-
-class ComplexMeasureMocked(MeasureProtocol):
-    def __init__(self) -> None:
-        self.measures = [{
-            "Cost": 13.37,
-            "Reliability": create_section_reliability(list(range(1, 100, 15))),
-            "id": "my id"
-        }]
-
-class MeasureResultMocked(MeasureResultProtocol):
-    def __init__(self) -> None:
-        self.cost = 13.0
-        self.section_reliability = create_section_reliability(list(range(1, 100, 15)))
-        self.measure_id = "my id"        
-
-class MeasureResultCollectionMocked(MeasureResultCollectionProtocol):
-    def __init__(self) -> None:
-        self.result_collection = [MeasureResultMocked()]
-
-class AbcMocked(MeasureProtocol):
-    def __init__(self) -> None:
-        self.measures = MeasureResultCollectionMocked()
-
-class InvalidMeasureMocked:
-    def __init__(self) -> None:
-        self.measures = "Cost: 13.37, Reliability: 4.56"
->>>>>>> 60c21d6b
 
 class TestMeasureExporter:
     def test_initialize(self):
@@ -94,13 +59,14 @@
             == _expected_measures
         )
 
-<<<<<<< HEAD
         assert len(MeasureResult.select()) == _expected_measures
-=======
-        assert len(MeasureResult.select()) == _expected_nr_measure_results
 
     def test_export_dom_invalid_data(self, empty_db_fixture: SqliteDatabase):
         # Setup
+        class InvalidMeasureMocked:
+            def __init__(self) -> None:
+                self.measures = "Cost: 13.37, Reliability: 4.56"
+
         _measure_per_section = get_basic_measure_per_section()
 
         assert not any(MeasureResult.select())
@@ -133,5 +99,4 @@
             _exporter.export_dom(_measure_to_export)
 
         # Assert
-        assert str(value_error.value) == "'str' object has no attribute 'measures'"
->>>>>>> 60c21d6b
+        assert str(value_error.value) == "'str' object has no attribute 'measures'"