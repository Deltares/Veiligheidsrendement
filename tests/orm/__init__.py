import pytest
from peewee import SqliteDatabase

from tests import test_data
<<<<<<< HEAD
from vrtool.orm.models import (
    CombinableType,
    Measure,
    MeasurePerSection,
    MeasureResult,
    MeasureType,
)
=======
from vrtool.orm.models.dike_traject_info import DikeTrajectInfo
from vrtool.orm.models.combinable_type import CombinableType
>>>>>>> 9e0fc1db
from vrtool.orm.models.computation_scenario import ComputationScenario
from vrtool.orm.models.computation_type import ComputationType
from vrtool.orm.models.measure import Measure
from vrtool.orm.models.measure_per_section import MeasurePerSection
from vrtool.orm.models.measure_result import MeasureResult
from vrtool.orm.models.measure_type import MeasureType
from vrtool.orm.models.mechanism import Mechanism
from vrtool.orm.models.mechanism_per_section import MechanismPerSection
from vrtool.orm.models.section_data import SectionData

from vrtool.orm.orm_controllers import open_database


@pytest.fixture(autouse=False)
def empty_db_fixture():
    _db_file = test_data / "test_db" / f"empty_db.db"
    _db = open_database(_db_file)
    assert isinstance(_db, SqliteDatabase)

    with _db.atomic() as transaction:
        yield _db
        transaction.rollback()
    _db.close()


def get_basic_dike_traject_info() -> DikeTrajectInfo:
    """
    Gets a basic dike traject info entity.

    Returns:
        DikeTrajectInfo: The created dike traject info entity in the database.
    """
    return DikeTrajectInfo.create(traject_name="123")


def get_basic_section_data() -> SectionData:
    """
    Gets a basic section data entity.

    Returns:
        SectionData: The created section data entity in the database.
    """
    _test_dike_traject = get_basic_dike_traject_info()
    return SectionData.create(
        dike_traject=_test_dike_traject,
        section_name="TestSection",
        meas_start=2.4,
        meas_end=4.2,
        section_length=123,
        in_analysis=True,
        crest_height=24,
        annual_crest_decline=42,
    )


def get_basic_mechanism_per_section() -> MechanismPerSection:
    """
    Gets a basic mechanism per section entity.

    Returns:
        MechanismPerSection: The created mechanism per section entity in the database.
    """
    _test_section = get_basic_section_data()

    _mechanism = Mechanism.create(name="mechanism")
    return MechanismPerSection.create(section=_test_section, mechanism=_mechanism)


def get_basic_computation_scenario() -> ComputationScenario:
    """
    Gets a basic computation scenario entity.

    Returns:
        ComputationScenario: The created computation scenario entity in the database.
    """
    _mech_per_section = get_basic_mechanism_per_section()

    _computation_type = ComputationType.create(name="TestComputation")
    return ComputationScenario.create(
        mechanism_per_section=_mech_per_section,
        computation_type=_computation_type,
        computation_name="Test Computation",
        scenario_name="test_name",
        scenario_probability=0.42,
        probability_of_failure=0.24,
    )


def get_basic_measure_type() -> MeasureType:
    """
    Gets a basic measure type entity.

    Returns:
        MeasureType: The created measure type entity in the database.
    """
    return MeasureType.create(name="TestMeasureType")


def get_basic_combinable_type() -> CombinableType:
    """
    Gets a basic combinable type entity.

    Returns:
        CombinableType: The created combinable type entity in the database.
    """
    return CombinableType.create(name="TestCombinableType")


def get_basic_measure() -> Measure:
    """
    Gets a basic measure entity.

    Returns:
        Measure: The created measure entity in the database.
    """
    _test_measure_type = get_basic_measure_type()
    _test_combinable_type = get_basic_combinable_type()
    return Measure.create(
        measure_type=_test_measure_type,
        combinable_type=_test_combinable_type,
        name="TestMeasure",
        year=20,
    )


def get_basic_measure_per_section() -> MeasurePerSection:
    """
    Gets a basic measure per section entity.

    Returns:
        MeasurePerSection: The created measure per section entity in the database.
    """
    _test_section = get_basic_section_data()
    _test_measure = get_basic_measure()
    return MeasurePerSection.create(
        section=_test_section,
        measure=_test_measure,
    )


def get_basic_measure_result() -> MeasureResult:
    """
    Gets a basic measure result entity.

    Returns:
        MeasureResult: The created measure result entity in the database.
    """
    _test_measure_per_section = get_basic_measure_per_section()
    return MeasureResult.create(
        beta=3.1234,
        time=0.0,
        cost=100,
        measure_per_section=_test_measure_per_section,
    )<|MERGE_RESOLUTION|>--- conflicted
+++ resolved
@@ -2,18 +2,8 @@
 from peewee import SqliteDatabase
 
 from tests import test_data
-<<<<<<< HEAD
-from vrtool.orm.models import (
-    CombinableType,
-    Measure,
-    MeasurePerSection,
-    MeasureResult,
-    MeasureType,
-)
-=======
 from vrtool.orm.models.dike_traject_info import DikeTrajectInfo
 from vrtool.orm.models.combinable_type import CombinableType
->>>>>>> 9e0fc1db
 from vrtool.orm.models.computation_scenario import ComputationScenario
 from vrtool.orm.models.computation_type import ComputationType
 from vrtool.orm.models.measure import Measure
