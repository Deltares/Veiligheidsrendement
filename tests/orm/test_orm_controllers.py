--- conflicted
+++ resolved
@@ -304,11 +304,7 @@
 
     @pytest.fixture
     def export_database(self, request: pytest.FixtureRequest) -> SqliteDatabase:
-<<<<<<< HEAD
-        _db_file = test_data / "test_db" / "empty_db.db"
-=======
         _db_file = test_data.joinpath("test_db", "empty_db.db")
->>>>>>> 0f52cdb7
         _output_dir = test_results.joinpath(request.node.name)
         if _output_dir.exists():
             shutil.rmtree(_output_dir)
@@ -497,16 +493,7 @@
             optimization_selected_measure=_optimization_selected_measure, step_number=42
         )
 
-<<<<<<< HEAD
-        # Call
-        _vrtool_config = VrtoolConfig(
-            input_directory=Path(_db_connection.database).parent,
-            input_database_name=Path(_db_connection.database).name,
-        )
-        clear_measure_results(_vrtool_config)
-=======
         db_connection.close()
->>>>>>> 0f52cdb7
 
         assert any(orm_models.OptimizationRun.select())
         assert any(orm_models.OptimizationSelectedMeasure.select())
