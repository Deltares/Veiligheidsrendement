import itertools
import shutil
from collections import defaultdict
from operator import itemgetter
from pathlib import Path
from typing import Iterator

import numpy as np
import pandas as pd
import pytest
from peewee import SqliteDatabase, fn

import vrtool.orm.models as orm
from tests import (
    get_clean_test_results_dir,
    get_copy_of_reference_directory,
    get_vrtool_config_test_copy,
    test_data,
    test_results,
)
from tests.optimization.measures.test_section_as_input import TestSectionAsInput
from tests.orm import (
    get_basic_combinable_type,
    get_basic_dike_traject_info,
    get_basic_measure_type,
    get_basic_mechanism_per_section,
)
from tests.orm.io.exporters.measures.measure_result_test_validators import (
    MeasureResultTestInputData,
    MeasureWithDictMocked,
    MeasureWithListOfDictMocked,
    MeasureWithMeasureResultCollectionMocked,
    validate_measure_result_export,
)
from vrtool.common.dike_traject_info import DikeTrajectInfo
from vrtool.common.enums.combinable_type_enum import CombinableTypeEnum
from vrtool.common.enums.measure_type_enum import MeasureTypeEnum
from vrtool.common.enums.mechanism_enum import MechanismEnum
from vrtool.common.hydraulic_loads.load_input import LoadInput
from vrtool.decision_making.solutions import Solutions
from vrtool.decision_making.strategies.strategy_protocol import StrategyProtocol
from vrtool.defaults.vrtool_config import VrtoolConfig
from vrtool.flood_defence_system.dike_section import DikeSection
from vrtool.flood_defence_system.dike_traject import DikeTraject
from vrtool.flood_defence_system.failure_mechanism_collection import (
    FailureMechanismCollection,
)
from vrtool.flood_defence_system.mechanism_reliability_collection import (
    MechanismReliabilityCollection,
)
from vrtool.flood_defence_system.section_reliability import SectionReliability
from vrtool.optimization.measures.aggregated_measures_combination import (
    AggregatedMeasureCombination,
)
from vrtool.optimization.measures.section_as_input import SectionAsInput
from vrtool.orm.io.exporters.measures.custom_measure_time_beta_calculator import (
    CustomMeasureTimeBetaCalculator,
)
from vrtool.orm.io.exporters.measures.list_of_dict_to_custom_measure_exporter import (
    ListOfDictToCustomMeasureExporter,
)
from vrtool.orm.models.assessment_mechanism_result import AssessmentMechanismResult
from vrtool.orm.models.measure_result import MeasureResult
from vrtool.orm.models.mechanism_per_section import MechanismPerSection
from vrtool.orm.orm_controllers import (
    add_custom_measures,
    clear_assessment_results,
    clear_measure_results,
    clear_optimization_results,
    create_optimization_run_for_selected_measures,
    export_results_measures,
    export_results_optimization,
    export_results_safety_assessment,
    get_dike_section_solutions,
    get_dike_traject,
    get_exported_measure_result_ids,
    import_results_measures_for_optimization,
    initialize_database,
    open_database,
)
from vrtool.run_workflows.measures_workflow.results_measures import ResultsMeasures
from vrtool.run_workflows.optimization_workflow.results_optimization import (
    ResultsOptimization,
)
from vrtool.run_workflows.safety_workflow.results_safety_assessment import (
    ResultsSafetyAssessment,
)


class DummyModelsData:
    dike_traject_info = dict(
        traject_name="16-1",
        omega_piping=0.25,
        omega_stability_inner=0.04,
        omega_overflow=0.24,
        a_piping=float("nan"),
        b_piping=300,
        a_stability_inner=0.033,
        b_stability_inner=50,
        beta_max=0.01,
        p_max=0.0001,
        flood_damage=float("nan"),
        traject_length=0.0,
    )
    section_data = dict(
        section_name="section_one",
        dijkpaal_start="start_point",
        dijkpaal_end="end_point",
        meas_start=2.4,
        meas_end=4.2,
        section_length=123,
        in_analysis=True,
        crest_height=1.0,
        annual_crest_decline=2.0,
        cover_layer_thickness=3.0,
        pleistocene_level=4.0,
    )
    mechanism_data = [MechanismEnum.OVERFLOW, MechanismEnum.STABILITY_INNER]
    buildings_data = [
        dict(distance_from_toe=24, number_of_buildings=2),
        dict(distance_from_toe=42, number_of_buildings=1),
    ]
    characteristic_point_type = ["BIT", "BUT", "BUK", "BIK", "EBL", "BBL"]

    profile_points = [
        dict(x_coordinate=47.0, y_coordinate=5.104),
        dict(x_coordinate=-17.0, y_coordinate=4.996),
        dict(x_coordinate=0, y_coordinate=10.939),
        dict(x_coordinate=3.5, y_coordinate=10.937),
        dict(x_coordinate=42.0, y_coordinate=5.694),
        dict(x_coordinate=25.0, y_coordinate=6.491),
    ]


class TestOrmControllers:
    def test_create_db(self, request: pytest.FixtureRequest):
        # 1. Define test data.
        _db_file = test_results / request.node.name / "vrtool_db.db"
        if _db_file.parent.exists():
            shutil.rmtree(_db_file.parent)

        # 2. Run test.
        initialize_database(_db_file)

        # 3. Verify expectations.
        assert _db_file.exists()

    @pytest.mark.skipif(
        condition=(test_data.joinpath("test_db\\vrtool_db.db").exists()),
        reason="Test database already exists. Won't overwrite.",
    )
    def test_create_db_with_data(self):
        # 1. Define database file.
        _db_file = test_data / "test_db" / "vrtool_db.db"
        if _db_file.exists():
            _db_file.unlink()

        initialize_database(_db_file)

        # 2. Define models.
        _dike_traject_info: orm.DikeTrajectInfo = orm.DikeTrajectInfo.create(
            **DummyModelsData.dike_traject_info
        )
        _dike_traject_info.save()

        _dike_section: orm.SectionData = orm.SectionData.create(
            **(dict(dike_traject=_dike_traject_info) | DummyModelsData.section_data)
        )
        _dike_section.save()

        for _m_dict in DummyModelsData.mechanism_data:
            _mech_inst = orm.Mechanism.create(**_m_dict)
            _mech_inst.save()
            _mechanism_section = orm.MechanismPerSection.create(
                mechanism=_mech_inst, section=_dike_section
            )
            _mechanism_section.save()

        for _b_dict in DummyModelsData.buildings_data:
            orm.Buildings.create(**(_b_dict | dict(section_data=_dike_section))).save()

        for idx, _p_point in enumerate(DummyModelsData.profile_points):
            _c_point = orm.CharacteristicPointType.create(
                **dict(name=DummyModelsData.characteristic_point_type[idx])
            )
            _c_point.save()
            orm.ProfilePoint.create(
                **(
                    _p_point
                    | dict(section_data=_dike_section, profile_point_type=_c_point)
                )
            ).save()

        # 3. Save tables.
        assert _db_file.exists()

    def test_open_database(self):
        # 1. Define test data.
        _db_file = test_data / "test_db" / "vrtool_db.db"
        assert _db_file.is_file()
        _expected_data = DummyModelsData.section_data

        # 2. Run test.
        _sql_db = open_database(_db_file)

        # 3. Verify expectations
        assert isinstance(_sql_db, SqliteDatabase)
        assert any(orm.SectionData.select())
        _section_data: orm.SectionData = orm.SectionData.get_by_id(1)
        assert _section_data.section_name == _expected_data["section_name"]
        assert _section_data.dijkpaal_start == _expected_data["dijkpaal_start"]
        assert _section_data.dijkpaal_end == _expected_data["dijkpaal_end"]
        assert _section_data.meas_start == _expected_data["meas_start"]
        assert _section_data.meas_end == _expected_data["meas_end"]
        assert _section_data.section_length == _expected_data["section_length"]
        assert _section_data.in_analysis == _expected_data["in_analysis"]
        assert _section_data.crest_height == _expected_data["crest_height"]
        assert (
            _section_data.annual_crest_decline == _expected_data["annual_crest_decline"]
        )
        assert (
            _section_data.cover_layer_thickness
            == _expected_data["cover_layer_thickness"]
        )
        assert _section_data.pleistocene_level == _expected_data["pleistocene_level"]

    def test_open_database_when_file_doesnot_exist_raises_value_error(
        self, request: pytest.FixtureRequest
    ):
        # 1. Define test data.
        _db_file = test_results / request.node.name / "vrtool_db.db"
        assert not _db_file.exists()

        # 2. Run test.
        with pytest.raises(ValueError) as exc_err:
            open_database(_db_file)

        # 3. Verify expectations
        assert str(exc_err.value) == "No file was found at {}".format(_db_file)

    @pytest.fixture
    def database_vrtool_config(self, request: pytest.FixtureRequest) -> VrtoolConfig:
        # 1. Define test data.
        _test_db = test_data.joinpath("test_db", "with_valid_data.db")

        _output_directory = test_results.joinpath(request.node.name)
        if _output_directory.exists():
            shutil.rmtree(_vrtool_config.output_directory)

        # Generate a custom `VrtoolConfig`
        _vrtool_config = VrtoolConfig(
            input_directory=_test_db.parent,
            input_database_name=_test_db.name,
            traject="38-1",
            output_directory=_output_directory,
        )
        assert _vrtool_config.input_database_path.is_file()

        yield _vrtool_config

    def test_get_dike_traject(self, database_vrtool_config: VrtoolConfig):
        # 2. Run test.
        _dike_traject = get_dike_traject(database_vrtool_config)

        # 3. Verify expectations.
        assert isinstance(_dike_traject, DikeTraject)
        assert len(_dike_traject.sections) == 60

        def check_section_reliability(section: DikeSection):
            _recognized_keys = [
                MechanismEnum.OVERFLOW,
                MechanismEnum.PIPING,
                MechanismEnum.STABILITY_INNER,
            ]

            def check_key_value(key_value):
                assert (
                    key_value[0] in _recognized_keys
                ), "Mechanism {} not recognized.".format(key_value[0])
                assert isinstance(key_value[1], MechanismReliabilityCollection)

            assert isinstance(section.section_reliability, SectionReliability)
            assert isinstance(section.section_reliability.load, LoadInput)
            assert isinstance(
                section.section_reliability.failure_mechanisms,
                FailureMechanismCollection,
            )

            all(
                map(
                    check_key_value,
                    section.section_reliability.failure_mechanisms._failure_mechanisms.items(),
                )
            )

        assert all(any(_ds.mechanism_data.items()) for _ds in _dike_traject.sections)
        all(map(check_section_reliability, _dike_traject.sections))

    def test_get_dike_section_solutions(self, database_vrtool_config: VrtoolConfig):
        # 1. Define test data.
        database_vrtool_config.T = [0]
        _general_info = DikeTrajectInfo(traject_name="Dummy")
        _dike_section = DikeSection()
        _dike_section.name = "01A"
        _dike_section.Length = 359.0
        _dike_section.cover_layer_thickness = 42

        # Stability Inner
        _water_load_input = LoadInput([])
        _water_load_input.input["d_cover"] = None
        _water_load_input.input["beta"] = np.array([42.24])
        _stability_inner_collection = MechanismReliabilityCollection(
            MechanismEnum.STABILITY_INNER,
            "combinable",
            database_vrtool_config.T,
            2023,
            2025,
        )
        _stability_inner_collection.Reliability["0"].Input = _water_load_input
        _dike_section.section_reliability.load = _water_load_input
        _dike_section.section_reliability.failure_mechanisms._failure_mechanisms[
            MechanismEnum.STABILITY_INNER
        ] = _stability_inner_collection

        # Initial Geometry
        def _to_record(geom_item: tuple[str, list[int]]) -> dict:
            return dict(type=geom_item[0], x=geom_item[1][0], z=geom_item[1][1])

        _initial_geom = {
            "BUT": [-17.0, 4.996],
            "BUK": [0, 10.939],
            "BIK": [3.5, 10.937],
            "BBL": [25.0, 6.491],
            "EBL": [42.0, 5.694],
            "BIT": [47.0, 5.104],
        }
        _dike_section.InitialGeometry = pd.DataFrame.from_records(
            map(_to_record, _initial_geom.items())
        )
        _dike_section.InitialGeometry.set_index("type", inplace=True, drop=True)

        # Mechanism data
        _dike_section.mechanism_data[MechanismEnum.STABILITY_INNER] = [
            ("RW000", "SIMPLE"),
            "combinable",
        ]
        # 2. Run test.
        _solutions = get_dike_section_solutions(
            database_vrtool_config, _dike_section, _general_info
        )

        # 3. Verify expectations.
        assert isinstance(_solutions, Solutions)
        assert any(_solutions.measures)

    @pytest.fixture
    def export_database(self, request: pytest.FixtureRequest) -> SqliteDatabase:
        _db_file = test_data.joinpath("test_db", "empty_db.db")
        _output_dir = test_results.joinpath(request.node.name)
        if _output_dir.exists():
            shutil.rmtree(_output_dir)
        _output_dir.mkdir(parents=True)
        _test_db_file = _output_dir.joinpath("test_db.db")
        shutil.copyfile(_db_file, _test_db_file)

        _connected_db = open_database(_test_db_file)
        _connected_db.close()
        yield _connected_db
        # Make sure it's closed.
        # Perhaps during test something fails and does not get to close
        if isinstance(_connected_db, SqliteDatabase) and not _connected_db.is_closed():
            _connected_db.close()

    def test_export_results_safety_assessment_given_valid_data(
        self, export_database: SqliteDatabase
    ):
        # 1. Define test data.
        export_database.connect()
        _test_mechanism_per_section = get_basic_mechanism_per_section()
        export_database.close()
        _test_section_data = _test_mechanism_per_section.section

        # Dike Section and Dike Traject.
        _mech_name = MechanismEnum.get_enum(
            _test_mechanism_per_section.mechanism.name
        ).name
        _reliability_df = pd.DataFrame(
            [4.2, 2.4],
            columns=["42"],
            index=[_mech_name, "Section"],
        )
        _dummy_section = DikeSection()
        _dummy_section.name = _test_section_data.section_name
        _dummy_section.TrajectInfo = DikeTrajectInfo(
            traject_name=_test_section_data.dike_traject.traject_name
        )
        _dummy_section.section_reliability.SectionReliability = _reliability_df
        _test_traject = DikeTraject()
        _test_traject.sections = [_dummy_section]

        # Safety assessment.
        _safety_assessment = ResultsSafetyAssessment()
        _db_path = Path(export_database.database)
        _safety_assessment.vr_config = VrtoolConfig(
            input_directory=_db_path.parent,
            input_database_name=_db_path.name,
        )
        _safety_assessment.selected_traject = _test_traject

        assert not any(orm.AssessmentSectionResult.select())
        assert not any(orm.AssessmentMechanismResult.select())

        # 2. Run test.
        export_results_safety_assessment(_safety_assessment)

        # 3. Verify final expectations.
        assert any(
            orm.AssessmentSectionResult.select().where(
                (orm.AssessmentSectionResult.section_data == _test_section_data)
                & (orm.AssessmentSectionResult.beta == 2.4)
                & (orm.AssessmentSectionResult.time == 42)
            )
        )
        assert any(
            orm.AssessmentMechanismResult.select().where(
                (
                    orm.AssessmentMechanismResult.mechanism_per_section
                    == _test_mechanism_per_section
                )
                & (orm.AssessmentMechanismResult.beta == 4.2)
                & (orm.AssessmentMechanismResult.time == 42)
            )
        )

    @pytest.fixture
    def results_measures_with_mocked_data(
        self, request: pytest.FixtureRequest, export_database: pytest.FixtureRequest
    ) -> tuple[MeasureResultTestInputData, ResultsMeasures]:
        _measures_input_data = MeasureResultTestInputData.with_measures_type(
            request.param, {}
        )

        # Define vrtool config.
        _database_path = Path(export_database.database)
        _vrtool_config = VrtoolConfig(
            input_directory=_database_path.parent,
            input_database_name=_database_path.name,
            traject=_measures_input_data.domain_dike_section.TrajectInfo.traject_name,
        )

        # Define solutions.
        _solutions = Solutions(
            dike_section=_measures_input_data.domain_dike_section, config=_vrtool_config
        )
        _solutions.measures = [_measures_input_data.measure]

        # Define results measures object.
        _results_measures = ResultsMeasures()
        _results_measures.vr_config = _vrtool_config
        _results_measures.selected_traject = _measures_input_data
        _results_measures.solutions_dict["sth"] = _solutions

        yield _measures_input_data, _results_measures

    @pytest.mark.parametrize(
        "results_measures_with_mocked_data",
        [
            pytest.param(MeasureWithDictMocked, id="With dictionary"),
            pytest.param(MeasureWithListOfDictMocked, id="With list of dictionaries"),
            pytest.param(
                MeasureWithMeasureResultCollectionMocked,
                id="With Measure Result Collection object",
            ),
        ],
        indirect=True,
    )
    def test_export_results_measures_given_valid_data(
        self,
        results_measures_with_mocked_data: tuple[
            MeasureResultTestInputData, ResultsMeasures
        ],
        export_database: pytest.FixtureRequest,
    ):
        """
        Virtually this test verifies (almost) the same as
        `TestMeasureExporter.test_export_dom_with_valid_data`.
        """
        # 1. Define test data.
        _measures_input_data, _results_measures = results_measures_with_mocked_data
        assert isinstance(_measures_input_data, MeasureResultTestInputData)
        assert isinstance(_results_measures, ResultsMeasures)

        # 2. Run test.
        export_results_measures(_results_measures)

        # 3. Verify expectations.
        validate_measure_result_export(
            _measures_input_data, _measures_input_data.parameters_to_validate
        )

    @pytest.mark.parametrize(
        "results_measures_with_mocked_data",
        [
            pytest.param(
                MeasureWithMeasureResultCollectionMocked,
                id="With Measure Result Collection object",
            ),
        ],
        indirect=True,
    )
    def test_get_selected_measure_result_ids_returns_list_of_exported_results_measures(
        self,
        results_measures_with_mocked_data: tuple[
            MeasureResultTestInputData, ResultsMeasures
        ],
    ):
        # 1. Define test data.
        _measures_input_data, _results_measures = results_measures_with_mocked_data
        assert isinstance(_measures_input_data, MeasureResultTestInputData)
        assert isinstance(_results_measures, ResultsMeasures)
        export_results_measures(_results_measures)

        # 2. Run test.
        _return_values = get_exported_measure_result_ids(_results_measures)

        # 3. Verify expectations.
        assert len(MeasureResult.select()) == 1
        _expected_id = MeasureResult.get().get_id()
        assert _return_values == [_expected_id]

    @pytest.mark.parametrize(
        "results_measures_with_mocked_data",
        [
            pytest.param(
                MeasureWithMeasureResultCollectionMocked,
                id="With Measure Result Collection object",
            ),
        ],
        indirect=True,
    )
    @pytest.mark.skip(reason="Requires mocking a geometry, not worth at the moment.")
    def test_export_optimization_selected_measures_given_valid_data(
        self,
        results_measures_with_mocked_data: tuple[
            MeasureResultTestInputData, ResultsMeasures
        ],
    ):
        # 1. Define test data.
        _measures_input_data, _results_measures = results_measures_with_mocked_data
        assert isinstance(_measures_input_data, MeasureResultTestInputData)
        assert isinstance(_results_measures, ResultsMeasures)
        export_results_measures(_results_measures)
        validate_measure_result_export(
            _measures_input_data, _measures_input_data.parameters_to_validate
        )

        _optimization_run_name = "Test optimization name"

        # 2. Run test.
        _measure_result_selection = len(orm.MeasureResult.select()) // 2
        if _measure_result_selection == 0:
            _measure_result_selection = 1
        _measure_result_ids = [
            mr.get_id()
            for mr in orm.MeasureResult.select().limit(_measure_result_selection)
        ]
        _return_value = create_optimization_run_for_selected_measures(
            _results_measures.vr_config, _optimization_run_name, _measure_result_ids
        )

        # 3. Verify expectations.
        assert isinstance(_return_value, dict)
        assert len(orm.OptimizationType.select()) == len(
            _results_measures.vr_config.design_methods
        )
        for _optimization_type in orm.OptimizationType:
            assert isinstance(_optimization_type, orm.OptimizationType)

            assert len(_optimization_type.optimization_runs) == 1
            _optimization_run = _optimization_type.optimization_runs[0]

            assert isinstance(_optimization_run, orm.OptimizationRun)
            assert _optimization_run.name == _optimization_run_name
            assert (
                _optimization_run.discount_rate
                == _results_measures.vr_config.discount_rate
            )
            assert len(_optimization_run.optimization_run_measure_results) == len(
                _measure_result_ids
            )

    @pytest.mark.parametrize(
        "results_measures_with_mocked_data",
        [
            pytest.param(
                MeasureWithMeasureResultCollectionMocked,
                id="With Measure Result Collection object",
            ),
        ],
        indirect=True,
    )
    def test_export_results_optimization_given_valid_data(
        self,
        results_measures_with_mocked_data: tuple[
            MeasureResultTestInputData, ResultsMeasures
        ],
    ):
        # 1. Define test data.
        _measures_input_data, _results_measures = results_measures_with_mocked_data
        assert isinstance(_measures_input_data, MeasureResultTestInputData)
        assert isinstance(_results_measures, ResultsMeasures)
        export_results_measures(_results_measures)
        validate_measure_result_export(
            _measures_input_data, _measures_input_data.parameters_to_validate
        )

        # Generate default run data.
        _optimization_type = "Test optimization type"
        _test_optimization_type = orm.OptimizationType.create(name=_optimization_type)
        _optimization_run = orm.OptimizationRun.create(
            name="PremadeOptimization",
            discount_rate=0.42,
            optimization_type=_test_optimization_type,
        )
        for _measure_result in orm.MeasureResult.select():
            orm.OptimizationSelectedMeasure.create(
                optimization_run=_optimization_run,
                measure_result=_measure_result,
                investment_year=0,
            )

        # Define strategies.
        class MockedStrategy(StrategyProtocol):
            def __init__(self):

                self.sections = [TestSectionAsInput()._get_section_with_combinations()]
                self.sections[0].aggregated_measure_combinations = [
                    AggregatedMeasureCombination(
                        sh_combination=self.sections[0].sh_combinations[1],
                        sg_combination=self.sections[0].sg_combinations[0],
                        measure_result_id=1,
                        year=0,
                    )
                ]
                self.total_risk_per_step = [1000.0, 100.0]
                self.probabilities_per_step = [
                    {
                        MechanismEnum.STABILITY_INNER: np.linspace(
                            0.1, 0.6, 100
                        ).reshape((100, 1)),
                        MechanismEnum.OVERFLOW: np.linspace(0.05, 0.55, 100).reshape(
                            (100, 1)
                        ),
                    },
                    {
                        MechanismEnum.STABILITY_INNER: np.linspace(
                            0.1, 0.6, 100
                        ).reshape((100, 1)),
                        MechanismEnum.OVERFLOW: np.linspace(0.01, 0.1, 100).reshape(
                            (100, 1)
                        ),
                    },
                ]
                self.measures_taken = [(0, 1, 1)]
                self.time_periods = [0, 20, 100]

        _test_strategy = MockedStrategy()

        # Define results optimization object.
        _results_optimization = ResultsOptimization()
        _results_optimization.vr_config = _results_measures.vr_config
        _results_optimization.selected_traject = (
            _measures_input_data.domain_dike_section.TrajectInfo.traject_name
        )
        _results_optimization.results_strategies = [_test_strategy]

        # 2. Run test.
        export_results_optimization(_results_optimization, [_optimization_run.id])

        # 3. Verify expectations.
        assert len(orm.OptimizationStep.select()) == 1
        _optimization_step = orm.OptimizationStep.get()
        assert _optimization_step.total_lcc == 84.0
        assert _optimization_step.total_risk == 100.0
        assert len(orm.OptimizationStepResultMechanism) == 10
        assert len(orm.OptimizationStepResultSection) == 3

    def test_clear_assessment_results_clears_all_results(
        self, export_database: SqliteDatabase
    ):
        # Setup
        _db_connection = export_database
        _db_connection.connect()

        assert not any(orm.AssessmentSectionResult.select())
        assert not any(orm.AssessmentMechanismResult.select())

        traject_info = get_basic_dike_traject_info()

        _mechanisms = [
            self._create_mechanism("mechanism 1"),
            self._create_mechanism("mechanism 2"),
        ]

        self._create_section_with_fully_configured_assessment_results(
            traject_info, "section 1", _mechanisms
        )
        self._create_section_with_fully_configured_assessment_results(
            traject_info, "section 2", _mechanisms
        )

        # Precondition
        assert any(orm.AssessmentSectionResult.select())
        assert any(orm.AssessmentMechanismResult.select())

        _db_connection.close()

        # Call
        _db_path = Path(_db_connection.database)
        _vrtool_config = VrtoolConfig(
            input_directory=_db_path.parent,
            input_database_name=_db_path.name,
        )
        clear_assessment_results(_vrtool_config)

        # Assert
        _db_connection.connect()

        assert not any(orm.AssessmentSectionResult.select())
        assert not any(orm.AssessmentMechanismResult.select())

        _db_connection.close()

    def test_clear_measure_result_clears_all_results(
        self, export_database: SqliteDatabase
    ):
        # Setup
        self._generate_measure_results(export_database)

        # Call
        _db_path = Path(export_database.database)
        _vrtool_config = VrtoolConfig(
            input_directory=_db_path.parent,
            input_database_name=_db_path.name,
        )
        clear_measure_results(_vrtool_config)

        # Assert
        assert not any(orm.MeasureResult.select())
        assert not any(orm.MeasureResultParameter.select())
        assert not any(orm.MeasureResultSection.select())
        assert not any(orm.MeasureResultMechanism.select())

    def test_clear_optimization_results_clears_all_results(
        self, export_database: SqliteDatabase
    ):
        # 1. Define test data.
        self._generate_optimization_results(export_database)

        # 2. Run test.
        _db_path = Path(export_database.database)
        _vrtool_config = VrtoolConfig(
            input_directory=_db_path.parent,
            input_database_name=_db_path.name,
        )
        clear_optimization_results(_vrtool_config)

        # 3. Verify expectations.
        assert not any(orm.OptimizationRun.select())
        assert not any(orm.OptimizationSelectedMeasure.select())
        assert not any(orm.OptimizationStep.select())
        assert not any(orm.OptimizationStepResultMechanism.select())
        assert not any(orm.OptimizationStepResultSection.select())

    def _generate_measure_results(self, db_connection: SqliteDatabase):
        db_connection.connect()
        traject_info = get_basic_dike_traject_info()

        _measure_type = get_basic_measure_type()
        _combinable_type = get_basic_combinable_type()
        _measures = [
            self._create_measure(_measure_type, _combinable_type, "measure 1"),
            self._create_measure(_measure_type, _combinable_type, "measure 2"),
        ]

        self._create_section_with_fully_configured_measure_results(
            traject_info, "Section 1", _measures
        )
        self._create_section_with_fully_configured_measure_results(
            traject_info, "Section 2", _measures
        )
        db_connection.close()

        assert any(orm.MeasureResult.select())
        assert any(orm.MeasureResultParameter.select())
        assert any(orm.MeasureResultSection.select())
        assert any(orm.MeasureResultMechanism.select())

    def _generate_optimization_results(self, db_connection: SqliteDatabase):
        self._generate_measure_results(db_connection)
        if db_connection.is_closed():
            # It could happen it has not been closed.
            db_connection.connect()
        _dummy_optimization_type = orm.OptimizationType.create(name="DummyType")
        _optimization_run = orm.OptimizationRun.create(
            name="DummyRun",
            discount_rate=0.42,
            optimization_type=_dummy_optimization_type,
        )
        _measure_result = orm.MeasureResult.select()[0].get()
        _optimization_selected_measure = orm.OptimizationSelectedMeasure.create(
            optimization_run=_optimization_run,
            measure_result=_measure_result,
            investment_year=2021,
        )
        _optimization_step = orm.OptimizationStep.create(
            optimization_selected_measure=_optimization_selected_measure, step_number=42
        )
        _mechanism = orm.Mechanism.create(name="A Mechanism")
        _mechanism_per_section = orm.MechanismPerSection.create(
            mechanism=_mechanism, section=_measure_result.measure_per_section.section
        )
        orm.OptimizationStepResultMechanism.create(
            optimization_step=_optimization_step,
            mechanism_per_section=_mechanism_per_section,
            beta=4.2,
            time=20,
            lcc=2023.12,
        )
        orm.OptimizationStepResultSection.create(
            optimization_step=_optimization_step,
            beta=4.2,
            time=20,
            lcc=2023.12,
        )

        db_connection.close()

        assert any(orm.OptimizationRun.select())
        assert any(orm.OptimizationSelectedMeasure.select())
        assert any(orm.OptimizationStep.select())
        assert any(orm.OptimizationStepResultMechanism.select())
        assert any(orm.OptimizationStepResultSection.select())

    def _create_section_with_fully_configured_assessment_results(
        self,
        traject_info: DikeTrajectInfo,
        section_name: str,
        mechanisms: list[orm.Mechanism],
    ) -> None:
        section = self._create_basic_section_data(traject_info, section_name)
        self._create_assessment_section_results(section)

        for mechanism in mechanisms:
            mechanism_per_section = self._create_basic_mechanism_per_section(
                section, mechanism
            )
            self._create_assessment_mechanism_results(mechanism_per_section)

    def _create_basic_section_data(
        self, traject_info: DikeTrajectInfo, section_name: str
    ) -> orm.SectionData:
        return orm.SectionData.create(
            dike_traject=traject_info,
            section_name=section_name,
            meas_start=2.4,
            meas_end=4.2,
            section_length=123,
            in_analysis=True,
            crest_height=24,
            annual_crest_decline=42,
        )

    def _create_assessment_section_results(self, section: orm.SectionData) -> None:
        for i in range(2000, 2100, 10):
            orm.AssessmentSectionResult.create(
                beta=i / 1000.0, time=i, section_data=section
            )

    def _create_mechanism(self, mechanism_name: str) -> orm.Mechanism:
        _mech_inst, _ = orm.Mechanism.get_or_create(name=mechanism_name)
        return _mech_inst

    def _create_basic_mechanism_per_section(
        self, section: orm.SectionData, mech_inst: orm.Mechanism
    ) -> orm.MechanismPerSection:
        return orm.MechanismPerSection.create(section=section, mechanism=mech_inst)

    def _create_assessment_mechanism_results(
        self, mechanism_per_section: orm.MechanismPerSection
    ) -> None:
        for i in range(2000, 2100, 10):
            orm.AssessmentMechanismResult.create(
                beta=i / 1000.0, time=i, mechanism_per_section=mechanism_per_section
            )

    def _create_section_with_fully_configured_measure_results(
        self,
        traject_info: DikeTrajectInfo,
        section_name: str,
        measures: list[orm.Measure],
    ) -> None:
        section = self._create_basic_section_data(traject_info, section_name)

        _mechanism_per_section = self._create_basic_mechanism_per_section(
            section, self._create_mechanism(MechanismEnum.OVERFLOW.name)
        )

        for measure in measures:
            measure_per_section = orm.MeasurePerSection.create(
                section=section, measure=measure
            )
            self._create_measure_results(measure_per_section, _mechanism_per_section)

    def _create_measure(
        self,
        measure_type: orm.MeasureType,
        combinable_type: orm.CombinableType,
        measure_name: str,
    ) -> orm.Measure:
        return orm.Measure.create(
            measure_type=measure_type,
            combinable_type=combinable_type,
            name=measure_name,
            year=20,
        )

    def _create_measure_results(
        self,
        measure_per_section: orm.MeasurePerSection,
        mechanism_per_section: MechanismPerSection,
    ) -> None:
        _t_range = list(range(2000, 2100, 10))
        measure_result = orm.MeasureResult.create(
            measure_per_section=measure_per_section,
        )
        _measure_result_parameters = self._get_measure_result_parameters(measure_result)
        orm.MeasureResultParameter.insert_many(_measure_result_parameters).execute()
        orm.MeasureResultSection.insert_many(
            self._get_measure_result_section(measure_result, _t_range)
        ).execute()
        orm.MeasureResultMechanism.insert_many(
            self._get_measure_result_mechanism(
                measure_result, _t_range, mechanism_per_section
            )
        ).execute()

    def _get_measure_result_section(
        self, measure_result: orm.MeasureResult, t_range: list[int]
    ) -> Iterator[dict]:
        cost = 13.37
        for i in t_range:
            yield dict(
                measure_result=measure_result, beta=i / 1000.0, time=i, cost=cost
            )

    def _get_measure_result_mechanism(
        self,
        measure_result: orm.MeasureResult,
        t_range: list[int],
        mechanism_per_section: MechanismPerSection,
    ) -> Iterator[dict]:
        for i in t_range:
            yield dict(
                measure_result=measure_result,
                beta=i / 1000.0,
                time=i,
                mechanism_per_section=mechanism_per_section,
            )

    def _get_measure_result_parameters(
        self, measure_result: orm.MeasureResult
    ) -> Iterator[dict]:
        for i in range(1, 10):
            yield dict(
                name=f"Parameter {i}", value=i / 10.0, measure_result=measure_result
            )

    def test_import_results_measures_for_optimization_given_valid_case(
        self, request: pytest.FixtureRequest
    ):
        # 1. Define test data.
        _test_dir_name = "test_stability_multiple_scenarios"
        _test_case_dir = get_copy_of_reference_directory(_test_dir_name)

        _vrtool_config = get_vrtool_config_test_copy(
            _test_case_dir.joinpath("config.json"), request.node.name
        )
        assert not any(_vrtool_config.output_directory.glob("*"))

        # 2. Run test.
        with open_database(_vrtool_config.input_database_path).connection_context():
            _measures_to_import = [(omr.id, 0) for omr in MeasureResult.select()]
            _imported_data = import_results_measures_for_optimization(
                _vrtool_config, _measures_to_import
            )

        # 3. Verify final expectations.
        assert any(_imported_data)
        assert all(
            (
                isinstance(_imp_data, SectionAsInput)
                and any(_imp_data.initial_assessment.probabilities)
            )
            for _imp_data in _imported_data
        )


class TestCustomMeasures:
    """
    This test class mostly covers integration tests for `CustomMeasure` workflows.
    """

    def _get_custom_measure_dict(
        self,
        measure_name: str,
        measure_section: str,
        measure_mechanism: MechanismEnum,
        measure_year: int,
        measure_cost: float,
        measure_beta: float,
    ) -> dict:
        return dict(
            MEASURE_NAME=measure_name,
            COMBINABLE_TYPE=CombinableTypeEnum.FULL.name,
            SECTION_NAME=measure_section,
            MECHANISM_NAME=measure_mechanism.name,
            TIME=measure_year,
            COST=measure_cost,
            BETA=measure_beta,
        )

    @pytest.fixture(name="custom_measures_vrtool_config")
    def get_vrtool_config_for_custom_measures_db(
        self, request: pytest.FixtureRequest
    ) -> Iterator[VrtoolConfig]:
        # 1. Define test data.
        _marker = request.node.get_closest_marker("fixture_database")
        if _marker is None:
            _db_name = request.param
        else:
            _db_name = _marker.args[0]

        _test_db = test_data.joinpath("38-1 custom measures", _db_name)
        _output_directory = get_clean_test_results_dir(request)

        # Create a copy of the database to avoid locking it
        # or corrupting its data.
        _copy_db = _output_directory.joinpath("vrtool_input.db")
        shutil.copyfile(_test_db, _copy_db)

        # Generate a custom `VrtoolConfig`
        _vrtool_config = VrtoolConfig(
            input_directory=_copy_db.parent,
            input_database_name=_copy_db.name,
            traject="38-1",
            output_directory=_output_directory,
        )
        assert _vrtool_config.input_database_path.is_file()

        yield _vrtool_config

    @pytest.mark.parametrize(
        "custom_measure_dict_list",
        [
            pytest.param(
                [
                    {
                        "MEASURE_NAME": "ROCKS",
                        "SECTION_NAME": "01A",
                        "COMBINABLE_TYPE": CombinableTypeEnum.FULL.name,
                        "MECHANISM_NAME": MechanismEnum.OVERFLOW.name,
                        "COST": 50.0,
                        "TIME": _t,
                        "BETA": _beta,
                    }
                    for (_t, _beta) in zip(
                        [0, 19, 20, 25, 50, 75, 100], np.linspace(7, 4, num=7)
                    )
                ],
                id="MVP test, measure with all required Time",
            ),
            pytest.param(
                [
                    {
                        "SECTION_NAME": "01A",
                        "COMBINABLE_TYPE": CombinableTypeEnum.FULL.name,
                        "MEASURE_NAME": "ROCKS",
                        "COST": 50.0,
                        "MECHANISM_NAME": _mechanism_enum.name,
                        "TIME": _time,
                        "BETA": _beta,
                    }
                    for _time, _beta, _mechanism_enum in [
                        (0, 4.2, MechanismEnum.OVERFLOW),
                        (50, 2.4, MechanismEnum.OVERFLOW),
                        (0, 4.2, MechanismEnum.PIPING),
                    ]
                ]
                + [
                    {
                        "SECTION_NAME": "01A",
                        "COMBINABLE_TYPE": CombinableTypeEnum.FULL.name,
                        "MEASURE_NAME": "TREES",
                        "MECHANISM_NAME": MechanismEnum.OVERFLOW.name,
                        "TIME": 0,
                        "COST": 23.12,
                        "BETA": 3.0,
                    },
                ],
                id="Integration test",
            ),
            pytest.param(
                [
                    {
                        "MEASURE_NAME": "rocky 2",
                        "SECTION_NAME": "01A",
                        "COMBINABLE_TYPE": CombinableTypeEnum.FULL.name,
                        "MECHANISM_NAME": MechanismEnum.OVERFLOW.name,
                        "COST": 1000,
                        "BETA": 6.6,
                        "TIME": _time,
                    }
                    for _time in [0, 40]
                ],
                id="Workflow 1: SAME measure, ONLY DIFFERENT time NOT present IN ASSESSMENT",
            ),
            pytest.param(
                [
                    {
                        "SECTION_NAME": _section_name,
                        "MEASURE_NAME": "rocky 2",
                        "COMBINABLE_TYPE": CombinableTypeEnum.FULL.name,
                        "MECHANISM_NAME": MechanismEnum.OVERFLOW.name,
                        "TIME": 0,
                        "COST": 1000,
                        "BETA": 6.6,
                    }
                    for _section_name in ["01A", "01B"]
                ],
                id="Workflow 2a: SAME measure, ONLY DIFFERENT section",
            ),
            pytest.param(
                [
                    {
                        "MEASURE_NAME": "rocky 2",
                        "COMBINABLE_TYPE": CombinableTypeEnum.FULL.name,
                        "MECHANISM_NAME": MechanismEnum.OVERFLOW.name,
                        "TIME": 0,
                        "SECTION_NAME": _section_name,
                        "COST": _cost,
                        "BETA": _beta,
                    }
                    for _section_name, _cost, _beta in [
                        ("01A", 1000, 6.6),
                        ("01B", 2000, 5.0),
                    ]
                ],
                id="Workflow 2b: SAME measure, DIFFERENT section, cost and beta",
            ),
        ],
    )
    @pytest.mark.fixture_database("without_custom_measures.db")
    def test_add_custom_measures(
        self,
        custom_measure_dict_list: list[dict],
        custom_measures_vrtool_config: VrtoolConfig,
    ):
        """
        Integration test to verify adding new entries to the `orm.CustomMeasure`
        and related tables under different workflows.
        """
        # Auxiliar methods for validations.
        def get_custom_measure_dict_hash(cm_dict: dict) -> str:
            # Useful to compare uniqueness of a dictionary.
            _dummy_dict = dict() | cm_dict
            # The only key that does not need to be the same is the section name.
            _dummy_dict.pop("SECTION_NAME")
            return str(_dummy_dict)

        # 1. Define initial expectations.
        _known_computation_periods = [0, 19, 20, 25, 50, 75, 100]
        _custom_measures_grouped = list(
            (key, list(group))
            for key, group in itertools.groupby(
                custom_measure_dict_list,
                key=itemgetter("MEASURE_NAME", "COMBINABLE_TYPE", "SECTION_NAME"),
            )
        )

        _expected_total_measures = len(
            set(_cm[0][0] + _cm[0][1] for _cm in _custom_measures_grouped)
        )
        _expected_total_custom_measures = len(
            set(map(get_custom_measure_dict_hash, custom_measure_dict_list))
        )
        with open_database(custom_measures_vrtool_config.input_database_path) as _db:
            orm.MeasureResult.delete().execute(_db)
            orm.MeasureResultMechanism.delete().execute(_db)
            orm.MeasureResultSection.delete().execute(_db)
            assert any(orm.MeasureResult.select()) is False
            assert any(orm.MeasureResultMechanism.select()) is False
            assert any(orm.MeasureResultSection.select()) is False
            _expected_total_measures += len(orm.Measure.select())
            _expected_total_custom_measures += len(orm.CustomMeasure.select())

        # 2. Run test
        _added_measures = add_custom_measures(
            custom_measures_vrtool_config, custom_measure_dict_list
        )

        # 3. Verify final expectations
        assert len(_added_measures) == len(custom_measure_dict_list)

        with open_database(custom_measures_vrtool_config.input_database_path) as _db:
            # Verify the expected amount of `orm.Measure` and `orm.CustomMeasure`
            # entries have been created.
            assert len(orm.Measure.select()) == _expected_total_measures
            assert len(orm.CustomMeasure.select()) == _expected_total_custom_measures

            for _keys_group, _cm_list in _custom_measures_grouped:
                # There should only be one `MeasureResult` for each `CustomMeasure`
                _fm_result = (
                    orm.MeasureResult.select()
                    .join_from(orm.MeasureResult, orm.MeasurePerSection)
                    .join_from(orm.MeasurePerSection, orm.SectionData)
                    .join_from(orm.MeasurePerSection, orm.Measure)
                    .join_from(orm.Measure, orm.CombinableType)
                    .where(
                        (orm.Measure.name == _keys_group[0])
                        & (fn.Upper(orm.CombinableType.name) == _keys_group[1])
                        & (fn.Upper(orm.SectionData.section_name) == _keys_group[2])
                    )
                ).get()
                assert isinstance(_fm_result, orm.MeasureResult)

                # Verify `MeasureResultSection` entries,
                # one per different provided `TIME`.
                assert len(_fm_result.measure_result_section) == len(
                    _known_computation_periods
                )
                for _fm_result_section in _fm_result.measure_result_section:
                    # Costs are the same for a given measure.
                    assert _fm_result_section.cost == _cm_list[0]["COST"]
                    assert _fm_result_section.beta > 0

                # Verify `MeasureResultMechanism` entries,
                # one per different provided `TIME` and mechanisms in `MechanismPerSection`.
                _total_mechs = len(
                    orm.MechanismPerSection.select()
                    .join_from(orm.MechanismPerSection, orm.SectionData)
                    .where(fn.Upper(orm.SectionData.section_name) == _keys_group[2])
                )
                assert len(_fm_result.measure_result_mechanisms) == _total_mechs * len(
                    _known_computation_periods
                )

                # Define expected values
                _expected_mechanism_values = dict()
                for _mechanism_name, _mechanism_dicts in itertools.groupby(
                    _cm_list, key=itemgetter("MECHANISM_NAME")
                ):
                    _mechanism_dicts_list = list(_mechanism_dicts)
                    _time_beta_tuples = [
                        (_cm["TIME"], _cm["BETA"]) for _cm in _mechanism_dicts_list
                    ]
                    _expected_mechanism_values[
                        _mechanism_name
                    ] = CustomMeasureTimeBetaCalculator.get_interpolated_time_beta_collection(
                        _time_beta_tuples, _known_computation_periods
                    )

                for _fm_result_mechanism in _fm_result.measure_result_mechanisms:
                    _mechanism_name = (
                        _fm_result_mechanism.mechanism_per_section.mechanism.name.upper()
                    )
                    if _mechanism_name in _expected_mechanism_values:
                        assert (
                            _fm_result_mechanism.beta
                            == _expected_mechanism_values[_mechanism_name][
                                _fm_result_mechanism.time
                            ]
                        )
                    else:
                        _assessment = _fm_result_mechanism.mechanism_per_section.assessment_mechanism_results.where(
                            AssessmentMechanismResult.time == _fm_result_mechanism.time
                        ).get()
                        assert _fm_result_mechanism.beta == pytest.approx(
                            _assessment.beta, rel=1e-6
                        )

    @pytest.mark.slow
    @pytest.mark.fixture_database("vrtool_input.db")
    def test_import_result_measures_with_custom_measures(
        self, custom_measures_vrtool_config: VrtoolConfig
    ):
        """
        This test is based on the exported database from
        `test_add_custom_measures[MVP test]`.
        In this test we ONLY focus on verifying whether the `CustomMeasure` and its
        `MeasureResults` are correctly imported.
        """
        # 1. Define test data.
        _measures_section_id = "01A"
        _custom_measure_cost = 50.0

        # Controled values, we use a fix database for this test.
        # These are the id's for the meausre results for the existing
        # CustomMeasure entries.
        _custom_measures_ids = [(1, 0)]

        # 2. Run test.
<<<<<<< HEAD
        _measures = import_results_measures(
            custom_measures_vrtool_config, _custom_measures_ids
=======
        _imported_data = import_results_measures_for_optimization(
            vrtool_config_for_custom_measures_db, _custom_measures_ids
>>>>>>> b8819264
        )

        # 3. Verify expectations.
        assert isinstance(_imported_data, list)
        assert len(_imported_data) == 1
        assert isinstance(_imported_data[0], SectionAsInput)
        assert _imported_data[0].section_name == _measures_section_id

<<<<<<< HEAD
        # Verify Solutions object.
        assert _measures_section_id in _measures.solutions_dict
        _solution_dict = _measures.solutions_dict[_measures_section_id]
        assert isinstance(_solution_dict, Solutions)
        assert _solution_dict.config == custom_measures_vrtool_config
        assert _solution_dict.T == custom_measures_vrtool_config.T

        # Verify dataframe
        assert isinstance(_solution_dict.MeasureData, pd.DataFrame)
        assert all("Custom" == _type for _type in _solution_dict.MeasureData["type"])

        assert any(_solution_dict.mechanisms)
        assert all(
            list(_solution_dict.MeasureData[_mechanism.name].columns)
            == custom_measures_vrtool_config.T
            for _mechanism in _solution_dict.mechanisms
        )
        assert (
            list(_solution_dict.MeasureData["Section"].columns)
            == custom_measures_vrtool_config.T
        )

        # We should have as many entries as tuples in `_custom_measures_ids`
        assert len(_solution_dict.MeasureData.index) == len(_custom_measures_ids)

        def verify_row_values(
            value_collection: pd.Series, expected_value: bool
        ) -> bool:
            return all(
                value_collection[_idx] == expected_value
                for _idx in range(0, len(_custom_measures_ids))
            )

        # Verify betas
        _overflow_mechanism = _solution_dict.MeasureData[MechanismEnum.OVERFLOW.name]

        # This is the same as `test_add_custom_measures[MVP test]`
        _time_beta_tuples = list(
            zip(custom_measures_vrtool_config.T, np.linspace(7, 4, num=7))
=======
        _meas_ids = list(
            set((x.measure_result_id, x.year) for x in _imported_data[0].measures)
>>>>>>> b8819264
        )
        assert _meas_ids == _custom_measures_ids
        assert len(_imported_data[0].sh_measures) == 1
        assert _imported_data[0].sh_measures[0].measure_type == MeasureTypeEnum.CUSTOM

        # Verify betas (This is the same as `test_add_custom_measures[MVP test]`)
        _years = vrtool_config_for_custom_measures_db.T
        _expected_betas = np.linspace(7, 4, num=7)

        _overflow_betas = (
            _imported_data[0]
            .sh_measures[0]
            .mechanism_year_collection.get_betas(MechanismEnum.OVERFLOW, _years)
        )
        assert _overflow_betas == pytest.approx(_expected_betas)

        # Verify costs
        assert _imported_data[0].sh_measures[0].cost == _custom_measure_cost

    @pytest.mark.slow
    @pytest.mark.fixture_database("vrtool_input.db")
    def test_run_optimization_with_custom_measures(
        self, custom_measures_vrtool_config: VrtoolConfig
    ):
        """
        This test is based on the exported database from
        `test_add_custom_measures[MVP test]`.
        We set therefore the known measure results as `_selected_measure_year`.

        For now we only focus on making sure the optimization RUNS.
        """

        # 1. Define test data.
        _optimization_name = "OptimizationWithCustomMeasures"
        _selected_measure_year = [(1, 0)]

        with open_database(custom_measures_vrtool_config.input_database_path) as _db:
            orm.OptimizationRun.delete().execute(_db)
            orm.OptimizationSelectedMeasure.delete().execute(_db)
            orm.OptimizationStep.delete().execute(_db)
            orm.OptimizationStepResultMechanism.delete().execute(_db)
            orm.OptimizationStepResultSection.delete().execute(_db)
            assert any(orm.OptimizationRun.select()) is False
            assert any(orm.OptimizationSelectedMeasure.select()) is False
            assert any(orm.OptimizationStep.select()) is False
            assert any(orm.OptimizationStepResultMechanism.select()) is False
            assert any(orm.OptimizationStepResultSection.select()) is False

        # 2. Run test.
        _measure_to_run_dict = create_optimization_run_for_selected_measures(
            custom_measures_vrtool_config,
            _optimization_name,
            _selected_measure_year,
        )

        # 3. Verify expectations.
        _expected_runs = len(custom_measures_vrtool_config.design_methods)
        assert len(_measure_to_run_dict) == _expected_runs

        with open_database(custom_measures_vrtool_config.input_database_path):
            assert len(orm.OptimizationRun.select()) == _expected_runs
            for _opt_run in orm.OptimizationRun.select():
                assert _opt_run.discount_rate == 0.03
                assert len(_opt_run.optimization_run_measure_results) == 1
                _selected_measure: orm.OptimizationSelectedMeasure = (
                    _opt_run.optimization_run_measure_results.get()
                )
                assert (
                    _selected_measure.measure_result.measure_per_section.measure.measure_type.name
                    == MeasureTypeEnum.CUSTOM.legacy_name
                )<|MERGE_RESOLUTION|>--- conflicted
+++ resolved
@@ -1310,13 +1310,8 @@
         _custom_measures_ids = [(1, 0)]
 
         # 2. Run test.
-<<<<<<< HEAD
-        _measures = import_results_measures(
+        _imported_data = import_results_measures_for_optimization(
             custom_measures_vrtool_config, _custom_measures_ids
-=======
-        _imported_data = import_results_measures_for_optimization(
-            vrtool_config_for_custom_measures_db, _custom_measures_ids
->>>>>>> b8819264
         )
 
         # 3. Verify expectations.
@@ -1325,57 +1320,15 @@
         assert isinstance(_imported_data[0], SectionAsInput)
         assert _imported_data[0].section_name == _measures_section_id
 
-<<<<<<< HEAD
-        # Verify Solutions object.
-        assert _measures_section_id in _measures.solutions_dict
-        _solution_dict = _measures.solutions_dict[_measures_section_id]
-        assert isinstance(_solution_dict, Solutions)
-        assert _solution_dict.config == custom_measures_vrtool_config
-        assert _solution_dict.T == custom_measures_vrtool_config.T
-
-        # Verify dataframe
-        assert isinstance(_solution_dict.MeasureData, pd.DataFrame)
-        assert all("Custom" == _type for _type in _solution_dict.MeasureData["type"])
-
-        assert any(_solution_dict.mechanisms)
-        assert all(
-            list(_solution_dict.MeasureData[_mechanism.name].columns)
-            == custom_measures_vrtool_config.T
-            for _mechanism in _solution_dict.mechanisms
-        )
-        assert (
-            list(_solution_dict.MeasureData["Section"].columns)
-            == custom_measures_vrtool_config.T
-        )
-
-        # We should have as many entries as tuples in `_custom_measures_ids`
-        assert len(_solution_dict.MeasureData.index) == len(_custom_measures_ids)
-
-        def verify_row_values(
-            value_collection: pd.Series, expected_value: bool
-        ) -> bool:
-            return all(
-                value_collection[_idx] == expected_value
-                for _idx in range(0, len(_custom_measures_ids))
-            )
-
-        # Verify betas
-        _overflow_mechanism = _solution_dict.MeasureData[MechanismEnum.OVERFLOW.name]
-
-        # This is the same as `test_add_custom_measures[MVP test]`
-        _time_beta_tuples = list(
-            zip(custom_measures_vrtool_config.T, np.linspace(7, 4, num=7))
-=======
         _meas_ids = list(
             set((x.measure_result_id, x.year) for x in _imported_data[0].measures)
->>>>>>> b8819264
         )
         assert _meas_ids == _custom_measures_ids
         assert len(_imported_data[0].sh_measures) == 1
         assert _imported_data[0].sh_measures[0].measure_type == MeasureTypeEnum.CUSTOM
 
         # Verify betas (This is the same as `test_add_custom_measures[MVP test]`)
-        _years = vrtool_config_for_custom_measures_db.T
+        _years = custom_measures_vrtool_config.T
         _expected_betas = np.linspace(7, 4, num=7)
 
         _overflow_betas = (
