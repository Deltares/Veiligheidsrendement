import itertools
import shutil
from operator import itemgetter
from pathlib import Path
from typing import Callable, Iterator

import numpy as np
import pandas as pd
import pytest
from peewee import SqliteDatabase, fn

import vrtool.orm.models as orm
from tests import (
    get_copy_of_reference_directory,
    get_vrtool_config_test_copy,
    test_data,
    test_externals,
    test_results,
)
<<<<<<< HEAD
=======
from tests.optimization.conftest import (  # These imports are required by `test_export_results_optimization_given_valid_data`
    _get_section_with_combinations,
    _get_section_with_measures,
)
>>>>>>> 1fd69be5
from tests.orm.io.exporters.measures.measure_result_test_validators import (
    MeasureResultTestInputData,
    MeasureWithDictMocked,
    MeasureWithListOfDictMocked,
    MeasureWithMeasureResultCollectionMocked,
    validate_measure_result_export,
)
from vrtool.api import ApiRunWorkflows
from vrtool.common.dike_traject_info import DikeTrajectInfo
from vrtool.common.enums.combinable_type_enum import CombinableTypeEnum
from vrtool.common.enums.measure_type_enum import MeasureTypeEnum
from vrtool.common.enums.mechanism_enum import MechanismEnum
from vrtool.common.hydraulic_loads.load_input import LoadInput
from vrtool.decision_making.solutions import Solutions
from vrtool.decision_making.strategies.greedy_strategy import GreedyStrategy
from vrtool.decision_making.strategies.strategy_protocol import StrategyProtocol
from vrtool.decision_making.strategies.target_reliability_strategy import (
    TargetReliabilityStrategy,
)
from vrtool.defaults.vrtool_config import VrtoolConfig
from vrtool.flood_defence_system.dike_section import DikeSection
from vrtool.flood_defence_system.dike_traject import DikeTraject
from vrtool.flood_defence_system.failure_mechanism_collection import (
    FailureMechanismCollection,
)
from vrtool.flood_defence_system.mechanism_reliability_collection import (
    MechanismReliabilityCollection,
)
from vrtool.flood_defence_system.section_reliability import SectionReliability
from vrtool.optimization.measures.aggregated_measures_combination import (
    AggregatedMeasureCombination,
)
from vrtool.optimization.measures.section_as_input import SectionAsInput
from vrtool.optimization.measures.sh_sg_measure import ShSgMeasure
from vrtool.orm.io.exporters.measures.custom_measure_time_beta_calculator import (
    CustomMeasureTimeBetaCalculator,
)
from vrtool.orm.models.assessment_mechanism_result import AssessmentMechanismResult
from vrtool.orm.models.combinable_type import CombinableType
from vrtool.orm.models.measure_result import MeasureResult
from vrtool.orm.models.measure_type import MeasureType
from vrtool.orm.models.mechanism_per_section import MechanismPerSection
from vrtool.orm.orm_controllers import (
    add_custom_measures,
    brute_clear_custom_measure,
    clear_assessment_results,
    clear_measure_results,
    clear_optimization_results,
    create_optimization_run_for_selected_measures,
    export_results_measures,
    export_results_optimization,
    export_results_safety_assessment,
    get_all_measure_results_with_supported_investment_years,
    get_dike_section_solutions,
    get_dike_traject,
    get_exported_measure_result_ids,
    import_results_measures_for_optimization,
    initialize_database,
    open_database,
    safe_clear_custom_measure,
)
from vrtool.run_workflows.measures_workflow.results_measures import ResultsMeasures
from vrtool.run_workflows.optimization_workflow.results_optimization import (
    ResultsOptimization,
)
from vrtool.run_workflows.safety_workflow.results_safety_assessment import (
    ResultsSafetyAssessment,
)


class DummyModelsData:
    dike_traject_info = dict(
        traject_name="16-1",
        omega_piping=0.25,
        omega_stability_inner=0.04,
        omega_overflow=0.24,
        a_piping=float("nan"),
        b_piping=300,
        a_stability_inner=0.033,
        b_stability_inner=50,
        beta_max=0.01,
        p_max=0.0001,
        flood_damage=float("nan"),
        traject_length=0.0,
    )
    section_data = dict(
        section_name="section_one",
        dijkpaal_start="start_point",
        dijkpaal_end="end_point",
        meas_start=2.4,
        meas_end=4.2,
        section_length=123,
        in_analysis=True,
        crest_height=1.0,
        annual_crest_decline=2.0,
        cover_layer_thickness=3.0,
        pleistocene_level=4.0,
    )
    mechanism_data = [
        MechanismEnum.OVERFLOW.legacy_name,
        MechanismEnum.STABILITY_INNER.legacy_name,
    ]
    buildings_data = [
        dict(distance_from_toe=24, number_of_buildings=2),
        dict(distance_from_toe=42, number_of_buildings=1),
    ]
    characteristic_point_type = ["BIT", "BUT", "BUK", "BIK", "EBL", "BBL"]

    profile_points = [
        dict(x_coordinate=47.0, y_coordinate=5.104),
        dict(x_coordinate=-17.0, y_coordinate=4.996),
        dict(x_coordinate=0, y_coordinate=10.939),
        dict(x_coordinate=3.5, y_coordinate=10.937),
        dict(x_coordinate=42.0, y_coordinate=5.694),
        dict(x_coordinate=25.0, y_coordinate=6.491),
    ]


class TestOrmControllers:
    def test_create_db(self, request: pytest.FixtureRequest):
        # 1. Define test data.
        _db_file = test_results / request.node.name / "vrtool_db.db"
        if _db_file.parent.exists():
            shutil.rmtree(_db_file.parent)

        # 2. Run test.
        initialize_database(_db_file)

        # 3. Verify expectations.
        assert _db_file.exists()

    @pytest.mark.skipif(
        condition=(test_data.joinpath("test_db\\vrtool_db.db").exists()),
        reason="Test database already exists. Won't overwrite.",
    )
    def test_create_db_with_data(self):
        # 1. Define database file.
        _db_file = test_data / "test_db" / "vrtool_db.db"
        if _db_file.exists():
            _db_file.unlink()

        initialize_database(_db_file)

        # 2. Define models.
        _dike_traject_info: orm.DikeTrajectInfo = orm.DikeTrajectInfo.create(
            **DummyModelsData.dike_traject_info
        )
        _dike_traject_info.save()

        _dike_section: orm.SectionData = orm.SectionData.create(
            **(dict(dike_traject=_dike_traject_info) | DummyModelsData.section_data)
        )
        _dike_section.save()

        for _mech_name in DummyModelsData.mechanism_data:
            _mech_inst = orm.Mechanism.create(name=_mech_name)
            _mech_inst.save()
            _mechanism_section = orm.MechanismPerSection.create(
                mechanism=_mech_inst, section=_dike_section
            )
            _mechanism_section.save()

        for _b_dict in DummyModelsData.buildings_data:
            orm.Buildings.create(**(_b_dict | dict(section_data=_dike_section))).save()

        for idx, _p_point in enumerate(DummyModelsData.profile_points):
            _c_point = orm.CharacteristicPointType.create(
                **dict(name=DummyModelsData.characteristic_point_type[idx])
            )
            _c_point.save()
            orm.ProfilePoint.create(
                **(
                    _p_point
                    | dict(section_data=_dike_section, profile_point_type=_c_point)
                )
            ).save()

        orm.Version.create(orm_version="0.1.0").save()

        # 3. Save tables.
        assert _db_file.exists()

    def test_open_database(self):
        # 1. Define test data.
        _db_file = test_data / "test_db" / "vrtool_db.db"
        assert _db_file.is_file()
        _expected_data = DummyModelsData.section_data

        # 2. Run test.
        _sql_db = open_database(_db_file)

        # 3. Verify expectations
        assert isinstance(_sql_db, SqliteDatabase)
        assert any(orm.SectionData.select())
        _section_data: orm.SectionData = orm.SectionData.get_by_id(1)
        assert _section_data.section_name == _expected_data["section_name"]
        assert _section_data.dijkpaal_start == _expected_data["dijkpaal_start"]
        assert _section_data.dijkpaal_end == _expected_data["dijkpaal_end"]
        assert _section_data.meas_start == _expected_data["meas_start"]
        assert _section_data.meas_end == _expected_data["meas_end"]
        assert _section_data.section_length == _expected_data["section_length"]
        assert _section_data.in_analysis == _expected_data["in_analysis"]
        assert _section_data.crest_height == _expected_data["crest_height"]
        assert (
            _section_data.annual_crest_decline == _expected_data["annual_crest_decline"]
        )
        assert (
            _section_data.cover_layer_thickness
            == _expected_data["cover_layer_thickness"]
        )
        assert _section_data.pleistocene_level == _expected_data["pleistocene_level"]

    def test_open_database_when_file_doesnot_exist_raises_value_error(
        self, request: pytest.FixtureRequest
    ):
        # 1. Define test data.
        _db_file = test_results / request.node.name / "vrtool_db.db"
        assert not _db_file.exists()

        # 2. Run test.
        with pytest.raises(ValueError) as exc_err:
            open_database(_db_file)

        # 3. Verify expectations
        assert str(exc_err.value) == "No file was found at {}".format(_db_file)

    @pytest.fixture(name="database_vrtool_config")
    def _get_database_vrtool_config_fixture(
        self, request: pytest.FixtureRequest
    ) -> Iterator[VrtoolConfig]:
        # 1. Define test data.
        _test_db = test_data.joinpath("test_db", "with_valid_data.db")

        _output_directory = test_results.joinpath(request.node.name)
        if _output_directory.exists():
            shutil.rmtree(_output_directory)

        # Generate a custom `VrtoolConfig`
        _vrtool_config = VrtoolConfig(
            input_directory=_test_db.parent,
            input_database_name=_test_db.name,
            traject="38-1",
            output_directory=_output_directory,
        )
        assert _vrtool_config.input_database_path.is_file()

        yield _vrtool_config

    def test_get_dike_traject(self, database_vrtool_config: VrtoolConfig):
        # 2. Run test.
        _dike_traject = get_dike_traject(database_vrtool_config)

        # 3. Verify expectations.
        assert isinstance(_dike_traject, DikeTraject)
        assert len(_dike_traject.sections) == 60

        def check_section_reliability(section: DikeSection):
            _recognized_keys = [
                MechanismEnum.OVERFLOW,
                MechanismEnum.PIPING,
                MechanismEnum.STABILITY_INNER,
            ]

            def check_key_value(key_value):
                assert (
                    key_value[0] in _recognized_keys
                ), "Mechanism {} not recognized.".format(key_value[0])
                assert isinstance(key_value[1], MechanismReliabilityCollection)

            assert isinstance(section.section_reliability, SectionReliability)
            assert isinstance(section.section_reliability.load, LoadInput)
            assert isinstance(
                section.section_reliability.failure_mechanisms,
                FailureMechanismCollection,
            )

            all(
                map(
                    check_key_value,
                    section.section_reliability.failure_mechanisms._failure_mechanisms.items(),
                )
            )

        assert all(any(_ds.mechanism_data.items()) for _ds in _dike_traject.sections)
        all(map(check_section_reliability, _dike_traject.sections))

    def test_get_dike_section_solutions(self, database_vrtool_config: VrtoolConfig):
        # 1. Define test data.
        database_vrtool_config.T = [0]
        _general_info = DikeTrajectInfo(traject_name="Dummy")
        _dike_section = DikeSection()
        _dike_section.name = "01A"
        _dike_section.Length = 359.0
        _dike_section.cover_layer_thickness = 42

        # Stability Inner
        _water_load_input = LoadInput([])
        _water_load_input.input["d_cover"] = None
        _water_load_input.input["beta"] = np.array([42.24])
        _stability_inner_collection = MechanismReliabilityCollection(
            MechanismEnum.STABILITY_INNER,
            "combinable",
            database_vrtool_config.T,
            2023,
            2025,
        )
        _stability_inner_collection.Reliability["0"].Input = _water_load_input
        _dike_section.section_reliability.load = _water_load_input
        _dike_section.section_reliability.failure_mechanisms._failure_mechanisms[
            MechanismEnum.STABILITY_INNER
        ] = _stability_inner_collection

        # Initial Geometry
        def _to_record(geom_item: tuple[str, list[int]]) -> dict:
            return dict(type=geom_item[0], x=geom_item[1][0], z=geom_item[1][1])

        _initial_geom = {
            "BUT": [-17.0, 4.996],
            "BUK": [0, 10.939],
            "BIK": [3.5, 10.937],
            "BBL": [25.0, 6.491],
            "EBL": [42.0, 5.694],
            "BIT": [47.0, 5.104],
        }
        _dike_section.InitialGeometry = pd.DataFrame.from_records(
            map(_to_record, _initial_geom.items())
        )
        _dike_section.InitialGeometry.set_index("type", inplace=True, drop=True)

        # Mechanism data
        _dike_section.mechanism_data[MechanismEnum.STABILITY_INNER] = [
            ("RW000", "SIMPLE"),
            "combinable",
        ]
        # 2. Run test.
        _solutions = get_dike_section_solutions(
            database_vrtool_config, _dike_section, _general_info
        )

        # 3. Verify expectations.
        assert isinstance(_solutions, Solutions)
        assert any(_solutions.measures)

    def test_export_results_safety_assessment_given_valid_data(
        self,
        persisted_database: SqliteDatabase,
        get_basic_mechanism_per_section: Callable[[], MechanismPerSection],
    ):
        # 1. Define test data.
        persisted_database.connect()
        _test_mechanism_per_section = get_basic_mechanism_per_section()
        persisted_database.close()
        _test_section_data = _test_mechanism_per_section.section

        # Dike Section and Dike Traject.
        _mech_name = MechanismEnum.get_enum(
            _test_mechanism_per_section.mechanism_name
        ).name
        _reliability_df = pd.DataFrame(
            [4.2, 2.4],
            columns=["42"],
            index=[_mech_name, "Section"],
        )
        _dummy_section = DikeSection()
        _dummy_section.name = _test_section_data.section_name
        _dummy_section.TrajectInfo = DikeTrajectInfo(
            traject_name=_test_section_data.dike_traject.traject_name
        )
        _dummy_section.section_reliability.SectionReliability = _reliability_df
        _test_traject = DikeTraject()
        _test_traject.sections = [_dummy_section]

        # Safety assessment.
        _safety_assessment = ResultsSafetyAssessment()
        _db_path = Path(persisted_database.database)
        _safety_assessment.vr_config = VrtoolConfig(
            input_directory=_db_path.parent,
            input_database_name=_db_path.name,
        )
        _safety_assessment.selected_traject = _test_traject

        assert not any(orm.AssessmentSectionResult.select())
        assert not any(orm.AssessmentMechanismResult.select())

        # 2. Run test.
        export_results_safety_assessment(_safety_assessment)

        # 3. Verify final expectations.
        assert any(
            orm.AssessmentSectionResult.select().where(
                (orm.AssessmentSectionResult.section_data == _test_section_data)
                & (orm.AssessmentSectionResult.beta == 2.4)
                & (orm.AssessmentSectionResult.time == 42)
            )
        )
        assert any(
            orm.AssessmentMechanismResult.select().where(
                (
                    orm.AssessmentMechanismResult.mechanism_per_section
                    == _test_mechanism_per_section
                )
                & (orm.AssessmentMechanismResult.beta == 4.2)
                & (orm.AssessmentMechanismResult.time == 42)
            )
        )

    @pytest.fixture(name="results_measures_with_mocked_data")
    def _get_results_measures_with_mocked_data_fixture(
        self, request: pytest.FixtureRequest, persisted_database: pytest.FixtureRequest
    ) -> Iterator[tuple[MeasureResultTestInputData, ResultsMeasures]]:
        _measures_input_data = MeasureResultTestInputData.with_measures_type(
            request.param, {}
        )

        # Define vrtool config.
        _database_path = Path(persisted_database.database)
        _vrtool_config = VrtoolConfig(
            input_directory=_database_path.parent,
            input_database_name=_database_path.name,
            traject=_measures_input_data.domain_dike_section.TrajectInfo.traject_name,
        )

        # Define solutions.
        _solutions = Solutions(
            dike_section=_measures_input_data.domain_dike_section, config=_vrtool_config
        )
        _solutions.measures = [_measures_input_data.measure]

        # Define results measures object.
        _results_measures = ResultsMeasures()
        _results_measures.vr_config = _vrtool_config
        _results_measures.selected_traject = _measures_input_data
        _results_measures.solutions_dict["sth"] = _solutions

        yield _measures_input_data, _results_measures

    @pytest.mark.parametrize(
        "results_measures_with_mocked_data",
        [
            pytest.param(MeasureWithDictMocked, id="With dictionary"),
            pytest.param(MeasureWithListOfDictMocked, id="With list of dictionaries"),
            pytest.param(
                MeasureWithMeasureResultCollectionMocked,
                id="With Measure Result Collection object",
            ),
        ],
        indirect=True,
    )
    def test_export_results_measures_given_valid_data(
        self,
        results_measures_with_mocked_data: tuple[
            MeasureResultTestInputData, ResultsMeasures
        ],
    ):
        """
        Virtually this test verifies (almost) the same as
        `TestMeasureExporter.test_export_dom_with_valid_data`.
        """
        # 1. Define test data.
        _measures_input_data, _results_measures = results_measures_with_mocked_data
        assert isinstance(_measures_input_data, MeasureResultTestInputData)
        assert isinstance(_results_measures, ResultsMeasures)

        # 2. Run test.
        export_results_measures(_results_measures)

        # 3. Verify expectations.
        validate_measure_result_export(
            _measures_input_data, _measures_input_data.parameters_to_validate
        )

    @pytest.mark.parametrize(
        "results_measures_with_mocked_data",
        [
            pytest.param(
                MeasureWithMeasureResultCollectionMocked,
                id="With Measure Result Collection object",
            ),
        ],
        indirect=True,
    )
    def test_get_selected_measure_result_ids_returns_list_of_exported_results_measures(
        self,
        results_measures_with_mocked_data: tuple[
            MeasureResultTestInputData, ResultsMeasures
        ],
    ):
        # 1. Define test data.
        _measures_input_data, _results_measures = results_measures_with_mocked_data
        assert isinstance(_measures_input_data, MeasureResultTestInputData)
        assert isinstance(_results_measures, ResultsMeasures)
        export_results_measures(_results_measures)

        # 2. Run test.
        _return_values = get_exported_measure_result_ids(_results_measures)

        # 3. Verify expectations.
        assert len(MeasureResult.select()) == 1
        _expected_id = MeasureResult.get().get_id()
        assert _return_values == [_expected_id]

    @pytest.mark.parametrize(
        "results_measures_with_mocked_data",
        [
            pytest.param(
                MeasureWithMeasureResultCollectionMocked,
                id="With Measure Result Collection object",
            ),
        ],
        indirect=True,
    )
    @pytest.mark.skip(reason="Requires mocking a geometry, not worth at the moment.")
    def test_export_optimization_selected_measures_given_valid_data(
        self,
        results_measures_with_mocked_data: tuple[
            MeasureResultTestInputData, ResultsMeasures
        ],
    ):
        # 1. Define test data.
        _measures_input_data, _results_measures = results_measures_with_mocked_data
        assert isinstance(_measures_input_data, MeasureResultTestInputData)
        assert isinstance(_results_measures, ResultsMeasures)
        export_results_measures(_results_measures)
        validate_measure_result_export(
            _measures_input_data, _measures_input_data.parameters_to_validate
        )

        _optimization_run_name = "Test optimization name"

        # 2. Run test.
        _measure_result_selection = len(orm.MeasureResult.select()) // 2
        if _measure_result_selection == 0:
            _measure_result_selection = 1
        _measure_result_ids = [
            mr.get_id()
            for mr in orm.MeasureResult.select().limit(_measure_result_selection)
        ]
        _return_value = create_optimization_run_for_selected_measures(
            _results_measures.vr_config, _optimization_run_name, _measure_result_ids
        )

        # 3. Verify expectations.
        assert isinstance(_return_value, dict)
        assert len(orm.OptimizationType.select()) == len(
            _results_measures.vr_config.design_methods
        )
        for _optimization_type in orm.OptimizationType:
            assert isinstance(_optimization_type, orm.OptimizationType)

            assert len(_optimization_type.optimization_runs) == 1
            _optimization_run = _optimization_type.optimization_runs[0]

            assert isinstance(_optimization_run, orm.OptimizationRun)
            assert _optimization_run.name == _optimization_run_name
            assert (
                _optimization_run.discount_rate
                == _results_measures.vr_config.discount_rate
            )
            assert len(_optimization_run.optimization_run_measure_results) == len(
                _measure_result_ids
            )

    @pytest.mark.parametrize(
        "results_measures_with_mocked_data",
        [
            pytest.param(
                MeasureWithMeasureResultCollectionMocked,
                id="With Measure Result Collection object",
            ),
        ],
        indirect=True,
    )
    def test_export_results_optimization_given_valid_data(
        self,
        results_measures_with_mocked_data: tuple[
            MeasureResultTestInputData, ResultsMeasures
        ],
        section_with_combinations: SectionAsInput,
    ):
        # 1. Define test data.
        _measures_input_data, _results_measures = results_measures_with_mocked_data
        assert isinstance(_measures_input_data, MeasureResultTestInputData)
        assert isinstance(_results_measures, ResultsMeasures)
        export_results_measures(_results_measures)
        validate_measure_result_export(
            _measures_input_data, _measures_input_data.parameters_to_validate
        )

        # Generate default run data.
        _optimization_type = "Test optimization type"
        _test_optimization_type = orm.OptimizationType.create(name=_optimization_type)
        _optimization_run = orm.OptimizationRun.create(
            name="PremadeOptimization",
            discount_rate=0.42,
            optimization_type=_test_optimization_type,
        )
        for _measure_result in orm.MeasureResult.select():
            orm.OptimizationSelectedMeasure.create(
                optimization_run=_optimization_run,
                measure_result=_measure_result,
                investment_year=0,
            )

        # Define strategies.
        class MockedStrategy(StrategyProtocol):
            def __init__(self):
                self.sections = [section_with_combinations]
                _aggregated_measure_combination = AggregatedMeasureCombination(
                    sh_combination=self.sections[0].sh_combinations[1],
                    sg_combination=self.sections[0].sg_combinations[0],
                    measure_result_id=1,
                    year=0,
                )
                _section_idx = 0
                self.sections[_section_idx].aggregated_measure_combinations = [
                    _aggregated_measure_combination
                ]
                self.total_risk_per_step = [1000.0, 100.0]
                self.probabilities_per_step = [
                    {
                        MechanismEnum.STABILITY_INNER: np.linspace(
                            0.1, 0.6, 100
                        ).reshape((100, 1)),
                        MechanismEnum.OVERFLOW: np.linspace(0.05, 0.55, 100).reshape(
                            (100, 1)
                        ),
                    },
                    {
                        MechanismEnum.STABILITY_INNER: np.linspace(
                            0.1, 0.6, 100
                        ).reshape((100, 1)),
                        MechanismEnum.OVERFLOW: np.linspace(0.01, 0.1, 100).reshape(
                            (100, 1)
                        ),
                    },
                ]
                self.measures_taken = [(_section_idx, 1, 1)]
                self.time_periods = [_section_idx, 20, 100]
                self.selected_aggregated_measures = [
                    (_section_idx, _aggregated_measure_combination)
                ]

        _test_strategy = MockedStrategy()

        # Define results optimization object.
        _results_optimization = ResultsOptimization()
        _results_optimization.vr_config = _results_measures.vr_config
        _results_optimization.selected_traject = (
            _measures_input_data.domain_dike_section.TrajectInfo.traject_name
        )
        _results_optimization.results_strategies = [_test_strategy]

        # 2. Run test.
        export_results_optimization(_results_optimization, [_optimization_run.id])

        # 3. Verify expectations.
        assert len(orm.OptimizationStepResultMechanism) == 10
        assert len(orm.OptimizationStepResultSection) == 3
        assert len(orm.OptimizationStep.select()) == 1
        _optimization_step = orm.OptimizationStep.get()
        assert _optimization_step.total_lcc == 84.0
        assert _optimization_step.total_risk == 100.0

    def test_clear_assessment_results_clears_all_results(
        self,
        persisted_database: SqliteDatabase,
        get_orm_basic_dike_traject_info: Callable[[], DikeTrajectInfo],
    ):
        # Setup
        _db_connection = persisted_database
        _db_connection.connect()

        assert not any(orm.AssessmentSectionResult.select())
        assert not any(orm.AssessmentMechanismResult.select())

        traject_info = get_orm_basic_dike_traject_info()

        _mechanisms = [
            self._create_mechanism("mechanism 1"),
            self._create_mechanism("mechanism 2"),
        ]

        self._create_section_with_fully_configured_assessment_results(
            traject_info, "section 1", _mechanisms
        )
        self._create_section_with_fully_configured_assessment_results(
            traject_info, "section 2", _mechanisms
        )

        # Precondition
        assert any(orm.AssessmentSectionResult.select())
        assert any(orm.AssessmentMechanismResult.select())

        _db_connection.close()

        # Call
        _db_path = Path(_db_connection.database)
        _vrtool_config = VrtoolConfig(
            input_directory=_db_path.parent,
            input_database_name=_db_path.name,
        )
        clear_assessment_results(_vrtool_config)

        # Assert
        _db_connection.connect()

        assert not any(orm.AssessmentSectionResult.select())
        assert not any(orm.AssessmentMechanismResult.select())

        _db_connection.close()

    def test_clear_measure_result_clears_all_results(
        self,
        persisted_database: SqliteDatabase,
        generate_optimization_results: Callable[[SqliteDatabase, str], None],
    ):
        # Setup
        generate_optimization_results(persisted_database, "TestMeasureType")

        # Call
        _db_path = Path(persisted_database.database)
        _vrtool_config = VrtoolConfig(
            input_directory=_db_path.parent,
            input_database_name=_db_path.name,
        )
        clear_measure_results(_vrtool_config)

        # Assert
        assert not any(orm.MeasureResult.select())
        assert not any(orm.MeasureResultParameter.select())
        assert not any(orm.MeasureResultSection.select())
        assert not any(orm.MeasureResultMechanism.select())
        assert not any(orm.OptimizationRun.select())
        assert not any(orm.OptimizationSelectedMeasure.select())
        assert not any(orm.OptimizationStep.select())
        assert not any(orm.OptimizationStepResultMechanism.select())
        assert not any(orm.OptimizationStepResultSection.select())

    def test_clear_measure_result_does_not_clear_custom_results(
        self,
        persisted_database: SqliteDatabase,
        generate_optimization_results: Callable[[SqliteDatabase, str], None],
    ):
        # Setup
        assert not any(orm.MeasureResult.select())
        generate_optimization_results(persisted_database, "Custom")

        # Call
        _db_path = Path(persisted_database.database)
        _vrtool_config = VrtoolConfig(
            input_directory=_db_path.parent,
            input_database_name=_db_path.name,
        )
        clear_measure_results(_vrtool_config)

        # Assert
        # - Custom results should still be present.
        assert any(orm.MeasureResult.select())
        assert any(orm.MeasureResultParameter.select())
        assert any(orm.MeasureResultSection.select())
        assert any(orm.MeasureResultMechanism.select())
        # - All optimization results should be cleared.
        assert not any(orm.OptimizationRun.select())
        assert not any(orm.OptimizationSelectedMeasure.select())
        assert not any(orm.OptimizationStep.select())
        assert not any(orm.OptimizationStepResultMechanism.select())
        assert not any(orm.OptimizationStepResultSection.select())

    def test_clear_optimization_results_clears_all_results(
        self,
        persisted_database: SqliteDatabase,
        generate_optimization_results: Callable[[SqliteDatabase, str], None],
    ):
        # 1. Define test data.
        generate_optimization_results(persisted_database, "TestMeasureType")

        # 2. Run test.
        _db_path = Path(persisted_database.database)
        _vrtool_config = VrtoolConfig(
            input_directory=_db_path.parent,
            input_database_name=_db_path.name,
        )
        clear_optimization_results(_vrtool_config)

        # 3. Verify expectations.
        assert not any(orm.OptimizationRun.select())
        assert not any(orm.OptimizationSelectedMeasure.select())
        assert not any(orm.OptimizationStep.select())
        assert not any(orm.OptimizationStepResultMechanism.select())
        assert not any(orm.OptimizationStepResultSection.select())

    @pytest.fixture(name="generate_measure_results")
    def _generate_measure_results_fixture(
        self,
        get_orm_basic_dike_traject_info: Callable[[], orm.DikeTrajectInfo],
        get_basic_measure_type: Callable[[str], MeasureType],
        get_basic_combinable_type: Callable[[], CombinableType],
    ) -> Iterator[Callable[[SqliteDatabase, str], None]]:
        def generate_measure_results(
            db_connection: SqliteDatabase, measure_type_name: str
        ) -> None:
            if db_connection.is_closed():
                db_connection.connect()
            traject_info = get_orm_basic_dike_traject_info()

            _measure_type = get_basic_measure_type(measure_type_name)
            _combinable_type = get_basic_combinable_type()
            _measures = [
                self._create_measure(_measure_type, _combinable_type, "measure 1"),
                self._create_measure(_measure_type, _combinable_type, "measure 2"),
            ]

            self._create_section_with_fully_configured_measure_results(
                traject_info, "Section 1", _measures
            )
            self._create_section_with_fully_configured_measure_results(
                traject_info, "Section 2", _measures
            )
            db_connection.close()

            assert any(orm.MeasureResult.select())
            assert any(orm.MeasureResultParameter.select())
            assert any(orm.MeasureResultSection.select())
            assert any(orm.MeasureResultMechanism.select())

        yield generate_measure_results

    @pytest.fixture(name="generate_optimization_results")
    def _generate_optimization_results_fixture(
        self,
        generate_measure_results: Callable[[SqliteDatabase, str], None],
    ) -> Iterator[Callable[[SqliteDatabase, str], None]]:
        def generate_optimization_results(
            db_connection: SqliteDatabase, measure_type_name: str
        ) -> None:
            generate_measure_results(db_connection, measure_type_name)
            if db_connection.is_closed():
                # It could happen it has not been closed.
                db_connection.connect()
            _dummy_optimization_type = orm.OptimizationType.create(name="DummyType")
            _optimization_run = orm.OptimizationRun.create(
                name="DummyRun",
                discount_rate=0.42,
                optimization_type=_dummy_optimization_type,
            )
            _measure_result = orm.MeasureResult.select()[0].get()
            _optimization_selected_measure = orm.OptimizationSelectedMeasure.create(
                optimization_run=_optimization_run,
                measure_result=_measure_result,
                investment_year=2021,
            )
            _optimization_step = orm.OptimizationStep.create(
                optimization_selected_measure=_optimization_selected_measure,
                step_number=42,
            )
            _mechanism = orm.Mechanism.create(name="A Mechanism")
            _mechanism_per_section = orm.MechanismPerSection.create(
                mechanism=_mechanism,
                section=_measure_result.measure_per_section.section,
            )
            orm.OptimizationStepResultMechanism.create(
                optimization_step=_optimization_step,
                mechanism_per_section=_mechanism_per_section,
                beta=4.2,
                time=20,
                lcc=2023.12,
            )
            orm.OptimizationStepResultSection.create(
                optimization_step=_optimization_step,
                beta=4.2,
                time=20,
                lcc=2023.12,
            )

            db_connection.close()

            assert any(orm.OptimizationRun.select())
            assert any(orm.OptimizationSelectedMeasure.select())
            assert any(orm.OptimizationStep.select())
            assert any(orm.OptimizationStepResultMechanism.select())
            assert any(orm.OptimizationStepResultSection.select())

        yield generate_optimization_results

    def _create_section_with_fully_configured_assessment_results(
        self,
        traject_info: DikeTrajectInfo,
        section_name: str,
        mechanisms: list[orm.Mechanism],
    ) -> None:
        section = self._create_basic_section_data(traject_info, section_name)
        self._create_assessment_section_results(section)

        for mechanism in mechanisms:
            mechanism_per_section = self._create_basic_mechanism_per_section(
                section, mechanism
            )
            self._create_assessment_mechanism_results(mechanism_per_section)

    def _create_basic_section_data(
        self, traject_info: DikeTrajectInfo, section_name: str
    ) -> orm.SectionData:
        return orm.SectionData.create(
            dike_traject=traject_info,
            section_name=section_name,
            meas_start=2.4,
            meas_end=4.2,
            section_length=123,
            in_analysis=True,
            crest_height=24,
            annual_crest_decline=42,
        )

    def _create_assessment_section_results(self, section: orm.SectionData) -> None:
        for i in range(2000, 2100, 10):
            orm.AssessmentSectionResult.create(
                beta=i / 1000.0, time=i, section_data=section
            )

    def _create_mechanism(self, mechanism_name: str) -> orm.Mechanism:
        _mech_inst, _ = orm.Mechanism.get_or_create(name=mechanism_name)
        return _mech_inst

    def _create_basic_mechanism_per_section(
        self, section: orm.SectionData, mech_inst: orm.Mechanism
    ) -> orm.MechanismPerSection:
        return orm.MechanismPerSection.create(section=section, mechanism=mech_inst)

    def _create_assessment_mechanism_results(
        self, mechanism_per_section: orm.MechanismPerSection
    ) -> None:
        for i in range(2000, 2100, 10):
            orm.AssessmentMechanismResult.create(
                beta=i / 1000.0, time=i, mechanism_per_section=mechanism_per_section
            )

    def _create_section_with_fully_configured_measure_results(
        self,
        traject_info: DikeTrajectInfo,
        section_name: str,
        measures: list[orm.Measure],
    ) -> None:
        section = self._create_basic_section_data(traject_info, section_name)

        _mechanism_per_section = self._create_basic_mechanism_per_section(
            section, self._create_mechanism(MechanismEnum.OVERFLOW.name)
        )

        for measure in measures:
            measure_per_section = orm.MeasurePerSection.create(
                section=section, measure=measure
            )
            self._create_measure_results(measure_per_section, _mechanism_per_section)

    def _create_measure(
        self,
        measure_type: orm.MeasureType,
        combinable_type: orm.CombinableType,
        measure_name: str,
    ) -> orm.Measure:
        return orm.Measure.create(
            measure_type=measure_type,
            combinable_type=combinable_type,
            name=measure_name,
            year=20,
        )

    def _create_measure_results(
        self,
        measure_per_section: orm.MeasurePerSection,
        mechanism_per_section: MechanismPerSection,
    ) -> None:
        _t_range = list(range(2000, 2100, 10))
        measure_result = orm.MeasureResult.create(
            measure_per_section=measure_per_section,
        )
        _measure_result_parameters = self._get_measure_result_parameters(measure_result)
        orm.MeasureResultParameter.insert_many(_measure_result_parameters).execute()
        orm.MeasureResultSection.insert_many(
            self._get_measure_result_section(measure_result, _t_range)
        ).execute()
        orm.MeasureResultMechanism.insert_many(
            self._get_measure_result_mechanism(
                measure_result, _t_range, mechanism_per_section
            )
        ).execute()

    def _get_measure_result_section(
        self, measure_result: orm.MeasureResult, t_range: list[int]
    ) -> Iterator[dict]:
        cost = 13.37
        for i in t_range:
            yield dict(
                measure_result=measure_result, beta=i / 1000.0, time=i, cost=cost
            )

    def _get_measure_result_mechanism(
        self,
        measure_result: orm.MeasureResult,
        t_range: list[int],
        mechanism_per_section: MechanismPerSection,
    ) -> Iterator[dict]:
        for i in t_range:
            yield dict(
                measure_result=measure_result,
                beta=i / 1000.0,
                time=i,
                mechanism_per_section=mechanism_per_section,
            )

    def _get_measure_result_parameters(
        self, measure_result: orm.MeasureResult
    ) -> Iterator[dict]:
        for i in range(1, 10):
            yield dict(
                name=f"Parameter {i}", value=i / 10.0, measure_result=measure_result
            )

    def test_import_results_measures_for_optimization_given_valid_case(
        self, request: pytest.FixtureRequest
    ):
        # 1. Define test data.
        _test_dir_name = str(Path("reported_bugs", "test_stability_multiple_scenarios"))
        _test_case_dir = get_copy_of_reference_directory(_test_dir_name)

        _vrtool_config = get_vrtool_config_test_copy(
            _test_case_dir.joinpath("config.json"), request.node.name
        )
        assert not any(_vrtool_config.output_directory.glob("*"))

        # 2. Run test.
        with open_database(_vrtool_config.input_database_path).connection_context():
            _measures_to_import = [(omr.id, 0) for omr in MeasureResult.select()]
            _imported_data = import_results_measures_for_optimization(
                _vrtool_config, _measures_to_import
            )

        # 3. Verify final expectations.
        assert any(_imported_data)
        assert all(
            (
                isinstance(_imp_data, SectionAsInput)
                and any(_imp_data.initial_assessment.probabilities)
            )
            for _imp_data in _imported_data
        )


class TestCustomMeasureDetail:
    """
    This test class mostly covers integration tests for `CustomMeasureDetail` workflows.
    """

    _custom_measures_test_dir = test_data.joinpath("38-1 custom measures")

    def _get_custom_measure_dict(
        self,
        measure_name: str,
        measure_section: str,
        measure_mechanism: MechanismEnum,
        measure_year: int,
        measure_cost: float,
        measure_beta: float,
    ) -> dict:
        return dict(
            MEASURE_NAME=measure_name,
            COMBINABLE_TYPE=CombinableTypeEnum.FULL.name,
            SECTION_NAME=measure_section,
            MECHANISM_NAME=measure_mechanism.name,
            TIME=measure_year,
            COST=measure_cost,
            BETA=measure_beta,
        )

    @pytest.mark.parametrize(
        "custom_measure_dict_list",
        [
            pytest.param(
                [
                    {
                        "MEASURE_NAME": "ROCKS",
                        "SECTION_NAME": "01A",
                        "COMBINABLE_TYPE": CombinableTypeEnum.FULL.name,
                        "MECHANISM_NAME": MechanismEnum.PIPING.name,
                        "COST": 50.0,
                        "TIME": _t,
                        "BETA": _beta,
                    }
                    for (_t, _beta) in zip(
                        [0, 19, 20, 25, 50, 75, 100], np.linspace(7, 4, num=7)
                    )
                ],
                id="MVP test, measure with all required Time",
            ),
            pytest.param(
                [
                    {
                        "SECTION_NAME": "01A",
                        "COMBINABLE_TYPE": CombinableTypeEnum.FULL.name,
                        "MEASURE_NAME": "ROCKS",
                        "COST": 50.0,
                        "MECHANISM_NAME": _mechanism_enum.name,
                        "TIME": _time,
                        "BETA": _beta,
                    }
                    for _time, _beta, _mechanism_enum in [
                        (0, 4.2, MechanismEnum.OVERFLOW),
                        (50, 2.4, MechanismEnum.OVERFLOW),
                        (0, 4.2, MechanismEnum.PIPING),
                    ]
                ]
                + [
                    {
                        "SECTION_NAME": "01A",
                        "COMBINABLE_TYPE": CombinableTypeEnum.FULL.name,
                        "MEASURE_NAME": "TREES",
                        "MECHANISM_NAME": MechanismEnum.OVERFLOW.name,
                        "TIME": 0,
                        "COST": 23.12,
                        "BETA": 3.0,
                    },
                ],
                id="Integration test",
            ),
            pytest.param(
                [
                    {
                        "MEASURE_NAME": "rocky 2",
                        "SECTION_NAME": "01A",
                        "COMBINABLE_TYPE": CombinableTypeEnum.FULL.name,
                        "MECHANISM_NAME": MechanismEnum.OVERFLOW.name,
                        "COST": 1000,
                        "BETA": 6.6,
                        "TIME": _time,
                    }
                    for _time in [0, 40]
                ],
                id="Workflow 1: SAME measure, ONLY DIFFERENT time NOT present IN ASSESSMENT",
            ),
            pytest.param(
                [
                    {
                        "SECTION_NAME": _section_name,
                        "MEASURE_NAME": "rocky 2",
                        "COMBINABLE_TYPE": CombinableTypeEnum.FULL.name,
                        "MECHANISM_NAME": MechanismEnum.OVERFLOW.name,
                        "TIME": 0,
                        "COST": 1000,
                        "BETA": 6.6,
                    }
                    for _section_name in ["01A", "01B"]
                ],
                id="Workflow 2a: SAME measure, ONLY DIFFERENT section",
            ),
            pytest.param(
                [
                    {
                        "MEASURE_NAME": "rocky 2",
                        "COMBINABLE_TYPE": CombinableTypeEnum.FULL.name,
                        "MECHANISM_NAME": MechanismEnum.OVERFLOW.name,
                        "TIME": 0,
                        "SECTION_NAME": _section_name,
                        "COST": _cost,
                        "BETA": _beta,
                    }
                    for _section_name, _cost, _beta in [
                        ("01A", 1000, 6.6),
                        ("01B", 2000, 5.0),
                    ]
                ],
                id="Workflow 2b: SAME measure, DIFFERENT section, cost and beta",
            ),
        ],
    )
    @pytest.mark.fixture_database(
        _custom_measures_test_dir.joinpath("without_custom_measures.db")
    )
    def test_add_custom_measures(
        self,
        custom_measure_dict_list: list[dict],
        custom_measures_vrtool_config: VrtoolConfig,
    ):
        """
        Integration test to verify adding new entries to the `orm.CustomMeasureDetail`
        and related tables under different workflows.
        """
        # 1. Define initial expectations.
        _known_computation_periods = [0, 19, 20, 25, 50, 75, 100]
        _custom_measures_grouped = list(
            (key, list(group))
            for key, group in itertools.groupby(
                custom_measure_dict_list,
                key=itemgetter("MEASURE_NAME", "COMBINABLE_TYPE", "SECTION_NAME"),
            )
        )

        _expected_total_measures = len(
            set(_cm[0][0] + _cm[0][1] for _cm in _custom_measures_grouped)
        )
        _expected_total_custom_measure_details = len(custom_measure_dict_list)
        with open_database(custom_measures_vrtool_config.input_database_path) as _db:
            orm.MeasureResult.delete().execute(_db)
            orm.MeasureResultMechanism.delete().execute(_db)
            orm.MeasureResultSection.delete().execute(_db)
            assert any(orm.MeasureResult.select()) is False
            assert any(orm.MeasureResultMechanism.select()) is False
            assert any(orm.MeasureResultSection.select()) is False
            _expected_total_measures += len(orm.Measure.select())
            _expected_total_custom_measure_details += len(
                orm.CustomMeasureDetail.select()
            )

        # 2. Run test
        _added_measures = add_custom_measures(
            custom_measures_vrtool_config, custom_measure_dict_list
        )

        # 3. Verify final expectations
        assert len(_added_measures) == len(custom_measure_dict_list)
        assert all(_am.measure.year == 0 for _am in _added_measures)

        with open_database(custom_measures_vrtool_config.input_database_path) as _db:
            # Verify the expected amount of `orm.Measure` and `orm.CustomMeasureDetail`
            # entries have been created.
            assert len(orm.Measure.select()) == _expected_total_measures
            assert (
                len(orm.CustomMeasureDetail.select())
                == _expected_total_custom_measure_details
            )

            for _keys_group, _cm_list in _custom_measures_grouped:
                # There should only be one `MeasureResult` for each `CustomMeasureDetail`
                _fm_result = (
                    orm.MeasureResult.select()
                    .join_from(orm.MeasureResult, orm.MeasurePerSection)
                    .join_from(orm.MeasurePerSection, orm.SectionData)
                    .join_from(orm.MeasurePerSection, orm.Measure)
                    .join_from(orm.Measure, orm.CombinableType)
                    .where(
                        (orm.Measure.name == _keys_group[0])
                        & (fn.Upper(orm.CombinableType.name) == _keys_group[1])
                        & (fn.Upper(orm.SectionData.section_name) == _keys_group[2])
                    )
                ).get()
                assert isinstance(_fm_result, orm.MeasureResult)

                # Verify `MeasureResultSection` entries,
                # one per different provided `TIME`.
                assert len(_fm_result.measure_result_section) == len(
                    _known_computation_periods
                )
                for _fm_result_section in _fm_result.measure_result_section:
                    # Costs are the same for a given measure.
                    assert _fm_result_section.cost == _cm_list[0]["COST"]
                    assert _fm_result_section.beta > 0

                # Verify `MeasureResultMechanism` entries,
                # one per different provided `TIME` and mechanisms in `MechanismPerSection`.
                _total_mechs = len(
                    orm.MechanismPerSection.select()
                    .join_from(orm.MechanismPerSection, orm.SectionData)
                    .where(fn.Upper(orm.SectionData.section_name) == _keys_group[2])
                )
                assert len(_fm_result.measure_result_mechanisms) == _total_mechs * len(
                    _known_computation_periods
                )

                # Define expected values
                _expected_mechanism_values = dict()
                for _mechanism_name, _mechanism_dicts in itertools.groupby(
                    _cm_list, key=itemgetter("MECHANISM_NAME")
                ):
                    _mechanism_dicts_list = list(_mechanism_dicts)
                    _time_beta_tuples = [
                        (_cm["TIME"], _cm["BETA"]) for _cm in _mechanism_dicts_list
                    ]
                    _expected_mechanism_values[
                        _mechanism_name
                    ] = CustomMeasureTimeBetaCalculator.get_interpolated_time_beta_collection(
                        _time_beta_tuples, _known_computation_periods
                    )

                for _fm_result_mechanism in _fm_result.measure_result_mechanisms:
                    _mechanism_name = (
                        _fm_result_mechanism.mechanism_per_section.mechanism_name
                    )
                    if _mechanism_name in _expected_mechanism_values:
                        assert (
                            _fm_result_mechanism.beta
                            == _expected_mechanism_values[_mechanism_name][
                                _fm_result_mechanism.time
                            ]
                        )
                    else:
                        _assessment = _fm_result_mechanism.mechanism_per_section.assessment_mechanism_results.where(
                            AssessmentMechanismResult.time == _fm_result_mechanism.time
                        ).get()
                        assert _fm_result_mechanism.beta == pytest.approx(
                            _assessment.beta, rel=1e-6
                        )

    @pytest.mark.fixture_database(_custom_measures_test_dir.joinpath("vrtool_input.db"))
    def test_only_one_measure_added_when_same_measure_per_section(
        self, custom_measures_vrtool_config: VrtoolConfig
    ):
        def get_current_measure_result_ids_in_db() -> list[int]:
            return list(sorted([_mr.get_id() for _mr in orm.MeasureResult.select()]))

        # 1. Define test data.
        _measure_name = "ROCKS"
        _section_name = "01A"
        _custom_measures = []
        _existing_results_per_measure_ids = []

        with open_database(custom_measures_vrtool_config.input_database_path) as _db:
            _rocks_measure = orm.Measure.get_or_none(orm.Measure.name == _measure_name)
            assert isinstance(_rocks_measure, orm.Measure)
            _measure_per_section = next(
                (
                    _sm
                    for _sm in _rocks_measure.sections_per_measure
                    if _sm.section.section_name == _section_name
                ),
                None,
            )
            assert isinstance(_measure_per_section, orm.MeasurePerSection)
            _existing_results_per_measure_ids = get_current_measure_result_ids_in_db()

            # Add custom measure
            _custom_measures.append(
                {
                    "MEASURE_NAME": _rocks_measure.name,
                    "SECTION_NAME": _measure_per_section.section.section_name,
                    "COMBINABLE_TYPE": _rocks_measure.combinable_type.name.upper(),
                    "MECHANISM_NAME": MechanismEnum.PIPING.name,
                    "COST": 23,
                    "TIME": 0,
                    "BETA": 4.2,
                }
            )

        # 2. Run test.
        _added_custom_measures = add_custom_measures(
            custom_measures_vrtool_config, _custom_measures
        )

        # 3. Verify expectations.
        assert not any(_added_custom_measures)

        with open_database(custom_measures_vrtool_config.input_database_path):
            assert (
                _existing_results_per_measure_ids
                == get_current_measure_result_ids_in_db()
            )

    @pytest.mark.slow
    @pytest.mark.fixture_database(_custom_measures_test_dir.joinpath("vrtool_input.db"))
    def test_import_result_measures_with_custom_measures(
        self, custom_measures_vrtool_config: VrtoolConfig
    ):
        """
        This test is based on the exported database from
        `test_add_custom_measures[MVP test]`.
        In this test we ONLY focus on verifying whether the `CustomMeasureDetail` and its
        `MeasureResults` are correctly imported.
        """
        # 1. Define test data.
        _measures_section_id = "01A"
        _custom_measure_cost = 50.0

        # Controled values, we use a fix database for this test.
        # These are the id's for the meausre results for the existing
        # `CustomMeasureDetail` entries.
        _custom_measure_detail_ids = [(1, 0)]

        # 2. Run test.
        _imported_data = import_results_measures_for_optimization(
            custom_measures_vrtool_config, _custom_measure_detail_ids
        )

        # 3. Verify expectations.
        assert isinstance(_imported_data, list)
        assert any(_imported_data)
        _imported_with_custom_measures = next(
            _id for _id in _imported_data if _id.section_name == _measures_section_id
        )
        assert isinstance(_imported_with_custom_measures, SectionAsInput)
        assert _imported_with_custom_measures.section_name == _measures_section_id

        _meas_ids = list(
            set(
                (x.measure_result_id, x.year)
                for x in _imported_with_custom_measures.measures
            )
        )
        assert _meas_ids == _custom_measure_detail_ids

        assert len(_imported_with_custom_measures.measures) == 2

        _years = custom_measures_vrtool_config.T
        _expected_betas = np.linspace(7, 4, num=7)

        # Verify each imported measure
        for _measure in _imported_with_custom_measures.measures:
            assert _measure.measure_type == MeasureTypeEnum.CUSTOM
            assert _measure.combine_type == CombinableTypeEnum.FULL
            assert _measure.cost == _custom_measure_cost
            assert _measure.discount_rate == 0.03
            assert _measure.year == 0
            assert _measure.measure_result_id == 1
            if isinstance(_measure, ShSgMeasure):
                assert _measure.base_cost == 0
            else:
                assert _measure.base_cost == _custom_measure_cost

        # Verify betas for `sg_measure` as `MechanismEnum.PIPING` is only
        # compatible for `sg_measures`
        for _sg_measure in _imported_with_custom_measures.sg_measures:
            _overflow_betas = _sg_measure.mechanism_year_collection.get_betas(
                MechanismEnum.PIPING, _years
            )
            assert _overflow_betas == pytest.approx(_expected_betas)

    @pytest.mark.slow
    @pytest.mark.fixture_database(_custom_measures_test_dir.joinpath("vrtool_input.db"))
    def test_run_optimization_with_custom_measures(
        self, custom_measures_vrtool_config: VrtoolConfig
    ):
        """
        This test is based on the exported database from
        `test_add_custom_measures[MVP test]`.
        We set therefore the known measure results as `_selected_measure_year`.

        For now we only focus on making sure the optimization RUNS.
        """

        # 1. Define test data.
        _optimization_name = "OptimizationWithCustomMeasures"
        _selected_measure_year = [(1, 0)]

        with open_database(custom_measures_vrtool_config.input_database_path) as _db:
            orm.OptimizationRun.delete().execute(_db)
            assert any(orm.OptimizationRun.select()) is False
            assert any(orm.OptimizationSelectedMeasure.select()) is False
            assert any(orm.OptimizationStep.select()) is False
            assert any(orm.OptimizationStepResultMechanism.select()) is False
            assert any(orm.OptimizationStepResultSection.select()) is False

        # 2. Run test.
        _measure_to_run_dict = create_optimization_run_for_selected_measures(
            custom_measures_vrtool_config,
            _optimization_name,
            _selected_measure_year,
        )

        # 3. Verify expectations.
        _expected_runs = len(custom_measures_vrtool_config.design_methods)
        assert len(_measure_to_run_dict) == _expected_runs

        with open_database(custom_measures_vrtool_config.input_database_path):
            assert len(orm.OptimizationRun.select()) == _expected_runs
            for _opt_run in orm.OptimizationRun.select():
                assert _opt_run.discount_rate == 0.03
                assert len(_opt_run.optimization_run_measure_results) == 1
                _selected_measure: orm.OptimizationSelectedMeasure = (
                    _opt_run.optimization_run_measure_results.get()
                )
                assert (
                    _selected_measure.measure_result.measure_per_section.measure.measure_type.name
                    == MeasureTypeEnum.CUSTOM.legacy_name
                )

    @pytest.mark.fixture_database(
        _custom_measures_test_dir.joinpath("without_custom_measures.db")
    )
    def test_add_custom_measures_without_t0_from_csv_raises(
        self, custom_measures_vrtool_config: VrtoolConfig
    ):
        # 1. Define test data.
        _csv_data = self._custom_measures_test_dir.joinpath(
            "custom_measures_without_t0.csv"
        )
        _csv_list_of_dict = pd.read_csv(_csv_data, delimiter=";").to_dict("records")
        _expected_error = "Missing t0 beta value for Custom Measure"

        # 2. Run test.
        with pytest.raises(ValueError) as exc_err:
            add_custom_measures(custom_measures_vrtool_config, _csv_list_of_dict)

        # 3. Verify expectations.
        assert _expected_error in str(exc_err.value)

    @pytest.mark.fixture_database(_custom_measures_test_dir.joinpath("vrtool_input.db"))
    def test_safe_clear_custom_measure(
        self, custom_measures_vrtool_config: VrtoolConfig
    ):
        # 1. Define test data.
        def get_rocks_custom_measure_details() -> list[orm.CustomMeasureDetail]:
            return orm.CustomMeasureDetail.select().where(
                orm.CustomMeasureDetail.measure.name
                == _custom_measure_that_remains_name
            )

        def get_custom_measure_result_ids() -> list[int]:
            return list(
                _mr.get_id()
                for _mr in orm.MeasureResult.select()
                if _mr.measure_type == MeasureTypeEnum.CUSTOM
            )

        def get_existing_optimization_custom_measure(
            existing_measure_results: list[int],
        ) -> bool:
            return any(
                _osm.measure_result_id in existing_measure_results
                for _osm in orm.OptimizationSelectedMeasure.select()
            )

        def check_measure_existence(measure_name: str) -> bool:
            return orm.Measure.get_or_none(orm.Measure.name == measure_name) is not None

        def add_measure_to_database(
            measure_name: str, section_name: str, measure_type: MeasureTypeEnum
        ) -> int:
            _full_combinable = orm.CombinableType.get(
                orm.CombinableType.name == CombinableTypeEnum.FULL.legacy_name
            )
            _measure_that_remains, _created = orm.Measure.get_or_create(
                name=measure_name,
                year=0,
                combinable_type=_full_combinable,
                measure_type=orm.MeasureType.get(
                    orm.MeasureType.name == measure_type.legacy_name
                ),
            )
            _created_measure_x_section = orm.MeasurePerSection.create(
                measure=_measure_that_remains,
                section=orm.SectionData.get(
                    orm.SectionData.section_name == section_name
                ),
            )
            _selected_mechanism_x_section = (
                _created_measure_x_section.section.mechanisms_per_section[0]
            )

            if measure_type == MeasureTypeEnum.CUSTOM:
                for _idx in range(0, 2):
                    _custom_measure_detail = orm.CustomMeasureDetail.create(
                        measure=_measure_that_remains,
                        mechanism_per_section=_selected_mechanism_x_section,
                        year=_idx,
                        cost=42,
                        beta=4.2,
                    )

            _created_measure_result = orm.MeasureResult.create(
                measure_per_section=_created_measure_x_section
            )

            orm.MeasureResultSection.create(
                measure_result=_created_measure_result, beta=42, time=13, cost=24.42
            )
            orm.MeasureResultMechanism.create(
                measure_result=_created_measure_result,
                mechanism_per_section=_selected_mechanism_x_section,
                time=13,
                beta=24.42,
            )
            return _created_measure_result.get_id()

        # 1. Define test data.
        _standard_measure_that_remains_name = "NotACustomMeasure"
        _custom_measure_that_doesnt_remain_name = "BANANAS"
        _custom_measure_that_remains_name = "ROCKS"
        _original_rocks_custom_measure_details_length = 7
        _custom_measure_result_ids = []
        with open_database(custom_measures_vrtool_config.input_database_path):
            _custom_measure_result_ids = get_custom_measure_result_ids()
            assert (
                get_rocks_custom_measure_details()
                == _original_rocks_custom_measure_details_length
            )
            assert any(_custom_measure_result_ids)
            assert get_existing_optimization_custom_measure(_custom_measure_result_ids)
            # Create additional measure results for standard and custom measures.
            _ = add_measure_to_database(
                _standard_measure_that_remains_name,
                "01A",
                MeasureTypeEnum.SOIL_REINFORCEMENT,
            )
            _custom_measure_result_ids.extend(
                [
                    add_measure_to_database(
                        _custom_measure_that_remains_name,
                        "01B",
                        MeasureTypeEnum.CUSTOM,
                    ),
                    add_measure_to_database(
                        _custom_measure_that_doesnt_remain_name,
                        "01A",
                        MeasureTypeEnum.CUSTOM,
                    ),
                ]
            )
            assert len(get_custom_measure_result_ids()) == len(
                _custom_measure_result_ids
            )
            assert (
                get_rocks_custom_measure_details()
                == _original_rocks_custom_measure_details_length + 2
            )

        # 2. Run test.
        safe_clear_custom_measure(custom_measures_vrtool_config)

        # 3. Verify expectations.
        with open_database(custom_measures_vrtool_config.input_database_path):
            _ids = get_custom_measure_result_ids()
            assert len(_ids) == 1
            assert _custom_measure_result_ids[0] == _ids[0]
            assert get_existing_optimization_custom_measure(_ids)

            assert check_measure_existence(_standard_measure_that_remains_name)
            assert check_measure_existence(_custom_measure_that_remains_name)
            assert (
                get_rocks_custom_measure_details()
                == _original_rocks_custom_measure_details_length
            )
            assert (
                check_measure_existence(_custom_measure_that_doesnt_remain_name)
                is False
            )

    @pytest.mark.fixture_database(_custom_measures_test_dir.joinpath("vrtool_input.db"))
    def test_brute_clear_custom_measure(
        self, custom_measures_vrtool_config: VrtoolConfig
    ):
        def get_custom_measure_result_ids() -> list[int]:
            return list(
                _mr.get_id()
                for _mr in orm.MeasureResult.select()
                if _mr.measure_type == MeasureTypeEnum.CUSTOM
            )

        def get_existing_optimization_custom_measure(
            existing_measure_results: list[int],
        ) -> bool:
            return any(
                _osm.measure_result_id in existing_measure_results
                for _osm in orm.OptimizationSelectedMeasure.select()
            )

        # 1. Define test data.
        _section_name = "01A"
        _measure_that_remains_name = "NotACustomMeasure"
        _measure_result_ids = []
        with open_database(custom_measures_vrtool_config.input_database_path):
            _measure_result_ids = get_custom_measure_result_ids()
            assert any(_measure_result_ids)
            assert get_existing_optimization_custom_measure(_measure_result_ids)
            # Create additional measure results to standard measures.
            assert (
                orm.Measure.get_or_none(orm.Measure.name == _measure_that_remains_name)
                is None
            )
            _measure_that_remains = orm.Measure.create(
                name=_measure_that_remains_name,
                year=2021,
                combinable_type=orm.CombinableType.get(),
                measure_type=orm.MeasureType.get(
                    fn.upper(orm.MeasureType.name) != MeasureTypeEnum.CUSTOM.name
                ),
            )
            _created_measure_x_section = orm.MeasurePerSection.create(
                measure=_measure_that_remains,
                section=orm.SectionData.get(
                    orm.SectionData.section_name == _section_name
                ),
            )
            _created_measure_result = orm.MeasureResult.create(
                measure_per_section=_created_measure_x_section
            )
            orm.MeasureResultSection.create(
                measure_result=_created_measure_result, beta=42, time=13, cost=24.42
            )
            orm.MeasureResultMechanism.create(
                measure_result=_created_measure_result,
                mechanism_per_section=_created_measure_x_section.section.mechanisms_per_section[
                    0
                ],
                time=13,
                beta=24.42,
            )

        # 2. Run test.
        brute_clear_custom_measure(custom_measures_vrtool_config)

        # 3. Verify expectations.
        with open_database(custom_measures_vrtool_config.input_database_path):
            assert any(get_custom_measure_result_ids()) is False
            assert any(_measure_result_ids), "The values have been deleted."
            assert (
                get_existing_optimization_custom_measure(_measure_result_ids) is False
            )

            _measure_that_remains = orm.Measure.get_or_none(
                orm.Measure.name == _measure_that_remains_name
            )
            assert isinstance(_measure_that_remains, orm.Measure)
            assert len(_measure_that_remains.sections_per_measure) == 1

            _measure_x_section = _measure_that_remains.sections_per_measure[0]
            assert len(_measure_x_section.measure_per_section_result) == 1

            _measure_result = _measure_x_section.measure_per_section_result[0]
            assert len(_measure_result.measure_result_section) == 1
            assert len(_measure_result.measure_result_mechanisms) == 1

    @pytest.mark.slow
    @pytest.mark.fixture_database(
        _custom_measures_test_dir.joinpath("with_aggregated_measures.db")
    )
    def test_with_aggregated_measures_exports_optimization(
        self, custom_measures_vrtool_config: VrtoolConfig
    ):
        # 1. Define test data.
        _optimization_name = "OptimizationWithAggregatedCustomMeasures"
        custom_measures_vrtool_config.traject = "16-1"
        custom_measures_vrtool_config.excluded_mechanisms = [
            MechanismEnum.REVETMENT,
            MechanismEnum.HYDRAULIC_STRUCTURES,
        ]
        custom_measures_vrtool_config.externals = test_externals.joinpath(
            "DStabilityConsole"
        )

        with open_database(custom_measures_vrtool_config.input_database_path) as _db:
            orm.OptimizationRun.delete().execute(_db)
            assert any(orm.OptimizationRun.select()) is False
            assert any(orm.OptimizationSelectedMeasure.select()) is False
            assert any(orm.OptimizationStep.select()) is False
            assert any(orm.OptimizationStepResultMechanism.select()) is False
            assert any(orm.OptimizationStepResultSection.select()) is False

        # 2. Run test.
        _all_measure_results = get_all_measure_results_with_supported_investment_years(
            custom_measures_vrtool_config
        )
        _results = ApiRunWorkflows(custom_measures_vrtool_config).run_optimization(
            _optimization_name, _all_measure_results
        )

        # 3. Verify expectations.
        assert isinstance(_results, ResultsOptimization)
        assert len(_results.results_strategies) == 2

        # Greedy strategy
        _greedy_result = next(
            _rs
            for _rs in _results.results_strategies
            if isinstance(_rs, GreedyStrategy)
        )
        assert _greedy_result.OI_horizon == 50
        assert _greedy_result.LCCOption.size > 0
        assert any(_greedy_result.measures_taken)
        assert any(_greedy_result.probabilities_per_step)
        assert any(_greedy_result.total_risk_per_step)

        # Target Reliability strategy
        _target_reliability_result = next(
            _rs
            for _rs in _results.results_strategies
            if isinstance(_rs, TargetReliabilityStrategy)
        )
        assert _target_reliability_result.OI_horizon == 50
        assert any(_target_reliability_result.measures_taken)
        assert any(_target_reliability_result.probabilities_per_step)
        assert any(_target_reliability_result.total_risk_per_step)<|MERGE_RESOLUTION|>--- conflicted
+++ resolved
@@ -17,13 +17,10 @@
     test_externals,
     test_results,
 )
-<<<<<<< HEAD
-=======
 from tests.optimization.conftest import (  # These imports are required by `test_export_results_optimization_given_valid_data`
     _get_section_with_combinations,
     _get_section_with_measures,
 )
->>>>>>> 1fd69be5
 from tests.orm.io.exporters.measures.measure_result_test_validators import (
     MeasureResultTestInputData,
     MeasureWithDictMocked,
