import itertools
import shutil
from operator import itemgetter
from pathlib import Path
from typing import Iterator

import numpy as np
import pandas as pd
import pytest
from peewee import SqliteDatabase, fn

import vrtool.orm.models as orm
from tests import (
    get_clean_test_results_dir,
    get_copy_of_reference_directory,
    get_vrtool_config_test_copy,
    test_data,
    test_results,
)
from tests.optimization.measures.test_section_as_input import TestSectionAsInput
from tests.orm import (
    get_basic_combinable_type,
    get_basic_dike_traject_info,
    get_basic_measure_type,
    get_basic_mechanism_per_section,
)
from tests.orm.io.exporters.measures.measure_result_test_validators import (
    MeasureResultTestInputData,
    MeasureWithDictMocked,
    MeasureWithListOfDictMocked,
    MeasureWithMeasureResultCollectionMocked,
    validate_measure_result_export,
)
from vrtool.common.dike_traject_info import DikeTrajectInfo
from vrtool.common.enums.combinable_type_enum import CombinableTypeEnum
from vrtool.common.enums.measure_type_enum import MeasureTypeEnum
from vrtool.common.enums.mechanism_enum import MechanismEnum
from vrtool.common.hydraulic_loads.load_input import LoadInput
from vrtool.decision_making.solutions import Solutions
from vrtool.decision_making.strategies.strategy_protocol import StrategyProtocol
from vrtool.defaults.vrtool_config import VrtoolConfig
from vrtool.flood_defence_system.dike_section import DikeSection
from vrtool.flood_defence_system.dike_traject import DikeTraject
from vrtool.flood_defence_system.failure_mechanism_collection import (
    FailureMechanismCollection,
)
from vrtool.flood_defence_system.mechanism_reliability_collection import (
    MechanismReliabilityCollection,
)
from vrtool.flood_defence_system.section_reliability import SectionReliability
from vrtool.optimization.measures.aggregated_measures_combination import (
    AggregatedMeasureCombination,
)
from vrtool.optimization.measures.section_as_input import SectionAsInput
from vrtool.orm.io.exporters.measures.custom_measure_time_beta_calculator import (
    CustomMeasureTimeBetaCalculator,
)
from vrtool.orm.models.assessment_mechanism_result import AssessmentMechanismResult
from vrtool.orm.models.measure_result import MeasureResult
from vrtool.orm.models.mechanism_per_section import MechanismPerSection
from vrtool.orm.orm_controllers import (
    add_custom_measures,
    brute_clear_custom_measure,
    clear_assessment_results,
    clear_measure_results,
    clear_optimization_results,
    create_optimization_run_for_selected_measures,
    export_results_measures,
    export_results_optimization,
    export_results_safety_assessment,
    get_dike_section_solutions,
    get_dike_traject,
    get_exported_measure_result_ids,
    import_results_measures_for_optimization,
    initialize_database,
    open_database,
)
from vrtool.run_workflows.measures_workflow.results_measures import ResultsMeasures
from vrtool.run_workflows.optimization_workflow.results_optimization import (
    ResultsOptimization,
)
from vrtool.run_workflows.safety_workflow.results_safety_assessment import (
    ResultsSafetyAssessment,
)


class DummyModelsData:
    dike_traject_info = dict(
        traject_name="16-1",
        omega_piping=0.25,
        omega_stability_inner=0.04,
        omega_overflow=0.24,
        a_piping=float("nan"),
        b_piping=300,
        a_stability_inner=0.033,
        b_stability_inner=50,
        beta_max=0.01,
        p_max=0.0001,
        flood_damage=float("nan"),
        traject_length=0.0,
    )
    section_data = dict(
        section_name="section_one",
        dijkpaal_start="start_point",
        dijkpaal_end="end_point",
        meas_start=2.4,
        meas_end=4.2,
        section_length=123,
        in_analysis=True,
        crest_height=1.0,
        annual_crest_decline=2.0,
        cover_layer_thickness=3.0,
        pleistocene_level=4.0,
    )
    mechanism_data = [
        MechanismEnum.OVERFLOW.legacy_name,
        MechanismEnum.STABILITY_INNER.legacy_name,
    ]
    buildings_data = [
        dict(distance_from_toe=24, number_of_buildings=2),
        dict(distance_from_toe=42, number_of_buildings=1),
    ]
    characteristic_point_type = ["BIT", "BUT", "BUK", "BIK", "EBL", "BBL"]

    profile_points = [
        dict(x_coordinate=47.0, y_coordinate=5.104),
        dict(x_coordinate=-17.0, y_coordinate=4.996),
        dict(x_coordinate=0, y_coordinate=10.939),
        dict(x_coordinate=3.5, y_coordinate=10.937),
        dict(x_coordinate=42.0, y_coordinate=5.694),
        dict(x_coordinate=25.0, y_coordinate=6.491),
    ]


class TestOrmControllers:
    def test_create_db(self, request: pytest.FixtureRequest):
        # 1. Define test data.
        _db_file = test_results / request.node.name / "vrtool_db.db"
        if _db_file.parent.exists():
            shutil.rmtree(_db_file.parent)

        # 2. Run test.
        initialize_database(_db_file)

        # 3. Verify expectations.
        assert _db_file.exists()

    @pytest.mark.skipif(
        condition=(test_data.joinpath("test_db\\vrtool_db.db").exists()),
        reason="Test database already exists. Won't overwrite.",
    )
    def test_create_db_with_data(self):
        # 1. Define database file.
        _db_file = test_data / "test_db" / "vrtool_db.db"
        if _db_file.exists():
            _db_file.unlink()

        initialize_database(_db_file)

        # 2. Define models.
        _dike_traject_info: orm.DikeTrajectInfo = orm.DikeTrajectInfo.create(
            **DummyModelsData.dike_traject_info
        )
        _dike_traject_info.save()

        _dike_section: orm.SectionData = orm.SectionData.create(
            **(dict(dike_traject=_dike_traject_info) | DummyModelsData.section_data)
        )
        _dike_section.save()

        for _mech_name in DummyModelsData.mechanism_data:
            _mech_inst = orm.Mechanism.create(name=_mech_name)
            _mech_inst.save()
            _mechanism_section = orm.MechanismPerSection.create(
                mechanism=_mech_inst, section=_dike_section
            )
            _mechanism_section.save()

        for _b_dict in DummyModelsData.buildings_data:
            orm.Buildings.create(**(_b_dict | dict(section_data=_dike_section))).save()

        for idx, _p_point in enumerate(DummyModelsData.profile_points):
            _c_point = orm.CharacteristicPointType.create(
                **dict(name=DummyModelsData.characteristic_point_type[idx])
            )
            _c_point.save()
            orm.ProfilePoint.create(
                **(
                    _p_point
                    | dict(section_data=_dike_section, profile_point_type=_c_point)
                )
            ).save()

        # 3. Save tables.
        assert _db_file.exists()

    def test_open_database(self):
        # 1. Define test data.
        _db_file = test_data / "test_db" / "vrtool_db.db"
        assert _db_file.is_file()
        _expected_data = DummyModelsData.section_data

        # 2. Run test.
        _sql_db = open_database(_db_file)

        # 3. Verify expectations
        assert isinstance(_sql_db, SqliteDatabase)
        assert any(orm.SectionData.select())
        _section_data: orm.SectionData = orm.SectionData.get_by_id(1)
        assert _section_data.section_name == _expected_data["section_name"]
        assert _section_data.dijkpaal_start == _expected_data["dijkpaal_start"]
        assert _section_data.dijkpaal_end == _expected_data["dijkpaal_end"]
        assert _section_data.meas_start == _expected_data["meas_start"]
        assert _section_data.meas_end == _expected_data["meas_end"]
        assert _section_data.section_length == _expected_data["section_length"]
        assert _section_data.in_analysis == _expected_data["in_analysis"]
        assert _section_data.crest_height == _expected_data["crest_height"]
        assert (
            _section_data.annual_crest_decline == _expected_data["annual_crest_decline"]
        )
        assert (
            _section_data.cover_layer_thickness
            == _expected_data["cover_layer_thickness"]
        )
        assert _section_data.pleistocene_level == _expected_data["pleistocene_level"]

    def test_open_database_when_file_doesnot_exist_raises_value_error(
        self, request: pytest.FixtureRequest
    ):
        # 1. Define test data.
        _db_file = test_results / request.node.name / "vrtool_db.db"
        assert not _db_file.exists()

        # 2. Run test.
        with pytest.raises(ValueError) as exc_err:
            open_database(_db_file)

        # 3. Verify expectations
        assert str(exc_err.value) == "No file was found at {}".format(_db_file)

    @pytest.fixture
    def database_vrtool_config(self, request: pytest.FixtureRequest) -> VrtoolConfig:
        # 1. Define test data.
        _test_db = test_data.joinpath("test_db", "with_valid_data.db")

        _output_directory = test_results.joinpath(request.node.name)
        if _output_directory.exists():
            shutil.rmtree(_vrtool_config.output_directory)

        # Generate a custom `VrtoolConfig`
        _vrtool_config = VrtoolConfig(
            input_directory=_test_db.parent,
            input_database_name=_test_db.name,
            traject="38-1",
            output_directory=_output_directory,
        )
        assert _vrtool_config.input_database_path.is_file()

        yield _vrtool_config

    def test_get_dike_traject(self, database_vrtool_config: VrtoolConfig):
        # 2. Run test.
        _dike_traject = get_dike_traject(database_vrtool_config)

        # 3. Verify expectations.
        assert isinstance(_dike_traject, DikeTraject)
        assert len(_dike_traject.sections) == 60

        def check_section_reliability(section: DikeSection):
            _recognized_keys = [
                MechanismEnum.OVERFLOW,
                MechanismEnum.PIPING,
                MechanismEnum.STABILITY_INNER,
            ]

            def check_key_value(key_value):
                assert (
                    key_value[0] in _recognized_keys
                ), "Mechanism {} not recognized.".format(key_value[0])
                assert isinstance(key_value[1], MechanismReliabilityCollection)

            assert isinstance(section.section_reliability, SectionReliability)
            assert isinstance(section.section_reliability.load, LoadInput)
            assert isinstance(
                section.section_reliability.failure_mechanisms,
                FailureMechanismCollection,
            )

            all(
                map(
                    check_key_value,
                    section.section_reliability.failure_mechanisms._failure_mechanisms.items(),
                )
            )

        assert all(any(_ds.mechanism_data.items()) for _ds in _dike_traject.sections)
        all(map(check_section_reliability, _dike_traject.sections))

    def test_get_dike_section_solutions(self, database_vrtool_config: VrtoolConfig):
        # 1. Define test data.
        database_vrtool_config.T = [0]
        _general_info = DikeTrajectInfo(traject_name="Dummy")
        _dike_section = DikeSection()
        _dike_section.name = "01A"
        _dike_section.Length = 359.0
        _dike_section.cover_layer_thickness = 42

        # Stability Inner
        _water_load_input = LoadInput([])
        _water_load_input.input["d_cover"] = None
        _water_load_input.input["beta"] = np.array([42.24])
        _stability_inner_collection = MechanismReliabilityCollection(
            MechanismEnum.STABILITY_INNER,
            "combinable",
            database_vrtool_config.T,
            2023,
            2025,
        )
        _stability_inner_collection.Reliability["0"].Input = _water_load_input
        _dike_section.section_reliability.load = _water_load_input
        _dike_section.section_reliability.failure_mechanisms._failure_mechanisms[
            MechanismEnum.STABILITY_INNER
        ] = _stability_inner_collection

        # Initial Geometry
        def _to_record(geom_item: tuple[str, list[int]]) -> dict:
            return dict(type=geom_item[0], x=geom_item[1][0], z=geom_item[1][1])

        _initial_geom = {
            "BUT": [-17.0, 4.996],
            "BUK": [0, 10.939],
            "BIK": [3.5, 10.937],
            "BBL": [25.0, 6.491],
            "EBL": [42.0, 5.694],
            "BIT": [47.0, 5.104],
        }
        _dike_section.InitialGeometry = pd.DataFrame.from_records(
            map(_to_record, _initial_geom.items())
        )
        _dike_section.InitialGeometry.set_index("type", inplace=True, drop=True)

        # Mechanism data
        _dike_section.mechanism_data[MechanismEnum.STABILITY_INNER] = [
            ("RW000", "SIMPLE"),
            "combinable",
        ]
        # 2. Run test.
        _solutions = get_dike_section_solutions(
            database_vrtool_config, _dike_section, _general_info
        )

        # 3. Verify expectations.
        assert isinstance(_solutions, Solutions)
        assert any(_solutions.measures)

    @pytest.fixture
    def export_database(self, request: pytest.FixtureRequest) -> SqliteDatabase:
        _db_file = test_data.joinpath("test_db", "empty_db.db")
        _output_dir = test_results.joinpath(request.node.name)
        if _output_dir.exists():
            shutil.rmtree(_output_dir)
        _output_dir.mkdir(parents=True)
        _test_db_file = _output_dir.joinpath("test_db.db")
        shutil.copyfile(_db_file, _test_db_file)

        _connected_db = open_database(_test_db_file)
        _connected_db.close()
        yield _connected_db
        # Make sure it's closed.
        # Perhaps during test something fails and does not get to close
        if isinstance(_connected_db, SqliteDatabase) and not _connected_db.is_closed():
            _connected_db.close()

    def test_export_results_safety_assessment_given_valid_data(
        self, export_database: SqliteDatabase
    ):
        # 1. Define test data.
        export_database.connect()
        _test_mechanism_per_section = get_basic_mechanism_per_section()
        export_database.close()
        _test_section_data = _test_mechanism_per_section.section

        # Dike Section and Dike Traject.
        _mech_name = MechanismEnum.get_enum(
            _test_mechanism_per_section.mechanism.name
        ).name
        _reliability_df = pd.DataFrame(
            [4.2, 2.4],
            columns=["42"],
            index=[_mech_name, "Section"],
        )
        _dummy_section = DikeSection()
        _dummy_section.name = _test_section_data.section_name
        _dummy_section.TrajectInfo = DikeTrajectInfo(
            traject_name=_test_section_data.dike_traject.traject_name
        )
        _dummy_section.section_reliability.SectionReliability = _reliability_df
        _test_traject = DikeTraject()
        _test_traject.sections = [_dummy_section]

        # Safety assessment.
        _safety_assessment = ResultsSafetyAssessment()
        _db_path = Path(export_database.database)
        _safety_assessment.vr_config = VrtoolConfig(
            input_directory=_db_path.parent,
            input_database_name=_db_path.name,
        )
        _safety_assessment.selected_traject = _test_traject

        assert not any(orm.AssessmentSectionResult.select())
        assert not any(orm.AssessmentMechanismResult.select())

        # 2. Run test.
        export_results_safety_assessment(_safety_assessment)

        # 3. Verify final expectations.
        assert any(
            orm.AssessmentSectionResult.select().where(
                (orm.AssessmentSectionResult.section_data == _test_section_data)
                & (orm.AssessmentSectionResult.beta == 2.4)
                & (orm.AssessmentSectionResult.time == 42)
            )
        )
        assert any(
            orm.AssessmentMechanismResult.select().where(
                (
                    orm.AssessmentMechanismResult.mechanism_per_section
                    == _test_mechanism_per_section
                )
                & (orm.AssessmentMechanismResult.beta == 4.2)
                & (orm.AssessmentMechanismResult.time == 42)
            )
        )

    @pytest.fixture
    def results_measures_with_mocked_data(
        self, request: pytest.FixtureRequest, export_database: pytest.FixtureRequest
    ) -> tuple[MeasureResultTestInputData, ResultsMeasures]:
        _measures_input_data = MeasureResultTestInputData.with_measures_type(
            request.param, {}
        )

        # Define vrtool config.
        _database_path = Path(export_database.database)
        _vrtool_config = VrtoolConfig(
            input_directory=_database_path.parent,
            input_database_name=_database_path.name,
            traject=_measures_input_data.domain_dike_section.TrajectInfo.traject_name,
        )

        # Define solutions.
        _solutions = Solutions(
            dike_section=_measures_input_data.domain_dike_section, config=_vrtool_config
        )
        _solutions.measures = [_measures_input_data.measure]

        # Define results measures object.
        _results_measures = ResultsMeasures()
        _results_measures.vr_config = _vrtool_config
        _results_measures.selected_traject = _measures_input_data
        _results_measures.solutions_dict["sth"] = _solutions

        yield _measures_input_data, _results_measures

    @pytest.mark.parametrize(
        "results_measures_with_mocked_data",
        [
            pytest.param(MeasureWithDictMocked, id="With dictionary"),
            pytest.param(MeasureWithListOfDictMocked, id="With list of dictionaries"),
            pytest.param(
                MeasureWithMeasureResultCollectionMocked,
                id="With Measure Result Collection object",
            ),
        ],
        indirect=True,
    )
    def test_export_results_measures_given_valid_data(
        self,
        results_measures_with_mocked_data: tuple[
            MeasureResultTestInputData, ResultsMeasures
        ],
        export_database: pytest.FixtureRequest,
    ):
        """
        Virtually this test verifies (almost) the same as
        `TestMeasureExporter.test_export_dom_with_valid_data`.
        """
        # 1. Define test data.
        _measures_input_data, _results_measures = results_measures_with_mocked_data
        assert isinstance(_measures_input_data, MeasureResultTestInputData)
        assert isinstance(_results_measures, ResultsMeasures)

        # 2. Run test.
        export_results_measures(_results_measures)

        # 3. Verify expectations.
        validate_measure_result_export(
            _measures_input_data, _measures_input_data.parameters_to_validate
        )

    @pytest.mark.parametrize(
        "results_measures_with_mocked_data",
        [
            pytest.param(
                MeasureWithMeasureResultCollectionMocked,
                id="With Measure Result Collection object",
            ),
        ],
        indirect=True,
    )
    def test_get_selected_measure_result_ids_returns_list_of_exported_results_measures(
        self,
        results_measures_with_mocked_data: tuple[
            MeasureResultTestInputData, ResultsMeasures
        ],
    ):
        # 1. Define test data.
        _measures_input_data, _results_measures = results_measures_with_mocked_data
        assert isinstance(_measures_input_data, MeasureResultTestInputData)
        assert isinstance(_results_measures, ResultsMeasures)
        export_results_measures(_results_measures)

        # 2. Run test.
        _return_values = get_exported_measure_result_ids(_results_measures)

        # 3. Verify expectations.
        assert len(MeasureResult.select()) == 1
        _expected_id = MeasureResult.get().get_id()
        assert _return_values == [_expected_id]

    @pytest.mark.parametrize(
        "results_measures_with_mocked_data",
        [
            pytest.param(
                MeasureWithMeasureResultCollectionMocked,
                id="With Measure Result Collection object",
            ),
        ],
        indirect=True,
    )
    @pytest.mark.skip(reason="Requires mocking a geometry, not worth at the moment.")
    def test_export_optimization_selected_measures_given_valid_data(
        self,
        results_measures_with_mocked_data: tuple[
            MeasureResultTestInputData, ResultsMeasures
        ],
    ):
        # 1. Define test data.
        _measures_input_data, _results_measures = results_measures_with_mocked_data
        assert isinstance(_measures_input_data, MeasureResultTestInputData)
        assert isinstance(_results_measures, ResultsMeasures)
        export_results_measures(_results_measures)
        validate_measure_result_export(
            _measures_input_data, _measures_input_data.parameters_to_validate
        )

        _optimization_run_name = "Test optimization name"

        # 2. Run test.
        _measure_result_selection = len(orm.MeasureResult.select()) // 2
        if _measure_result_selection == 0:
            _measure_result_selection = 1
        _measure_result_ids = [
            mr.get_id()
            for mr in orm.MeasureResult.select().limit(_measure_result_selection)
        ]
        _return_value = create_optimization_run_for_selected_measures(
            _results_measures.vr_config, _optimization_run_name, _measure_result_ids
        )

        # 3. Verify expectations.
        assert isinstance(_return_value, dict)
        assert len(orm.OptimizationType.select()) == len(
            _results_measures.vr_config.design_methods
        )
        for _optimization_type in orm.OptimizationType:
            assert isinstance(_optimization_type, orm.OptimizationType)

            assert len(_optimization_type.optimization_runs) == 1
            _optimization_run = _optimization_type.optimization_runs[0]

            assert isinstance(_optimization_run, orm.OptimizationRun)
            assert _optimization_run.name == _optimization_run_name
            assert (
                _optimization_run.discount_rate
                == _results_measures.vr_config.discount_rate
            )
            assert len(_optimization_run.optimization_run_measure_results) == len(
                _measure_result_ids
            )

    @pytest.mark.parametrize(
        "results_measures_with_mocked_data",
        [
            pytest.param(
                MeasureWithMeasureResultCollectionMocked,
                id="With Measure Result Collection object",
            ),
        ],
        indirect=True,
    )
    def test_export_results_optimization_given_valid_data(
        self,
        results_measures_with_mocked_data: tuple[
            MeasureResultTestInputData, ResultsMeasures
        ],
    ):
        # 1. Define test data.
        _measures_input_data, _results_measures = results_measures_with_mocked_data
        assert isinstance(_measures_input_data, MeasureResultTestInputData)
        assert isinstance(_results_measures, ResultsMeasures)
        export_results_measures(_results_measures)
        validate_measure_result_export(
            _measures_input_data, _measures_input_data.parameters_to_validate
        )

        # Generate default run data.
        _optimization_type = "Test optimization type"
        _test_optimization_type = orm.OptimizationType.create(name=_optimization_type)
        _optimization_run = orm.OptimizationRun.create(
            name="PremadeOptimization",
            discount_rate=0.42,
            optimization_type=_test_optimization_type,
        )
        for _measure_result in orm.MeasureResult.select():
            orm.OptimizationSelectedMeasure.create(
                optimization_run=_optimization_run,
                measure_result=_measure_result,
                investment_year=0,
            )

        # Define strategies.
        class MockedStrategy(StrategyProtocol):
            def __init__(self):

                self.sections = [TestSectionAsInput()._get_section_with_combinations()]
                self.sections[0].aggregated_measure_combinations = [
                    AggregatedMeasureCombination(
                        sh_combination=self.sections[0].sh_combinations[1],
                        sg_combination=self.sections[0].sg_combinations[0],
                        measure_result_id=1,
                        year=0,
                    )
                ]
                self.total_risk_per_step = [1000.0, 100.0]
                self.probabilities_per_step = [
                    {
                        MechanismEnum.STABILITY_INNER: np.linspace(
                            0.1, 0.6, 100
                        ).reshape((100, 1)),
                        MechanismEnum.OVERFLOW: np.linspace(0.05, 0.55, 100).reshape(
                            (100, 1)
                        ),
                    },
                    {
                        MechanismEnum.STABILITY_INNER: np.linspace(
                            0.1, 0.6, 100
                        ).reshape((100, 1)),
                        MechanismEnum.OVERFLOW: np.linspace(0.01, 0.1, 100).reshape(
                            (100, 1)
                        ),
                    },
                ]
                self.measures_taken = [(0, 1, 1)]
                self.time_periods = [0, 20, 100]

        _test_strategy = MockedStrategy()

        # Define results optimization object.
        _results_optimization = ResultsOptimization()
        _results_optimization.vr_config = _results_measures.vr_config
        _results_optimization.selected_traject = (
            _measures_input_data.domain_dike_section.TrajectInfo.traject_name
        )
        _results_optimization.results_strategies = [_test_strategy]

        # 2. Run test.
        export_results_optimization(_results_optimization, [_optimization_run.id])

        # 3. Verify expectations.
        assert len(orm.OptimizationStep.select()) == 1
        _optimization_step = orm.OptimizationStep.get()
        assert _optimization_step.total_lcc == 84.0
        assert _optimization_step.total_risk == 100.0
        assert len(orm.OptimizationStepResultMechanism) == 10
        assert len(orm.OptimizationStepResultSection) == 3

    def test_clear_assessment_results_clears_all_results(
        self, export_database: SqliteDatabase
    ):
        # Setup
        _db_connection = export_database
        _db_connection.connect()

        assert not any(orm.AssessmentSectionResult.select())
        assert not any(orm.AssessmentMechanismResult.select())

        traject_info = get_basic_dike_traject_info()

        _mechanisms = [
            self._create_mechanism("mechanism 1"),
            self._create_mechanism("mechanism 2"),
        ]

        self._create_section_with_fully_configured_assessment_results(
            traject_info, "section 1", _mechanisms
        )
        self._create_section_with_fully_configured_assessment_results(
            traject_info, "section 2", _mechanisms
        )

        # Precondition
        assert any(orm.AssessmentSectionResult.select())
        assert any(orm.AssessmentMechanismResult.select())

        _db_connection.close()

        # Call
        _db_path = Path(_db_connection.database)
        _vrtool_config = VrtoolConfig(
            input_directory=_db_path.parent,
            input_database_name=_db_path.name,
        )
        clear_assessment_results(_vrtool_config)

        # Assert
        _db_connection.connect()

        assert not any(orm.AssessmentSectionResult.select())
        assert not any(orm.AssessmentMechanismResult.select())

        _db_connection.close()

    def test_clear_measure_result_clears_all_results(
        self, export_database: SqliteDatabase
    ):
        # Setup
        self._generate_measure_results(export_database)

        # Call
        _db_path = Path(export_database.database)
        _vrtool_config = VrtoolConfig(
            input_directory=_db_path.parent,
            input_database_name=_db_path.name,
        )
        clear_measure_results(_vrtool_config)

        # Assert
        assert not any(orm.MeasureResult.select())
        assert not any(orm.MeasureResultParameter.select())
        assert not any(orm.MeasureResultSection.select())
        assert not any(orm.MeasureResultMechanism.select())

    def test_clear_measure_result_does_not_clear_custom_results(
        self, export_database: SqliteDatabase
    ):
        # Setup
        assert not any(orm.MeasureResult.select())
        self._generate_measure_results(export_database, "Custom")

        # Call
        _db_path = Path(export_database.database)
        _vrtool_config = VrtoolConfig(
            input_directory=_db_path.parent,
            input_database_name=_db_path.name,
        )
        clear_measure_results(_vrtool_config)

        # Assert
        assert any(orm.MeasureResult.select())
        assert any(orm.MeasureResultParameter.select())
        assert any(orm.MeasureResultSection.select())
        assert any(orm.MeasureResultMechanism.select())

    def test_clear_optimization_results_clears_all_results(
        self, export_database: SqliteDatabase
    ):
        # 1. Define test data.
        self._generate_optimization_results(export_database)

        # 2. Run test.
        _db_path = Path(export_database.database)
        _vrtool_config = VrtoolConfig(
            input_directory=_db_path.parent,
            input_database_name=_db_path.name,
        )
        clear_optimization_results(_vrtool_config)

        # 3. Verify expectations.
        assert not any(orm.OptimizationRun.select())
        assert not any(orm.OptimizationSelectedMeasure.select())
        assert not any(orm.OptimizationStep.select())
        assert not any(orm.OptimizationStepResultMechanism.select())
        assert not any(orm.OptimizationStepResultSection.select())

    def _generate_measure_results(
        self, db_connection: SqliteDatabase, measure_type_name: str = "TestMeasureType"
    ):
        if db_connection.is_closed():
            db_connection.connect()
        traject_info = get_basic_dike_traject_info()

        _measure_type = get_basic_measure_type(measure_type_name)
        _combinable_type = get_basic_combinable_type()
        _measures = [
            self._create_measure(_measure_type, _combinable_type, "measure 1"),
            self._create_measure(_measure_type, _combinable_type, "measure 2"),
        ]

        self._create_section_with_fully_configured_measure_results(
            traject_info, "Section 1", _measures
        )
        self._create_section_with_fully_configured_measure_results(
            traject_info, "Section 2", _measures
        )
        db_connection.close()

        assert any(orm.MeasureResult.select())
        assert any(orm.MeasureResultParameter.select())
        assert any(orm.MeasureResultSection.select())
        assert any(orm.MeasureResultMechanism.select())

    def _generate_optimization_results(self, db_connection: SqliteDatabase):
        self._generate_measure_results(db_connection)
        if db_connection.is_closed():
            # It could happen it has not been closed.
            db_connection.connect()
        _dummy_optimization_type = orm.OptimizationType.create(name="DummyType")
        _optimization_run = orm.OptimizationRun.create(
            name="DummyRun",
            discount_rate=0.42,
            optimization_type=_dummy_optimization_type,
        )
        _measure_result = orm.MeasureResult.select()[0].get()
        _optimization_selected_measure = orm.OptimizationSelectedMeasure.create(
            optimization_run=_optimization_run,
            measure_result=_measure_result,
            investment_year=2021,
        )
        _optimization_step = orm.OptimizationStep.create(
            optimization_selected_measure=_optimization_selected_measure, step_number=42
        )
        _mechanism = orm.Mechanism.create(name="A Mechanism")
        _mechanism_per_section = orm.MechanismPerSection.create(
            mechanism=_mechanism, section=_measure_result.measure_per_section.section
        )
        orm.OptimizationStepResultMechanism.create(
            optimization_step=_optimization_step,
            mechanism_per_section=_mechanism_per_section,
            beta=4.2,
            time=20,
            lcc=2023.12,
        )
        orm.OptimizationStepResultSection.create(
            optimization_step=_optimization_step,
            beta=4.2,
            time=20,
            lcc=2023.12,
        )

        db_connection.close()

        assert any(orm.OptimizationRun.select())
        assert any(orm.OptimizationSelectedMeasure.select())
        assert any(orm.OptimizationStep.select())
        assert any(orm.OptimizationStepResultMechanism.select())
        assert any(orm.OptimizationStepResultSection.select())

    def _create_section_with_fully_configured_assessment_results(
        self,
        traject_info: DikeTrajectInfo,
        section_name: str,
        mechanisms: list[orm.Mechanism],
    ) -> None:
        section = self._create_basic_section_data(traject_info, section_name)
        self._create_assessment_section_results(section)

        for mechanism in mechanisms:
            mechanism_per_section = self._create_basic_mechanism_per_section(
                section, mechanism
            )
            self._create_assessment_mechanism_results(mechanism_per_section)

    def _create_basic_section_data(
        self, traject_info: DikeTrajectInfo, section_name: str
    ) -> orm.SectionData:
        return orm.SectionData.create(
            dike_traject=traject_info,
            section_name=section_name,
            meas_start=2.4,
            meas_end=4.2,
            section_length=123,
            in_analysis=True,
            crest_height=24,
            annual_crest_decline=42,
        )

    def _create_assessment_section_results(self, section: orm.SectionData) -> None:
        for i in range(2000, 2100, 10):
            orm.AssessmentSectionResult.create(
                beta=i / 1000.0, time=i, section_data=section
            )

    def _create_mechanism(self, mechanism_name: str) -> orm.Mechanism:
        _mech_inst, _ = orm.Mechanism.get_or_create(name=mechanism_name)
        return _mech_inst

    def _create_basic_mechanism_per_section(
        self, section: orm.SectionData, mech_inst: orm.Mechanism
    ) -> orm.MechanismPerSection:
        return orm.MechanismPerSection.create(section=section, mechanism=mech_inst)

    def _create_assessment_mechanism_results(
        self, mechanism_per_section: orm.MechanismPerSection
    ) -> None:
        for i in range(2000, 2100, 10):
            orm.AssessmentMechanismResult.create(
                beta=i / 1000.0, time=i, mechanism_per_section=mechanism_per_section
            )

    def _create_section_with_fully_configured_measure_results(
        self,
        traject_info: DikeTrajectInfo,
        section_name: str,
        measures: list[orm.Measure],
    ) -> None:
        section = self._create_basic_section_data(traject_info, section_name)

        _mechanism_per_section = self._create_basic_mechanism_per_section(
            section, self._create_mechanism(MechanismEnum.OVERFLOW.name)
        )

        for measure in measures:
            measure_per_section = orm.MeasurePerSection.create(
                section=section, measure=measure
            )
            self._create_measure_results(measure_per_section, _mechanism_per_section)

    def _create_measure(
        self,
        measure_type: orm.MeasureType,
        combinable_type: orm.CombinableType,
        measure_name: str,
    ) -> orm.Measure:
        return orm.Measure.create(
            measure_type=measure_type,
            combinable_type=combinable_type,
            name=measure_name,
            year=20,
        )

    def _create_measure_results(
        self,
        measure_per_section: orm.MeasurePerSection,
        mechanism_per_section: MechanismPerSection,
    ) -> None:
        _t_range = list(range(2000, 2100, 10))
        measure_result = orm.MeasureResult.create(
            measure_per_section=measure_per_section,
        )
        _measure_result_parameters = self._get_measure_result_parameters(measure_result)
        orm.MeasureResultParameter.insert_many(_measure_result_parameters).execute()
        orm.MeasureResultSection.insert_many(
            self._get_measure_result_section(measure_result, _t_range)
        ).execute()
        orm.MeasureResultMechanism.insert_many(
            self._get_measure_result_mechanism(
                measure_result, _t_range, mechanism_per_section
            )
        ).execute()

    def _get_measure_result_section(
        self, measure_result: orm.MeasureResult, t_range: list[int]
    ) -> Iterator[dict]:
        cost = 13.37
        for i in t_range:
            yield dict(
                measure_result=measure_result, beta=i / 1000.0, time=i, cost=cost
            )

    def _get_measure_result_mechanism(
        self,
        measure_result: orm.MeasureResult,
        t_range: list[int],
        mechanism_per_section: MechanismPerSection,
    ) -> Iterator[dict]:
        for i in t_range:
            yield dict(
                measure_result=measure_result,
                beta=i / 1000.0,
                time=i,
                mechanism_per_section=mechanism_per_section,
            )

    def _get_measure_result_parameters(
        self, measure_result: orm.MeasureResult
    ) -> Iterator[dict]:
        for i in range(1, 10):
            yield dict(
                name=f"Parameter {i}", value=i / 10.0, measure_result=measure_result
            )

    def test_import_results_measures_for_optimization_given_valid_case(
        self, request: pytest.FixtureRequest
    ):
        # 1. Define test data.
        _test_dir_name = "test_stability_multiple_scenarios"
        _test_case_dir = get_copy_of_reference_directory(_test_dir_name)

        _vrtool_config = get_vrtool_config_test_copy(
            _test_case_dir.joinpath("config.json"), request.node.name
        )
        assert not any(_vrtool_config.output_directory.glob("*"))

        # 2. Run test.
        with open_database(_vrtool_config.input_database_path).connection_context():
            _measures_to_import = [(omr.id, 0) for omr in MeasureResult.select()]
            _imported_data = import_results_measures_for_optimization(
                _vrtool_config, _measures_to_import
            )

        # 3. Verify final expectations.
        assert any(_imported_data)
        assert all(
            (
                isinstance(_imp_data, SectionAsInput)
                and any(_imp_data.initial_assessment.probabilities)
            )
            for _imp_data in _imported_data
        )


class TestCustomMeasures:
    """
    This test class mostly covers integration tests for `CustomMeasure` workflows.
    """

    _custom_measures_test_dir = test_data.joinpath("38-1 custom measures")

    def _get_custom_measure_dict(
        self,
        measure_name: str,
        measure_section: str,
        measure_mechanism: MechanismEnum,
        measure_year: int,
        measure_cost: float,
        measure_beta: float,
    ) -> dict:
        return dict(
            MEASURE_NAME=measure_name,
            COMBINABLE_TYPE=CombinableTypeEnum.FULL.name,
            SECTION_NAME=measure_section,
            MECHANISM_NAME=measure_mechanism.name,
            TIME=measure_year,
            COST=measure_cost,
            BETA=measure_beta,
        )

    @pytest.fixture(name="custom_measures_vrtool_config")
    def get_vrtool_config_for_custom_measures_db(
        self, request: pytest.FixtureRequest
    ) -> Iterator[VrtoolConfig]:
        # 1. Define test data.
        _marker = request.node.get_closest_marker("fixture_database")
        if _marker is None:
            _db_name = request.param
        else:
            _db_name = _marker.args[0]

        _test_db = self._custom_measures_test_dir.joinpath(_db_name)
        _output_directory = get_clean_test_results_dir(request)

        # Create a copy of the database to avoid locking it
        # or corrupting its data.
        _copy_db = _output_directory.joinpath("vrtool_input.db")
        shutil.copyfile(_test_db, _copy_db)

        # Generate a custom `VrtoolConfig`
        _vrtool_config = VrtoolConfig(
            input_directory=_copy_db.parent,
            input_database_name=_copy_db.name,
            traject="38-1",
            output_directory=_output_directory,
        )
        assert _vrtool_config.input_database_path.is_file()

        yield _vrtool_config

    @pytest.mark.parametrize(
        "custom_measure_dict_list",
        [
            pytest.param(
                [
                    {
                        "MEASURE_NAME": "ROCKS",
                        "SECTION_NAME": "01A",
                        "COMBINABLE_TYPE": CombinableTypeEnum.FULL.name,
                        "MECHANISM_NAME": MechanismEnum.PIPING.name,
                        "COST": 50.0,
                        "TIME": _t,
                        "BETA": _beta,
                    }
                    for (_t, _beta) in zip(
                        [0, 19, 20, 25, 50, 75, 100], np.linspace(7, 4, num=7)
                    )
                ],
                id="MVP test, measure with all required Time",
            ),
            pytest.param(
                [
                    {
                        "SECTION_NAME": "01A",
                        "COMBINABLE_TYPE": CombinableTypeEnum.FULL.name,
                        "MEASURE_NAME": "ROCKS",
                        "COST": 50.0,
                        "MECHANISM_NAME": _mechanism_enum.name,
                        "TIME": _time,
                        "BETA": _beta,
                    }
                    for _time, _beta, _mechanism_enum in [
                        (0, 4.2, MechanismEnum.OVERFLOW),
                        (50, 2.4, MechanismEnum.OVERFLOW),
                        (0, 4.2, MechanismEnum.PIPING),
                    ]
                ]
                + [
                    {
                        "SECTION_NAME": "01A",
                        "COMBINABLE_TYPE": CombinableTypeEnum.FULL.name,
                        "MEASURE_NAME": "TREES",
                        "MECHANISM_NAME": MechanismEnum.OVERFLOW.name,
                        "TIME": 0,
                        "COST": 23.12,
                        "BETA": 3.0,
                    },
                ],
                id="Integration test",
            ),
            pytest.param(
                [
                    {
                        "MEASURE_NAME": "rocky 2",
                        "SECTION_NAME": "01A",
                        "COMBINABLE_TYPE": CombinableTypeEnum.FULL.name,
                        "MECHANISM_NAME": MechanismEnum.OVERFLOW.name,
                        "COST": 1000,
                        "BETA": 6.6,
                        "TIME": _time,
                    }
                    for _time in [0, 40]
                ],
                id="Workflow 1: SAME measure, ONLY DIFFERENT time NOT present IN ASSESSMENT",
            ),
            pytest.param(
                [
                    {
                        "SECTION_NAME": _section_name,
                        "MEASURE_NAME": "rocky 2",
                        "COMBINABLE_TYPE": CombinableTypeEnum.FULL.name,
                        "MECHANISM_NAME": MechanismEnum.OVERFLOW.name,
                        "TIME": 0,
                        "COST": 1000,
                        "BETA": 6.6,
                    }
                    for _section_name in ["01A", "01B"]
                ],
                id="Workflow 2a: SAME measure, ONLY DIFFERENT section",
            ),
            pytest.param(
                [
                    {
                        "MEASURE_NAME": "rocky 2",
                        "COMBINABLE_TYPE": CombinableTypeEnum.FULL.name,
                        "MECHANISM_NAME": MechanismEnum.OVERFLOW.name,
                        "TIME": 0,
                        "SECTION_NAME": _section_name,
                        "COST": _cost,
                        "BETA": _beta,
                    }
                    for _section_name, _cost, _beta in [
                        ("01A", 1000, 6.6),
                        ("01B", 2000, 5.0),
                    ]
                ],
                id="Workflow 2b: SAME measure, DIFFERENT section, cost and beta",
            ),
        ],
    )
    @pytest.mark.fixture_database("without_custom_measures.db")
    def test_add_custom_measures(
        self,
        custom_measure_dict_list: list[dict],
        custom_measures_vrtool_config: VrtoolConfig,
    ):
        """
        Integration test to verify adding new entries to the `orm.CustomMeasure`
        and related tables under different workflows.
        """
        # Auxiliar methods for validations.
        def get_custom_measure_dict_hash(cm_dict: dict) -> str:
            # Useful to compare uniqueness of a dictionary.
            _dummy_dict = dict() | cm_dict
            # The only key that does not need to be the same is the section name.
            _dummy_dict.pop("SECTION_NAME")
            return str(_dummy_dict)

        # 1. Define initial expectations.
        _known_computation_periods = [0, 19, 20, 25, 50, 75, 100]
        _custom_measures_grouped = list(
            (key, list(group))
            for key, group in itertools.groupby(
                custom_measure_dict_list,
                key=itemgetter("MEASURE_NAME", "COMBINABLE_TYPE", "SECTION_NAME"),
            )
        )

        _expected_total_measures = len(
            set(_cm[0][0] + _cm[0][1] for _cm in _custom_measures_grouped)
        )
        _expected_total_custom_measures = len(
            set(map(get_custom_measure_dict_hash, custom_measure_dict_list))
        )
        with open_database(custom_measures_vrtool_config.input_database_path) as _db:
            orm.MeasureResult.delete().execute(_db)
            orm.MeasureResultMechanism.delete().execute(_db)
            orm.MeasureResultSection.delete().execute(_db)
            assert any(orm.MeasureResult.select()) is False
            assert any(orm.MeasureResultMechanism.select()) is False
            assert any(orm.MeasureResultSection.select()) is False
            _expected_total_measures += len(orm.Measure.select())
            _expected_total_custom_measures += len(orm.CustomMeasure.select())

        # 2. Run test
        _added_measures = add_custom_measures(
            custom_measures_vrtool_config, custom_measure_dict_list
        )

        # 3. Verify final expectations
        assert len(_added_measures) == len(custom_measure_dict_list)
        assert all(_am.measure.year == 0 for _am in _added_measures)

        with open_database(custom_measures_vrtool_config.input_database_path) as _db:
            # Verify the expected amount of `orm.Measure` and `orm.CustomMeasure`
            # entries have been created.
            assert len(orm.Measure.select()) == _expected_total_measures
            assert len(orm.CustomMeasure.select()) == _expected_total_custom_measures

            for _keys_group, _cm_list in _custom_measures_grouped:
                # There should only be one `MeasureResult` for each `CustomMeasure`
                _fm_result = (
                    orm.MeasureResult.select()
                    .join_from(orm.MeasureResult, orm.MeasurePerSection)
                    .join_from(orm.MeasurePerSection, orm.SectionData)
                    .join_from(orm.MeasurePerSection, orm.Measure)
                    .join_from(orm.Measure, orm.CombinableType)
                    .where(
                        (orm.Measure.name == _keys_group[0])
                        & (fn.Upper(orm.CombinableType.name) == _keys_group[1])
                        & (fn.Upper(orm.SectionData.section_name) == _keys_group[2])
                    )
                ).get()
                assert isinstance(_fm_result, orm.MeasureResult)

                # Verify `MeasureResultSection` entries,
                # one per different provided `TIME`.
                assert len(_fm_result.measure_result_section) == len(
                    _known_computation_periods
                )
                for _fm_result_section in _fm_result.measure_result_section:
                    # Costs are the same for a given measure.
                    assert _fm_result_section.cost == _cm_list[0]["COST"]
                    assert _fm_result_section.beta > 0

                # Verify `MeasureResultMechanism` entries,
                # one per different provided `TIME` and mechanisms in `MechanismPerSection`.
                _total_mechs = len(
                    orm.MechanismPerSection.select()
                    .join_from(orm.MechanismPerSection, orm.SectionData)
                    .where(fn.Upper(orm.SectionData.section_name) == _keys_group[2])
                )
                assert len(_fm_result.measure_result_mechanisms) == _total_mechs * len(
                    _known_computation_periods
                )

                # Define expected values
                _expected_mechanism_values = dict()
                for _mechanism_name, _mechanism_dicts in itertools.groupby(
                    _cm_list, key=itemgetter("MECHANISM_NAME")
                ):
                    _mechanism_dicts_list = list(_mechanism_dicts)
                    _time_beta_tuples = [
                        (_cm["TIME"], _cm["BETA"]) for _cm in _mechanism_dicts_list
                    ]
                    _expected_mechanism_values[
                        _mechanism_name
                    ] = CustomMeasureTimeBetaCalculator.get_interpolated_time_beta_collection(
                        _time_beta_tuples, _known_computation_periods
                    )

                for _fm_result_mechanism in _fm_result.measure_result_mechanisms:
                    _mechanism_name = (
                        _fm_result_mechanism.mechanism_per_section.mechanism.name.upper()
                    )
                    if _mechanism_name in _expected_mechanism_values:
                        assert (
                            _fm_result_mechanism.beta
                            == _expected_mechanism_values[_mechanism_name][
                                _fm_result_mechanism.time
                            ]
                        )
                    else:
                        _assessment = _fm_result_mechanism.mechanism_per_section.assessment_mechanism_results.where(
                            AssessmentMechanismResult.time == _fm_result_mechanism.time
                        ).get()
                        assert _fm_result_mechanism.beta == pytest.approx(
                            _assessment.beta, rel=1e-6
                        )

    @pytest.mark.slow
    @pytest.mark.fixture_database("vrtool_input.db")
    def test_import_result_measures_with_custom_measures(
        self, custom_measures_vrtool_config: VrtoolConfig
    ):
        """
        This test is based on the exported database from
        `test_add_custom_measures[MVP test]`.
        In this test we ONLY focus on verifying whether the `CustomMeasure` and its
        `MeasureResults` are correctly imported.
        """
        # 1. Define test data.
        _measures_section_id = "01A"
        _custom_measure_cost = 50.0

        # Controled values, we use a fix database for this test.
        # These are the id's for the meausre results for the existing
        # CustomMeasure entries.
        _custom_measures_ids = [(1, 0)]

        # 2. Run test.
        _imported_data = import_results_measures_for_optimization(
            custom_measures_vrtool_config, _custom_measures_ids
        )

        # 3. Verify expectations.
        assert isinstance(_imported_data, list)
        assert len(_imported_data) == 1
        assert isinstance(_imported_data[0], SectionAsInput)
        assert _imported_data[0].section_name == _measures_section_id

        _meas_ids = list(
            set((x.measure_result_id, x.year) for x in _imported_data[0].measures)
        )
        assert _meas_ids == _custom_measures_ids

        assert len(_imported_data[0].measures) == 2

        _years = custom_measures_vrtool_config.T
        _expected_betas = np.linspace(7, 4, num=7)

        # Verify each imported measure
        for _measure in _imported_data[0].measures:
            assert _measure.measure_type == MeasureTypeEnum.CUSTOM
            assert _measure.combine_type == CombinableTypeEnum.FULL
            assert _measure.start_cost == 0
            assert _measure.cost == _custom_measure_cost
            assert _measure.lcc == _custom_measure_cost
            assert _measure.discount_rate == 0.03
            assert _measure.year == 0
            assert _measure.measure_result_id == 1

        # Verify betas for `sg_measure` as `MechanismEnum.PIPING` is only
        # compatible for `sg_measures`
        for _sg_measure in _imported_data[0].sg_measures:
            _overflow_betas = _sg_measure.mechanism_year_collection.get_betas(
                MechanismEnum.PIPING, _years
            )
            assert _overflow_betas == pytest.approx(_expected_betas)

    @pytest.mark.slow
    @pytest.mark.fixture_database("vrtool_input.db")
    def test_run_optimization_with_custom_measures(
        self, custom_measures_vrtool_config: VrtoolConfig
    ):
        """
        This test is based on the exported database from
        `test_add_custom_measures[MVP test]`.
        We set therefore the known measure results as `_selected_measure_year`.

        For now we only focus on making sure the optimization RUNS.
        """

        # 1. Define test data.
        _optimization_name = "OptimizationWithCustomMeasures"
        _selected_measure_year = [(1, 0)]

        with open_database(custom_measures_vrtool_config.input_database_path) as _db:
            orm.OptimizationRun.delete().execute(_db)
            orm.OptimizationSelectedMeasure.delete().execute(_db)
            orm.OptimizationStep.delete().execute(_db)
            orm.OptimizationStepResultMechanism.delete().execute(_db)
            orm.OptimizationStepResultSection.delete().execute(_db)
            assert any(orm.OptimizationRun.select()) is False
            assert any(orm.OptimizationSelectedMeasure.select()) is False
            assert any(orm.OptimizationStep.select()) is False
            assert any(orm.OptimizationStepResultMechanism.select()) is False
            assert any(orm.OptimizationStepResultSection.select()) is False

        # 2. Run test.
        _measure_to_run_dict = create_optimization_run_for_selected_measures(
            custom_measures_vrtool_config,
            _optimization_name,
            _selected_measure_year,
        )

        # 3. Verify expectations.
        _expected_runs = len(custom_measures_vrtool_config.design_methods)
        assert len(_measure_to_run_dict) == _expected_runs

        with open_database(custom_measures_vrtool_config.input_database_path):
            assert len(orm.OptimizationRun.select()) == _expected_runs
            for _opt_run in orm.OptimizationRun.select():
                assert _opt_run.discount_rate == 0.03
                assert len(_opt_run.optimization_run_measure_results) == 1
                _selected_measure: orm.OptimizationSelectedMeasure = (
                    _opt_run.optimization_run_measure_results.get()
                )
                assert (
                    _selected_measure.measure_result.measure_per_section.measure.measure_type.name
                    == MeasureTypeEnum.CUSTOM.legacy_name
                )

<<<<<<< HEAD
    @pytest.mark.fixture_database("without_custom_measures.db")
    def test_add_custom_measures_without_t0_from_csv_raises(
        self, custom_measures_vrtool_config: VrtoolConfig
    ):
        # 1. Define test data.
        _csv_data = self._custom_measures_test_dir.joinpath(
            "custom_measures_without_t0.csv"
        )
        _csv_list_of_dict = pd.read_csv(_csv_data, delimiter=";").to_dict("records")
        _expected_error = "Missing t0 beta value for Custom Measure"

        # 2. Run test.
        with pytest.raises(ValueError) as exc_err:
            add_custom_measures(custom_measures_vrtool_config, _csv_list_of_dict)

        # 3. Verify expectations.
        assert _expected_error in str(exc_err.value)
=======
    @pytest.mark.fixture_database("vrtool_input.db")
    def test_brute_clear_custom_measure_results(
        self, custom_measures_vrtool_config: VrtoolConfig
    ):
        def get_custom_measure_result_ids() -> list[int]:
            return list(
                _mr.get_id()
                for _mr in orm.MeasureResult.select()
                if _mr.measure_type_name == MeasureTypeEnum.CUSTOM.name
            )

        def get_existing_optimization_custom_measure(
            existing_measure_results: list[int],
        ) -> bool:
            return any(
                _osm.measure_result_id in existing_measure_results
                for _osm in orm.OptimizationSelectedMeasure.select()
            )

        # 1. Define test data.
        _measure_that_remains_name = "NotACustomMeasure"
        _measure_result_ids = []
        with open_database(custom_measures_vrtool_config.input_database_path):
            _measure_result_ids = get_custom_measure_result_ids()
            assert any(_measure_result_ids)
            assert get_existing_optimization_custom_measure(_measure_result_ids)
            # Create additional measure results to regular mesures.
            assert (
                orm.Measure.get_or_none(orm.Measure.name == _measure_that_remains_name)
                is None
            )
            _measure_that_remains = orm.Measure.create(
                name=_measure_that_remains_name,
                year=2021,
                combinable_type=orm.CombinableType.get(),
                measure_type=orm.MeasureType.get(
                    fn.upper(orm.MeasureType.name) != MeasureTypeEnum.CUSTOM.name
                ),
            )
            _created_measure_x_section = orm.MeasurePerSection.create(
                measure=_measure_that_remains,
                section=orm.SectionData.get(orm.SectionData.section_name == "01A"),
            )
            _created_measure_result = orm.MeasureResult.create(
                measure_per_section=_created_measure_x_section
            )
            orm.MeasureResultSection.create(
                measure_result=_created_measure_result, beta=42, time=13, cost=24.42
            )
            orm.MeasureResultMechanism.create(
                measure_result=_created_measure_result,
                mechanism_per_section=_created_measure_x_section.section.mechanisms_per_section[
                    0
                ],
                time=13,
                beta=24.42,
            )

        # 2. Run test.
        brute_clear_custom_measure(custom_measures_vrtool_config)

        # 3. Verify expectations.
        with open_database(custom_measures_vrtool_config.input_database_path):
            assert any(get_custom_measure_result_ids()) is False
            assert any(_measure_result_ids), "The values have been deleted."
            assert (
                get_existing_optimization_custom_measure(_measure_result_ids) is False
            )

            _measure_that_remains = orm.Measure.get_or_none(
                orm.Measure.name == _measure_that_remains_name
            )
            assert isinstance(_measure_that_remains, orm.Measure)
            assert len(_measure_that_remains.sections_per_measure) == 1

            _measure_x_section = _measure_that_remains.sections_per_measure[0]
            assert len(_measure_x_section.measure_per_section_result) == 1

            _measure_result = _measure_x_section.measure_per_section_result[0]
            assert len(_measure_result.measure_result_section) == 1
            assert len(_measure_result.measure_result_mechanisms) == 1
>>>>>>> 79f64cc2
<|MERGE_RESOLUTION|>--- conflicted
+++ resolved
@@ -1429,7 +1429,6 @@
                     == MeasureTypeEnum.CUSTOM.legacy_name
                 )
 
-<<<<<<< HEAD
     @pytest.mark.fixture_database("without_custom_measures.db")
     def test_add_custom_measures_without_t0_from_csv_raises(
         self, custom_measures_vrtool_config: VrtoolConfig
@@ -1447,7 +1446,7 @@
 
         # 3. Verify expectations.
         assert _expected_error in str(exc_err.value)
-=======
+
     @pytest.mark.fixture_database("vrtool_input.db")
     def test_brute_clear_custom_measure_results(
         self, custom_measures_vrtool_config: VrtoolConfig
@@ -1528,5 +1527,4 @@
 
             _measure_result = _measure_x_section.measure_per_section_result[0]
             assert len(_measure_result.measure_result_section) == 1
-            assert len(_measure_result.measure_result_mechanisms) == 1
->>>>>>> 79f64cc2
+            assert len(_measure_result.measure_result_mechanisms) == 1