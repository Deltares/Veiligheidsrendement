import shutil
from pathlib import Path
from typing import Iterator

import numpy as np
import pandas as pd
import pytest
from peewee import SqliteDatabase

import vrtool.orm.models as orm
from tests import (
    get_vrtool_config_test_copy,
    test_data,
    test_results,
    get_copy_of_reference_directory,
)
from tests.orm import (
    get_basic_combinable_type,
    get_basic_dike_traject_info,
    get_basic_measure_type,
    get_basic_mechanism_per_section,
)
from tests.orm.io.exporters.measures.measure_result_test_validators import (
    MeasureResultTestInputData,
    MeasureWithDictMocked,
    MeasureWithListOfDictMocked,
    MeasureWithMeasureResultCollectionMocked,
    validate_measure_result_export,
)
from tests.optimization.measures.test_section_as_input import TestSectionAsInput
<<<<<<< HEAD
from tests.test_api import TestApiReportedBugs

from vrtool.optimization.measures.aggregated_measures_combination import AggregatedMeasureCombination
=======

from vrtool.optimization.measures.aggregated_measures_combination import (
    AggregatedMeasureCombination,
)
>>>>>>> fed9d20d
from vrtool.common.dike_traject_info import DikeTrajectInfo
from vrtool.common.enums.mechanism_enum import MechanismEnum
from vrtool.common.hydraulic_loads.load_input import LoadInput
from vrtool.decision_making.solutions import Solutions
from vrtool.decision_making.strategies.strategy_protocol import StrategyProtocol
from vrtool.defaults.vrtool_config import VrtoolConfig
from vrtool.flood_defence_system.dike_section import DikeSection
from vrtool.flood_defence_system.dike_traject import DikeTraject
from vrtool.flood_defence_system.failure_mechanism_collection import (
    FailureMechanismCollection,
)
from vrtool.flood_defence_system.mechanism_reliability_collection import (
    MechanismReliabilityCollection,
)
from vrtool.flood_defence_system.section_reliability import SectionReliability
from vrtool.optimization.measures.section_as_input import SectionAsInput
from vrtool.orm.models.measure_result import MeasureResult
from vrtool.orm.models.measure_result.measure_result_mechanism import (
    MeasureResultMechanism,
)
from vrtool.orm.models.measure_result.measure_result_section import MeasureResultSection
from vrtool.orm.models.mechanism_per_section import MechanismPerSection
from vrtool.orm.orm_controllers import (
    clear_assessment_results,
    clear_measure_results,
    clear_optimization_results,
    create_optimization_run_for_selected_measures,
    export_results_measures,
    export_results_optimization,
    export_results_safety_assessment,
    get_dike_section_solutions,
    get_dike_traject,
    get_exported_measure_result_ids,
    import_results_measures,
    import_results_measures_for_optimization,
    initialize_database,
    open_database,
)
from vrtool.run_workflows.measures_workflow.results_measures import ResultsMeasures
from vrtool.run_workflows.optimization_workflow.results_optimization import (
    ResultsOptimization,
)
from vrtool.run_workflows.safety_workflow.results_safety_assessment import (
    ResultsSafetyAssessment,
)


class DummyModelsData:
    dike_traject_info = dict(
        traject_name="16-1",
        omega_piping=0.25,
        omega_stability_inner=0.04,
        omega_overflow=0.24,
        a_piping=float("nan"),
        b_piping=300,
        a_stability_inner=0.033,
        b_stability_inner=50,
        beta_max=0.01,
        p_max=0.0001,
        flood_damage=float("nan"),
        traject_length=0.0,
    )
    section_data = dict(
        section_name="section_one",
        dijkpaal_start="start_point",
        dijkpaal_end="end_point",
        meas_start=2.4,
        meas_end=4.2,
        section_length=123,
        in_analysis=True,
        crest_height=1.0,
        annual_crest_decline=2.0,
        cover_layer_thickness=3.0,
        pleistocene_level=4.0,
    )
    mechanism_data = [MechanismEnum.OVERFLOW, MechanismEnum.STABILITY_INNER]
    buildings_data = [
        dict(distance_from_toe=24, number_of_buildings=2),
        dict(distance_from_toe=42, number_of_buildings=1),
    ]
    characteristic_point_type = ["BIT", "BUT", "BUK", "BIK", "EBL", "BBL"]

    profile_points = [
        dict(x_coordinate=47.0, y_coordinate=5.104),
        dict(x_coordinate=-17.0, y_coordinate=4.996),
        dict(x_coordinate=0, y_coordinate=10.939),
        dict(x_coordinate=3.5, y_coordinate=10.937),
        dict(x_coordinate=42.0, y_coordinate=5.694),
        dict(x_coordinate=25.0, y_coordinate=6.491),
    ]


class TestOrmControllers:
    def test_create_db(self, request: pytest.FixtureRequest):
        # 1. Define test data.
        _db_file = test_results / request.node.name / "vrtool_db.db"
        if _db_file.parent.exists():
            shutil.rmtree(_db_file.parent)

        # 2. Run test.
        initialize_database(_db_file)

        # 3. Verify expectations.
        assert _db_file.exists()

    @pytest.mark.skipif(
        condition=(test_data.joinpath("test_db\\vrtool_db.db").exists()),
        reason="Test database already exists. Won't overwrite.",
    )
    def test_create_db_with_data(self):
        # 1. Define database file.
        _db_file = test_data / "test_db" / "vrtool_db.db"
        if _db_file.exists():
            _db_file.unlink()

        initialize_database(_db_file)

        # 2. Define models.
        _dike_traject_info: orm.DikeTrajectInfo = orm.DikeTrajectInfo.create(
            **DummyModelsData.dike_traject_info
        )
        _dike_traject_info.save()

        _dike_section: orm.SectionData = orm.SectionData.create(
            **(dict(dike_traject=_dike_traject_info) | DummyModelsData.section_data)
        )
        _dike_section.save()

        for _m_dict in DummyModelsData.mechanism_data:
            _mech_inst = orm.Mechanism.create(**_m_dict)
            _mech_inst.save()
            _mechanism_section = orm.MechanismPerSection.create(
                mechanism=_mech_inst, section=_dike_section
            )
            _mechanism_section.save()

        for _b_dict in DummyModelsData.buildings_data:
            orm.Buildings.create(**(_b_dict | dict(section_data=_dike_section))).save()

        for idx, _p_point in enumerate(DummyModelsData.profile_points):
            _c_point = orm.CharacteristicPointType.create(
                **dict(name=DummyModelsData.characteristic_point_type[idx])
            )
            _c_point.save()
            orm.ProfilePoint.create(
                **(
                    _p_point
                    | dict(section_data=_dike_section, profile_point_type=_c_point)
                )
            ).save()

        # 3. Save tables.
        assert _db_file.exists()

    def test_open_database(self):
        # 1. Define test data.
        _db_file = test_data / "test_db" / "vrtool_db.db"
        assert _db_file.is_file()
        _expected_data = DummyModelsData.section_data

        # 2. Run test.
        _sql_db = open_database(_db_file)

        # 3. Verify expectations
        assert isinstance(_sql_db, SqliteDatabase)
        assert any(orm.SectionData.select())
        _section_data: orm.SectionData = orm.SectionData.get_by_id(1)
        assert _section_data.section_name == _expected_data["section_name"]
        assert _section_data.dijkpaal_start == _expected_data["dijkpaal_start"]
        assert _section_data.dijkpaal_end == _expected_data["dijkpaal_end"]
        assert _section_data.meas_start == _expected_data["meas_start"]
        assert _section_data.meas_end == _expected_data["meas_end"]
        assert _section_data.section_length == _expected_data["section_length"]
        assert _section_data.in_analysis == _expected_data["in_analysis"]
        assert _section_data.crest_height == _expected_data["crest_height"]
        assert (
            _section_data.annual_crest_decline == _expected_data["annual_crest_decline"]
        )
        assert (
            _section_data.cover_layer_thickness
            == _expected_data["cover_layer_thickness"]
        )
        assert _section_data.pleistocene_level == _expected_data["pleistocene_level"]

    def test_open_database_when_file_doesnot_exist_raises_value_error(
        self, request: pytest.FixtureRequest
    ):
        # 1. Define test data.
        _db_file = test_results / request.node.name / "vrtool_db.db"
        assert not _db_file.exists()

        # 2. Run test.
        with pytest.raises(ValueError) as exc_err:
            open_database(_db_file)

        # 3. Verify expectations
        assert str(exc_err.value) == "No file was found at {}".format(_db_file)

    @pytest.fixture
    def database_vrtool_config(self, request: pytest.FixtureRequest) -> VrtoolConfig:
        # 1. Define test data.
        _db_name = "with_valid_data.db"

        _vrtool_config = VrtoolConfig(
            input_directory=(test_data / "test_db"),
            input_database_name=_db_name,
            traject="38-1",
        )
        assert _vrtool_config.input_database_path.is_file()

        _vrtool_config.output_directory = test_results.joinpath(request.node.name)
        if _vrtool_config.output_directory.exists():
            shutil.rmtree(_vrtool_config.output_directory)

        yield _vrtool_config

    def test_get_dike_traject(self, database_vrtool_config: VrtoolConfig):
        # 2. Run test.
        _dike_traject = get_dike_traject(database_vrtool_config)

        # 3. Verify expectations.
        assert isinstance(_dike_traject, DikeTraject)
        assert len(_dike_traject.sections) == 60

        def check_section_reliability(section: DikeSection):
            _recognized_keys = [
                MechanismEnum.OVERFLOW,
                MechanismEnum.PIPING,
                MechanismEnum.STABILITY_INNER,
            ]

            def check_key_value(key_value):
                assert (
                    key_value[0] in _recognized_keys
                ), "Mechanism {} not recognized.".format(key_value[0])
                assert isinstance(key_value[1], MechanismReliabilityCollection)

            assert isinstance(section.section_reliability, SectionReliability)
            assert isinstance(section.section_reliability.load, LoadInput)
            assert isinstance(
                section.section_reliability.failure_mechanisms,
                FailureMechanismCollection,
            )

            all(
                map(
                    check_key_value,
                    section.section_reliability.failure_mechanisms._failure_mechanisms.items(),
                )
            )

        assert all(any(_ds.mechanism_data.items()) for _ds in _dike_traject.sections)
        all(map(check_section_reliability, _dike_traject.sections))

    def test_get_dike_section_solutions(self, database_vrtool_config: VrtoolConfig):
        # 1. Define test data.
        database_vrtool_config.T = [0]
        _general_info = DikeTrajectInfo(traject_name="Dummy")
        _dike_section = DikeSection()
        _dike_section.name = "01A"
        _dike_section.Length = 359.0

        # Stability Inner
        _water_load_input = LoadInput([])
        _water_load_input.input["d_cover"] = None
        _water_load_input.input["beta"] = np.array([42.24])
        _stability_inner_collection = MechanismReliabilityCollection(
            MechanismEnum.STABILITY_INNER,
            "combinable",
            database_vrtool_config.T,
            2023,
            2025,
        )
        _stability_inner_collection.Reliability["0"].Input = _water_load_input
        _dike_section.section_reliability.load = _water_load_input
        _dike_section.section_reliability.failure_mechanisms._failure_mechanisms[
            MechanismEnum.STABILITY_INNER
        ] = _stability_inner_collection

        # Initial Geometry
        def _to_record(geom_item: tuple[str, list[int]]) -> dict:
            return dict(type=geom_item[0], x=geom_item[1][0], z=geom_item[1][1])

        _initial_geom = {
            "BUT": [-17.0, 4.996],
            "BUK": [0, 10.939],
            "BIK": [3.5, 10.937],
            "BBL": [25.0, 6.491],
            "EBL": [42.0, 5.694],
            "BIT": [47.0, 5.104],
        }
        _dike_section.InitialGeometry = pd.DataFrame.from_records(
            map(_to_record, _initial_geom.items())
        )
        _dike_section.InitialGeometry.set_index("type", inplace=True, drop=True)

        # Mechanism data
        _dike_section.mechanism_data[MechanismEnum.STABILITY_INNER] = [
            ("RW000", "SIMPLE"),
            "combinable",
        ]
        # 2. Run test.
        _solutions = get_dike_section_solutions(
            database_vrtool_config, _dike_section, _general_info
        )

        # 3. Verify expectations.
        assert isinstance(_solutions, Solutions)
        assert any(_solutions.measures)

    @pytest.fixture
    def export_database(self, request: pytest.FixtureRequest) -> SqliteDatabase:
        _db_file = test_data.joinpath("test_db", "empty_db.db")
        _output_dir = test_results.joinpath(request.node.name)
        if _output_dir.exists():
            shutil.rmtree(_output_dir)
        _output_dir.mkdir(parents=True)
        _test_db_file = _output_dir.joinpath("test_db.db")
        shutil.copyfile(_db_file, _test_db_file)

        _connected_db = open_database(_test_db_file)
        _connected_db.close()
        yield _connected_db
        # Make sure it's closed.
        # Perhaps during test something fails and does not get to close
        if isinstance(_connected_db, SqliteDatabase) and not _connected_db.is_closed():
            _connected_db.close()

    def test_export_results_safety_assessment_given_valid_data(
        self, export_database: SqliteDatabase
    ):
        # 1. Define test data.
        export_database.connect()
        _test_mechanism_per_section = get_basic_mechanism_per_section()
        export_database.close()
        _test_section_data = _test_mechanism_per_section.section

        # Dike Section and Dike Traject.
        _mech_name = MechanismEnum.get_enum(
            _test_mechanism_per_section.mechanism.name
        ).name
        _reliability_df = pd.DataFrame(
            [4.2, 2.4],
            columns=["42"],
            index=[_mech_name, "Section"],
        )
        _dummy_section = DikeSection()
        _dummy_section.name = _test_section_data.section_name
        _dummy_section.TrajectInfo = DikeTrajectInfo(
            traject_name=_test_section_data.dike_traject.traject_name
        )
        _dummy_section.section_reliability.SectionReliability = _reliability_df
        _test_traject = DikeTraject()
        _test_traject.sections = [_dummy_section]

        # Safety assessment.
        _safety_assessment = ResultsSafetyAssessment()
        _db_path = Path(export_database.database)
        _safety_assessment.vr_config = VrtoolConfig(
            input_directory=_db_path.parent,
            input_database_name=_db_path.name,
        )
        _safety_assessment.selected_traject = _test_traject

        assert not any(orm.AssessmentSectionResult.select())
        assert not any(orm.AssessmentMechanismResult.select())

        # 2. Run test.
        export_results_safety_assessment(_safety_assessment)

        # 3. Verify final expectations.
        assert any(
            orm.AssessmentSectionResult.select().where(
                (orm.AssessmentSectionResult.section_data == _test_section_data)
                & (orm.AssessmentSectionResult.beta == 2.4)
                & (orm.AssessmentSectionResult.time == 42)
            )
        )
        assert any(
            orm.AssessmentMechanismResult.select().where(
                (
                    orm.AssessmentMechanismResult.mechanism_per_section
                    == _test_mechanism_per_section
                )
                & (orm.AssessmentMechanismResult.beta == 4.2)
                & (orm.AssessmentMechanismResult.time == 42)
            )
        )

    @pytest.fixture
    def results_measures_with_mocked_data(
        self, request: pytest.FixtureRequest, export_database: pytest.FixtureRequest
    ) -> tuple[MeasureResultTestInputData, ResultsMeasures]:
        _measures_input_data = MeasureResultTestInputData.with_measures_type(
            request.param, {}
        )

        # Define vrtool config.
        _database_path = Path(export_database.database)
        _vrtool_config = VrtoolConfig(
            input_directory=_database_path.parent,
            input_database_name=_database_path.name,
            traject=_measures_input_data.domain_dike_section.TrajectInfo.traject_name,
        )

        # Define solutions.
        _solutions = Solutions(
            dike_section=_measures_input_data.domain_dike_section, config=_vrtool_config
        )
        _solutions.measures = [_measures_input_data.measure]

        # Define results measures object.
        _results_measures = ResultsMeasures()
        _results_measures.vr_config = _vrtool_config
        _results_measures.selected_traject = _measures_input_data
        _results_measures.solutions_dict["sth"] = _solutions

        yield _measures_input_data, _results_measures

    @pytest.mark.parametrize(
        "results_measures_with_mocked_data",
        [
            pytest.param(MeasureWithDictMocked, id="With dictionary"),
            pytest.param(MeasureWithListOfDictMocked, id="With list of dictionaries"),
            pytest.param(
                MeasureWithMeasureResultCollectionMocked,
                id="With Measure Result Collection object",
            ),
        ],
        indirect=True,
    )
    def test_export_results_measures_given_valid_data(
        self,
        results_measures_with_mocked_data: tuple[
            MeasureResultTestInputData, ResultsMeasures
        ],
        export_database: pytest.FixtureRequest,
    ):
        """
        Virtually this test verifies (almost) the same as
        `TestMeasureExporter.test_export_dom_with_valid_data`.
        """
        # 1. Define test data.
        _measures_input_data, _results_measures = results_measures_with_mocked_data
        assert isinstance(_measures_input_data, MeasureResultTestInputData)
        assert isinstance(_results_measures, ResultsMeasures)

        # 2. Run test.
        export_results_measures(_results_measures)

        # 3. Verify expectations.
        validate_measure_result_export(
            _measures_input_data, _measures_input_data.parameters_to_validate
        )

    @pytest.mark.parametrize(
        "results_measures_with_mocked_data",
        [
            pytest.param(
                MeasureWithMeasureResultCollectionMocked,
                id="With Measure Result Collection object",
            ),
        ],
        indirect=True,
    )
    def test_get_selected_measure_result_ids_returns_list_of_exported_results_measures(
        self,
        results_measures_with_mocked_data: tuple[
            MeasureResultTestInputData, ResultsMeasures
        ],
    ):
        # 1. Define test data.
        _measures_input_data, _results_measures = results_measures_with_mocked_data
        assert isinstance(_measures_input_data, MeasureResultTestInputData)
        assert isinstance(_results_measures, ResultsMeasures)
        export_results_measures(_results_measures)

        # 2. Run test.
        _return_values = get_exported_measure_result_ids(_results_measures)

        # 3. Verify expectations.
        assert len(MeasureResult.select()) == 1
        _expected_id = MeasureResult.get().get_id()
        assert _return_values == [_expected_id]

    @pytest.mark.parametrize(
        "results_measures_with_mocked_data",
        [
            pytest.param(
                MeasureWithMeasureResultCollectionMocked,
                id="With Measure Result Collection object",
            ),
        ],
        indirect=True,
    )
    @pytest.mark.skip(reason="Requires mocking a geometry, not worth at the moment.")
    def test_export_optimization_selected_measures_given_valid_data(
        self,
        results_measures_with_mocked_data: tuple[
            MeasureResultTestInputData, ResultsMeasures
        ],
    ):
        # 1. Define test data.
        _measures_input_data, _results_measures = results_measures_with_mocked_data
        assert isinstance(_measures_input_data, MeasureResultTestInputData)
        assert isinstance(_results_measures, ResultsMeasures)
        export_results_measures(_results_measures)
        validate_measure_result_export(
            _measures_input_data, _measures_input_data.parameters_to_validate
        )

        _optimization_run_name = "Test optimization name"

        # 2. Run test.
        _measure_result_selection = len(orm.MeasureResult.select()) // 2
        if _measure_result_selection == 0:
            _measure_result_selection = 1
        _measure_result_ids = [
            mr.get_id()
            for mr in orm.MeasureResult.select().limit(_measure_result_selection)
        ]
        _return_value = create_optimization_run_for_selected_measures(
            _results_measures.vr_config, _measure_result_ids, _optimization_run_name
        )

        # 3. Verify expectations.
        assert isinstance(_return_value, dict)
        assert len(orm.OptimizationType.select()) == len(
            _results_measures.vr_config.design_methods
        )
        for _optimization_type in orm.OptimizationType:
            assert isinstance(_optimization_type, orm.OptimizationType)

            assert len(_optimization_type.optimization_runs) == 1
            _optimization_run = _optimization_type.optimization_runs[0]

            assert isinstance(_optimization_run, orm.OptimizationRun)
            assert _optimization_run.name == _optimization_run_name
            assert (
                _optimization_run.discount_rate
                == _results_measures.vr_config.discount_rate
            )
            assert len(_optimization_run.optimization_run_measure_results) == len(
                _measure_result_ids
            )

    @pytest.mark.parametrize(
        "results_measures_with_mocked_data",
        [
            pytest.param(
                MeasureWithMeasureResultCollectionMocked,
                id="With Measure Result Collection object",
            ),
        ],
        indirect=True,
    )
    def test_export_results_optimization_given_valid_data(
        self,
        results_measures_with_mocked_data: tuple[
            MeasureResultTestInputData, ResultsMeasures
        ],
    ):
        # 1. Define test data.
        _measures_input_data, _results_measures = results_measures_with_mocked_data
        assert isinstance(_measures_input_data, MeasureResultTestInputData)
        assert isinstance(_results_measures, ResultsMeasures)
        export_results_measures(_results_measures)
        validate_measure_result_export(
            _measures_input_data, _measures_input_data.parameters_to_validate
        )

        # Generate default run data.
        _optimization_type = "Test optimization type"
        _test_optimization_type = orm.OptimizationType.create(name=_optimization_type)
        _optimization_run = orm.OptimizationRun.create(
            name="PremadeOptimization",
            discount_rate=0.42,
            optimization_type=_test_optimization_type,
        )
        for _measure_result in orm.MeasureResult.select():
            orm.OptimizationSelectedMeasure.create(
                optimization_run=_optimization_run,
                measure_result=_measure_result,
                investment_year=0,
            )
        
        # Define strategies.
        class MockedStrategy(StrategyProtocol):
            def __init__(self):

                self.sections = [TestSectionAsInput()._get_section_with_combinations()]
<<<<<<< HEAD
                self.sections[0].aggregated_measure_combinations = [AggregatedMeasureCombination(
                                sh_combination= self.sections[0].sh_combinations[1],
                                sg_combination= self.sections[0].sg_combinations[0],
                                measure_result_id=1,
                                year=0,
                            )]
                self.total_risk_per_step = [1000.,100.]
                self.probabilities_per_step = [{MechanismEnum.STABILITY_INNER.name: np.linspace(0.1,0.6,100).reshape((100,1)), 
                                                MechanismEnum.OVERFLOW.name: np.linspace(0.05,0.55,100).reshape((100,1))},
                                               {MechanismEnum.STABILITY_INNER.name: np.linspace(0.1,0.6,100).reshape((100,1)), 
                                                MechanismEnum.OVERFLOW.name: np.linspace(0.01,0.1,100).reshape((100,1))}]
                self.measures_taken = [(0,1,1)]
=======
                self.sections[0].aggregated_measure_combinations = [
                    AggregatedMeasureCombination(
                        sh_combination=self.sections[0].sh_combinations[1],
                        sg_combination=self.sections[0].sg_combinations[0],
                        measure_result_id=1,
                        year=0,
                    )
                ]
                self.total_risk_per_step = [1000.0, 100.0]
                self.probabilities_per_step = [
                    {
                        MechanismEnum.STABILITY_INNER.name: np.linspace(
                            0.1, 0.6, 100
                        ).reshape((100, 1)),
                        MechanismEnum.OVERFLOW.name: np.linspace(
                            0.05, 0.55, 100
                        ).reshape((100, 1)),
                    },
                    {
                        MechanismEnum.STABILITY_INNER.name: np.linspace(
                            0.1, 0.6, 100
                        ).reshape((100, 1)),
                        MechanismEnum.OVERFLOW.name: np.linspace(
                            0.01, 0.1, 100
                        ).reshape((100, 1)),
                    },
                ]
                self.measures_taken = [(0, 1, 1)]
>>>>>>> fed9d20d
                self._time_periods = [0, 20, 100]

        _test_strategy = MockedStrategy()

        # Define results optimization object.
        _results_optimization = ResultsOptimization()
        _results_optimization.vr_config = _results_measures.vr_config
        _results_optimization.selected_traject = (
            _measures_input_data.domain_dike_section.TrajectInfo.traject_name
        )
        _results_optimization.results_strategies = [_test_strategy]

        # 2. Run test.
        export_results_optimization(_results_optimization, [_optimization_run.id])

        # 3. Verify expectations.
        assert len(orm.OptimizationStep.select()) == 1
        _optimization_step = orm.OptimizationStep.get()
        assert _optimization_step.total_lcc == 84.0
        assert _optimization_step.total_risk == 100.0
        assert len(orm.OptimizationStepResultMechanism) == 10
        assert len(orm.OptimizationStepResultSection) == 3

    def test_clear_assessment_results_clears_all_results(
        self, export_database: SqliteDatabase
    ):
        # Setup
        _db_connection = export_database
        _db_connection.connect()

        assert not any(orm.AssessmentSectionResult.select())
        assert not any(orm.AssessmentMechanismResult.select())

        traject_info = get_basic_dike_traject_info()

        _mechanisms = [
            self._create_mechanism("mechanism 1"),
            self._create_mechanism("mechanism 2"),
        ]

        self._create_section_with_fully_configured_assessment_results(
            traject_info, "section 1", _mechanisms
        )
        self._create_section_with_fully_configured_assessment_results(
            traject_info, "section 2", _mechanisms
        )

        # Precondition
        assert any(orm.AssessmentSectionResult.select())
        assert any(orm.AssessmentMechanismResult.select())

        _db_connection.close()

        # Call
        _db_path = Path(_db_connection.database)
        _vrtool_config = VrtoolConfig(
            input_directory=_db_path.parent,
            input_database_name=_db_path.name,
        )
        clear_assessment_results(_vrtool_config)

        # Assert
        _db_connection.connect()

        assert not any(orm.AssessmentSectionResult.select())
        assert not any(orm.AssessmentMechanismResult.select())

        _db_connection.close()

    def test_clear_measure_result_clears_all_results(
        self, export_database: SqliteDatabase
    ):
        # Setup
        self._generate_measure_results(export_database)

        # Call
        _db_path = Path(export_database.database)
        _vrtool_config = VrtoolConfig(
            input_directory=_db_path.parent,
            input_database_name=_db_path.name,
        )
        clear_measure_results(_vrtool_config)

        # Assert
        assert not any(orm.MeasureResult.select())
        assert not any(orm.MeasureResultParameter.select())
        assert not any(orm.MeasureResultSection.select())
        assert not any(orm.MeasureResultMechanism.select())

    def test_clear_optimization_results_clears_all_results(
        self, export_database: SqliteDatabase
    ):
        # 1. Define test data.
        self._generate_optimization_results(export_database)

        # 2. Run test.
        _db_path = Path(export_database.database)
        _vrtool_config = VrtoolConfig(
            input_directory=_db_path.parent,
            input_database_name=_db_path.name,
        )
        clear_optimization_results(_vrtool_config)

        # 3. Verify expectations.
        assert not any(orm.OptimizationRun.select())
        assert not any(orm.OptimizationSelectedMeasure.select())
        assert not any(orm.OptimizationStep.select())
        assert not any(orm.OptimizationStepResultMechanism.select())
        assert not any(orm.OptimizationStepResultSection.select())

    def _generate_measure_results(self, db_connection: SqliteDatabase):
        db_connection.connect()
        traject_info = get_basic_dike_traject_info()

        _measure_type = get_basic_measure_type()
        _combinable_type = get_basic_combinable_type()
        _measures = [
            self._create_measure(_measure_type, _combinable_type, "measure 1"),
            self._create_measure(_measure_type, _combinable_type, "measure 2"),
        ]

        self._create_section_with_fully_configured_measure_results(
            traject_info, "Section 1", _measures
        )
        self._create_section_with_fully_configured_measure_results(
            traject_info, "Section 2", _measures
        )
        db_connection.close()

        assert any(orm.MeasureResult.select())
        assert any(orm.MeasureResultParameter.select())
        assert any(orm.MeasureResultSection.select())
        assert any(orm.MeasureResultMechanism.select())

    def _generate_optimization_results(self, db_connection: SqliteDatabase):
        self._generate_measure_results(db_connection)
        if db_connection.is_closed():
            # It could happen it has not been closed.
            db_connection.connect()
        _dummy_optimization_type = orm.OptimizationType.create(name="DummyType")
        _optimization_run = orm.OptimizationRun.create(
            name="DummyRun",
            discount_rate=0.42,
            optimization_type=_dummy_optimization_type,
        )
        _measure_result = orm.MeasureResult.select()[0].get()
        _optimization_selected_measure = orm.OptimizationSelectedMeasure.create(
            optimization_run=_optimization_run,
            measure_result=_measure_result,
            investment_year=2021,
        )
        _optimization_step = orm.OptimizationStep.create(
            optimization_selected_measure=_optimization_selected_measure, step_number=42
        )
        _mechanism = orm.Mechanism.create(name="A Mechanism")
        _mechanism_per_section = orm.MechanismPerSection.create(
            mechanism=_mechanism, section=_measure_result.measure_per_section.section
        )
        orm.OptimizationStepResultMechanism.create(
            optimization_step=_optimization_step,
            mechanism_per_section=_mechanism_per_section,
            beta=4.2,
            time=20,
            lcc=2023.12,
        )
        orm.OptimizationStepResultSection.create(
            optimization_step=_optimization_step,
            beta=4.2,
            time=20,
            lcc=2023.12,
        )

        db_connection.close()

        assert any(orm.OptimizationRun.select())
        assert any(orm.OptimizationSelectedMeasure.select())
        assert any(orm.OptimizationStep.select())
        assert any(orm.OptimizationStepResultMechanism.select())
        assert any(orm.OptimizationStepResultSection.select())

    def _create_section_with_fully_configured_assessment_results(
        self,
        traject_info: DikeTrajectInfo,
        section_name: str,
        mechanisms: list[orm.Mechanism],
    ) -> None:
        section = self._create_basic_section_data(traject_info, section_name)
        self._create_assessment_section_results(section)

        for mechanism in mechanisms:
            mechanism_per_section = self._create_basic_mechanism_per_section(
                section, mechanism
            )
            self._create_assessment_mechanism_results(mechanism_per_section)

    def _create_basic_section_data(
        self, traject_info: DikeTrajectInfo, section_name: str
    ) -> orm.SectionData:
        return orm.SectionData.create(
            dike_traject=traject_info,
            section_name=section_name,
            meas_start=2.4,
            meas_end=4.2,
            section_length=123,
            in_analysis=True,
            crest_height=24,
            annual_crest_decline=42,
        )

    def _create_assessment_section_results(self, section: orm.SectionData) -> None:
        for i in range(2000, 2100, 10):
            orm.AssessmentSectionResult.create(
                beta=i / 1000.0, time=i, section_data=section
            )

    def _create_mechanism(self, mechanism_name: str) -> orm.Mechanism:
        _mech_inst, _ = orm.Mechanism.get_or_create(name=mechanism_name)
        return _mech_inst

    def _create_basic_mechanism_per_section(
        self, section: orm.SectionData, mech_inst: orm.Mechanism
    ) -> orm.MechanismPerSection:
        return orm.MechanismPerSection.create(section=section, mechanism=mech_inst)

    def _create_assessment_mechanism_results(
        self, mechanism_per_section: orm.MechanismPerSection
    ) -> None:
        for i in range(2000, 2100, 10):
            orm.AssessmentMechanismResult.create(
                beta=i / 1000.0, time=i, mechanism_per_section=mechanism_per_section
            )

    def _create_section_with_fully_configured_measure_results(
        self,
        traject_info: DikeTrajectInfo,
        section_name: str,
        measures: list[orm.Measure],
    ) -> None:
        section = self._create_basic_section_data(traject_info, section_name)

        _mechanism_per_section = self._create_basic_mechanism_per_section(
            section, self._create_mechanism(MechanismEnum.OVERFLOW.name)
        )

        for measure in measures:
            measure_per_section = orm.MeasurePerSection.create(
                section=section, measure=measure
            )
            self._create_measure_results(measure_per_section, _mechanism_per_section)

    def _create_measure(
        self,
        measure_type: orm.MeasureType,
        combinable_type: orm.CombinableType,
        measure_name: str,
    ) -> orm.Measure:
        return orm.Measure.create(
            measure_type=measure_type,
            combinable_type=combinable_type,
            name=measure_name,
            year=20,
        )

    def _create_measure_results(
        self,
        measure_per_section: orm.MeasurePerSection,
        mechanism_per_section: MechanismPerSection,
    ) -> None:
        _t_range = list(range(2000, 2100, 10))
        measure_result = orm.MeasureResult.create(
            measure_per_section=measure_per_section,
        )
        _measure_result_parameters = self._get_measure_result_parameters(measure_result)
        orm.MeasureResultParameter.insert_many(_measure_result_parameters).execute()
        orm.MeasureResultSection.insert_many(
            self._get_measure_result_section(measure_result, _t_range)
        ).execute()
        orm.MeasureResultMechanism.insert_many(
            self._get_measure_result_mechanism(
                measure_result, _t_range, mechanism_per_section
            )
        ).execute()

    def _get_measure_result_section(
        self, measure_result: orm.MeasureResult, t_range: list[int]
    ) -> Iterator[dict]:
        cost = 13.37
        for i in t_range:
            yield dict(
                measure_result=measure_result, beta=i / 1000.0, time=i, cost=cost
            )

    def _get_measure_result_mechanism(
        self,
        measure_result: orm.MeasureResult,
        t_range: list[int],
        mechanism_per_section: MechanismPerSection,
    ) -> Iterator[dict]:
        for i in t_range:
            yield dict(
                measure_result=measure_result,
                beta=i / 1000.0,
                time=i,
                mechanism_per_section=mechanism_per_section,
            )

    def _get_measure_result_parameters(
        self, measure_result: orm.MeasureResult
    ) -> Iterator[dict]:
        for i in range(1, 10):
            yield dict(
                name=f"Parameter {i}", value=i / 10.0, measure_result=measure_result
            )

    def test_import_results_measures_for_optimization_given_valid_case(
        self, request: pytest.FixtureRequest
    ):
        # 1. Define test data.
        _test_dir_name = "test_stability_multiple_scenarios"
        _test_case_dir = get_copy_of_reference_directory(_test_dir_name)

        _vrtool_config = get_vrtool_config_test_copy(
            _test_case_dir.joinpath("config.json"), request.node.name
        )
        assert not any(_vrtool_config.output_directory.glob("*"))

        # 2. Run test.
        with open_database(_vrtool_config.input_database_path).connection_context():
            _measures_to_import = [(omr.id, 0) for omr in MeasureResult.select()]
            _result = import_results_measures(_vrtool_config, _measures_to_import)
            _imported_data = import_results_measures_for_optimization(
                _vrtool_config, _measures_to_import
            )

        # 3. Verify final expectations.
        assert any(_imported_data)
        assert all(
            (
                isinstance(_imp_data, SectionAsInput)
                and any(_imp_data.initial_assessment.probabilities)
            )
            for _imp_data in _imported_data
        )<|MERGE_RESOLUTION|>--- conflicted
+++ resolved
@@ -28,16 +28,10 @@
     validate_measure_result_export,
 )
 from tests.optimization.measures.test_section_as_input import TestSectionAsInput
-<<<<<<< HEAD
-from tests.test_api import TestApiReportedBugs
-
-from vrtool.optimization.measures.aggregated_measures_combination import AggregatedMeasureCombination
-=======
 
 from vrtool.optimization.measures.aggregated_measures_combination import (
     AggregatedMeasureCombination,
 )
->>>>>>> fed9d20d
 from vrtool.common.dike_traject_info import DikeTrajectInfo
 from vrtool.common.enums.mechanism_enum import MechanismEnum
 from vrtool.common.hydraulic_loads.load_input import LoadInput
@@ -623,26 +617,12 @@
                 measure_result=_measure_result,
                 investment_year=0,
             )
-        
+
         # Define strategies.
         class MockedStrategy(StrategyProtocol):
             def __init__(self):
 
                 self.sections = [TestSectionAsInput()._get_section_with_combinations()]
-<<<<<<< HEAD
-                self.sections[0].aggregated_measure_combinations = [AggregatedMeasureCombination(
-                                sh_combination= self.sections[0].sh_combinations[1],
-                                sg_combination= self.sections[0].sg_combinations[0],
-                                measure_result_id=1,
-                                year=0,
-                            )]
-                self.total_risk_per_step = [1000.,100.]
-                self.probabilities_per_step = [{MechanismEnum.STABILITY_INNER.name: np.linspace(0.1,0.6,100).reshape((100,1)), 
-                                                MechanismEnum.OVERFLOW.name: np.linspace(0.05,0.55,100).reshape((100,1))},
-                                               {MechanismEnum.STABILITY_INNER.name: np.linspace(0.1,0.6,100).reshape((100,1)), 
-                                                MechanismEnum.OVERFLOW.name: np.linspace(0.01,0.1,100).reshape((100,1))}]
-                self.measures_taken = [(0,1,1)]
-=======
                 self.sections[0].aggregated_measure_combinations = [
                     AggregatedMeasureCombination(
                         sh_combination=self.sections[0].sh_combinations[1],
@@ -671,7 +651,6 @@
                     },
                 ]
                 self.measures_taken = [(0, 1, 1)]
->>>>>>> fed9d20d
                 self._time_periods = [0, 20, 100]
 
         _test_strategy = MockedStrategy()
