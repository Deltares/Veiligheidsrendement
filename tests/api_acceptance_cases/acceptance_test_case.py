--- conflicted
+++ resolved
@@ -98,29 +98,20 @@
                 ],
             ),
             AcceptanceTestCase(
-<<<<<<< HEAD
-                model_directory="38-1_custom_measures",
-=======
-                model_directory="38-1 two river sections beta piping input",
+                model_directory="38-1_two_river_sections_beta_piping_input",
                 traject_name="38-1",
                 excluded_mechanisms=[
                     MechanismEnum.REVETMENT,
                     MechanismEnum.HYDRAULIC_STRUCTURES,
                 ],
-                case_name="Traject 38-1, two river sections with beta piping input",
             ),
             AcceptanceTestCase(
-                model_directory="38-1 custom measures",
->>>>>>> 698f9b12
+                model_directory="38-1_custom_measures",
                 traject_name="38-1",
                 excluded_mechanisms=[
                     MechanismEnum.REVETMENT,
                     MechanismEnum.HYDRAULIC_STRUCTURES,
                 ],
-<<<<<<< HEAD
-=======
-                case_name="Traject 38-1, custom Measures, MVP",
->>>>>>> 698f9b12
             ),
             AcceptanceTestCase(
                 model_directory="38-1_custom_measures_high_betas_low_costs",
