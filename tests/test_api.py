import hashlib
import shutil
from pathlib import Path

import pandas as pd
import pytest
from peewee import SqliteDatabase

from tests import get_test_results_dir, test_data, test_externals, test_results
from tests.api_acceptance_cases import (
    AcceptanceTestCase,
    RunFullValidator,
    RunStepAssessmentValidator,
    RunStepMeasuresValidator,
    RunStepOptimizationValidator,
    vrtool_db_default_name,
)
from vrtool.api import (
    ApiRunWorkflows,
    get_optimization_step_with_lowest_total_cost_table,
    get_valid_vrtool_config,
    run_full,
    run_step_assessment,
    run_step_measures,
    run_step_optimization,
)
from vrtool.defaults.vrtool_config import VrtoolConfig
from vrtool.orm.models.dike_traject_info import DikeTrajectInfo
from vrtool.orm.models.optimization.optimization_run import OptimizationRun
from vrtool.orm.models.optimization.optimization_selected_measure import (
    OptimizationSelectedMeasure,
)
from vrtool.orm.models.optimization.optimization_step import OptimizationStep
from vrtool.orm.models.optimization.optimization_step_result_mechanism import (
    OptimizationStepResultMechanism,
)
from vrtool.orm.models.optimization.optimization_step_result_section import (
    OptimizationStepResultSection,
)
from vrtool.orm.models.optimization.optimization_type import OptimizationType
from vrtool.orm.orm_controllers import (
    clear_assessment_results,
    clear_measure_results,
    clear_optimization_results,
    get_all_measure_results_with_supported_investment_years,
    open_database,
    vrtool_db,
)


class TestApi:
    def test_when_get_valid_vrtool_config_given_directory_without_json_raises_error(
        self, request: pytest.FixtureRequest
    ):
        # 1. Define test data.
        _input_dir = test_results / request.node.name
        if not _input_dir.exists():
            _input_dir.mkdir(parents=True)

        assert _input_dir.exists()

        # 2. Run test.
        with pytest.raises(FileNotFoundError) as exception_error:
            get_valid_vrtool_config(_input_dir)

        # 3. Verify expectations.
        assert str(
            exception_error.value
        ) == "No json config file found in the model directory {}.".format(_input_dir)

    def test_when_get_valid_vrtool_config_given_directory_with_too_many_jsons_raises_error(
        self, request: pytest.FixtureRequest
    ):
        # 1. Define test data.
        _input_dir = test_results / request.node.name
        if _input_dir.exists():
            shutil.rmtree(_input_dir)

        _input_dir.mkdir(parents=True)
        Path.joinpath(_input_dir, "first.json").touch()
        Path.joinpath(_input_dir, "second.json").touch()

        # 2. Run test.
        with pytest.raises(ValueError) as exception_error:
            get_valid_vrtool_config(_input_dir)

        # 3. Verify expectations.
        assert str(
            exception_error.value
        ) == "More than one json file found in the directory {}. Only one json at the root directory supported.".format(
            _input_dir
        )

    def test_when_get_valid_vrtool_config_given_directory_with_valid_config_returns_vrtool_config(
        self,
    ):
        # 1. Define test data.
        _input_dir = test_data / "vrtool_config"
        assert _input_dir.exists()

        # 2. Run test.
        _vrtool_config = get_valid_vrtool_config(_input_dir)

        # 3. Verify expectations.
        assert isinstance(_vrtool_config, VrtoolConfig)
        assert _vrtool_config.traject == "MyCustomTraject"
        assert _vrtool_config.input_directory == _input_dir
        assert _vrtool_config.output_directory == _input_dir / "results"

    @pytest.mark.parametrize(
        "vrtool_config",
        [
            pytest.param(None, id="No provided VrtoolConfig"),
            pytest.param(VrtoolConfig("just_a_db.db"), id="With dummy VrtoolConfig"),
        ],
    )
    def test_when_init_api_run_workflows_given_different_vrtool_config_succeeds(
        self, vrtool_config: VrtoolConfig
    ):
        _api_run_workflows = ApiRunWorkflows(vrtool_config)
        assert isinstance(_api_run_workflows, ApiRunWorkflows)

    def test_when_get_optimization_step_with_lowest_total_cost_table_given_db_with_results(
        self, request: pytest.FixtureRequest
    ):
        # 1. Define test data.
        _test_db_path = test_data.joinpath("test_db", "vrtool_with_filtered_results.db")
        assert _test_db_path.exists()

        _opened_db = open_database(_test_db_path)
        _found_dike_traject = DikeTrajectInfo.get()

        # Get a test `VrtoolConfig`.
        _vrtool_config = VrtoolConfig(traject=_found_dike_traject.traject_name)
        _vrtool_config.input_directory = _test_db_path.parent
        _vrtool_config.input_database_name = _test_db_path.name
        _vrtool_config.output_directory = test_results.joinpath(request.node.name)

        # Get a valid test `OptimizationRun`
        _optimization_run = OptimizationRun.get_by_id(1)
        assert _optimization_run.optimization_type.name == "VEILIGHEIDSRENDEMENT"
        _opened_db.close()

        # 2. Run test.
        _result = get_optimization_step_with_lowest_total_cost_table(
            _vrtool_config, _optimization_run.get_id()
        )

        # 3. Verify expectations.
        assert isinstance(_result, tuple)
        # Optimization step with lowest total_lcc + total_risk
        assert _result[0] == 1
        assert isinstance(_result[1], pd.DataFrame)
        assert _result[2] == pytest.approx(2.59, rel=0.01)


acceptance_test_cases = list(
    map(
        lambda x: pytest.param(x, id=x.case_name),
        AcceptanceTestCase.get_cases(),
    )
)


@pytest.mark.slow
class TestApiRunWorkflowsAcceptance:
    @pytest.fixture
    def valid_vrtool_config(self, request: pytest.FixtureRequest) -> VrtoolConfig:
        _test_case: AcceptanceTestCase = request.param
        _test_input_directory = Path.joinpath(test_data, _test_case.model_directory)
        assert _test_input_directory.exists()

        _test_results_directory = get_test_results_dir(request).joinpath(
            _test_case.case_name
        )
        if _test_results_directory.exists():
            shutil.rmtree(_test_results_directory)
        _test_results_directory.mkdir(parents=True)

        # Define the VrtoolConfig
        _test_config = VrtoolConfig()
        _test_config.input_directory = _test_input_directory
        _test_config.output_directory = _test_results_directory
        _test_config.traject = _test_case.traject_name
        _test_config.excluded_mechanisms = _test_case.excluded_mechanisms
        _test_config.externals = test_externals

        # We need to create a copy of the database on the input directory.
        _test_db_name = "test_{}.db".format(
            hashlib.shake_128(_test_results_directory.__bytes__()).hexdigest(4)
        )
        _test_config.input_database_name = _test_db_name

        # Create a copy of the database to avoid parallelization runs locked databases.
        _reference_db_file = _test_input_directory.joinpath(vrtool_db_default_name)
        assert _reference_db_file.exists(), "No database found at {}.".format(
            _reference_db_file
        )

        if _test_config.input_database_path.exists():
            # Somehow it was not removed in the previous test run.
            _test_config.input_database_path.unlink(missing_ok=True)

        shutil.copy(_reference_db_file, _test_config.input_database_path)
        assert (
            _test_config.input_database_path.exists()
        ), "No database found at {}.".format(_reference_db_file)

        yield _test_config

        # Make sure that the database connection will be closed even if the test fails.
        if isinstance(vrtool_db, SqliteDatabase) and not vrtool_db.is_closed():
            vrtool_db.close()

        # Copy the test database to the results directory so it can be manually reviewed.
        if _test_config.input_database_path.exists():
            _results_db_name = _test_config.output_directory.joinpath(
                "vrtool_result.db"
            )
            shutil.move(_test_config.input_database_path, _results_db_name)

    @pytest.mark.parametrize(
        "valid_vrtool_config",
        acceptance_test_cases,
        indirect=True,
    )
    def test_run_step_assessment_given_valid_vrtool_config(
        self, valid_vrtool_config: VrtoolConfig
    ):
        # 1. Define test data.
        clear_assessment_results(valid_vrtool_config)
        _validator = RunStepAssessmentValidator()
        _validator.validate_preconditions(valid_vrtool_config)

        # 2. Run test.
        run_step_assessment(valid_vrtool_config)

        # 3. Verify expectations.
        assert valid_vrtool_config.output_directory.exists()
        assert any(valid_vrtool_config.output_directory.glob("*"))

        # 4. Validate exporting results is possible
        _validator.validate_results(valid_vrtool_config)

    @pytest.mark.parametrize(
        "valid_vrtool_config",
        acceptance_test_cases,
        indirect=True,
    )
    def test_run_step_measures_given_valid_vrtool_config(
        self, valid_vrtool_config: VrtoolConfig
    ):
        # 1. Define test data.
        _validator = RunStepMeasuresValidator()

        clear_measure_results(valid_vrtool_config)
        _validator.validate_preconditions(valid_vrtool_config)

        # 2. Run test.
        run_step_measures(valid_vrtool_config)

        # 3. Verify expectations.
        _validator.validate_results(valid_vrtool_config)

    @pytest.mark.parametrize(
        "valid_vrtool_config",
        acceptance_test_cases,
        indirect=True,
    )
    def test_run_step_optimization_given_valid_vrtool_config(
        self, valid_vrtool_config: VrtoolConfig, request: pytest.FixtureRequest
    ):
        # 1. Define test data.
        _new_optimization_name = "test_optimization_{}".format(
            request.node.callspec.id.replace(" ", "_").replace(",", "").lower()
        )

        # We reuse existing measure results, but we clear the optimization ones.
        clear_optimization_results(valid_vrtool_config)

        _validator = RunStepOptimizationValidator()
        _validator.validate_preconditions(valid_vrtool_config)

        # We actually run using ALL the available measure results.
        _measures_input = get_all_measure_results_with_supported_investment_years(
            valid_vrtool_config
        )

        # 2. Run test.
        run_step_optimization(
            valid_vrtool_config, _new_optimization_name, _measures_input
        )

        # 3. Verify expectations.
        _validator.validate_results(valid_vrtool_config)
        _validator.validate_phased_out_csv_files(valid_vrtool_config)

    @pytest.mark.parametrize(
        "valid_vrtool_config",
        acceptance_test_cases[5:7],
        indirect=True,
    )
    @pytest.mark.skip(reason="Only used for debugging purposes.")
    def test_run_step_optimization_given_valid_vrtool_config_new(
        self, valid_vrtool_config: VrtoolConfig, request: pytest.FixtureRequest
    ):
        """
        This test uses the new optimization run method.
        TODO: Remove this test if the new optimization method is implemented fully.
        """
        # 1. Define test data.
        _new_optimization_name = "test_optimization_new_{}".format(
            request.node.callspec.id.replace(" ", "_").replace(",", "").lower()
        )

        # Overwrite the design method
        valid_vrtool_config.design_methods = ["Veiligheidsrendement_new"]

        # We reuse existing measure results, but we clear the optimization ones.
        clear_optimization_results(valid_vrtool_config)

        _validator = RunStepOptimizationValidator()
        _validator.validate_preconditions(valid_vrtool_config)

        # We actually run using ALL the available measure results.
        _measures_input = get_all_measure_results_with_supported_investment_years(
            valid_vrtool_config
        )

        # 2. Run test.
        run_step_optimization(
            valid_vrtool_config, _new_optimization_name, _measures_input
        )

        # 3. Verify expectations.
        _validator.validate_results(valid_vrtool_config)
        RunFullValidator().validate_acceptance_result_cases(
            valid_vrtool_config.output_directory,
            valid_vrtool_config.input_directory.joinpath("reference"),
        )

    @pytest.mark.parametrize(
        "valid_vrtool_config",
        acceptance_test_cases[5:6],
        indirect=True,
    )
    def test_run_step_optimization_given_valid_vrtool_config_with_filtering(
        self, valid_vrtool_config: VrtoolConfig, request: pytest.FixtureRequest
    ):
        # 1. Define test data.
        # We reuse existing measure results, but we clear the optimization ones.
        _new_optimization_name = "test_filtered_optimization_{}".format(
            request.node.callspec.id.replace(" ", "_").replace(",", "").lower()
        )
        clear_optimization_results(valid_vrtool_config)

        _validator = RunStepOptimizationValidator("_filtered")
        _validator.validate_preconditions(valid_vrtool_config)

        # Get the available measure results with supported investment years.
        # For this test, we only use measure results with odd ids.
        _measures_input = list(
            filter(
                lambda x: (x[0] % 2 != 0),
                get_all_measure_results_with_supported_investment_years(
                    valid_vrtool_config
                ),
            )
        )

        # 2. Run test.
        run_step_optimization(
            valid_vrtool_config, _new_optimization_name, _measures_input
        )

        # 3. Verify expectations.
        _validator.validate_results(valid_vrtool_config)

    @pytest.mark.parametrize(
        "valid_vrtool_config",
        acceptance_test_cases[0:1],
        indirect=True,
    )
    def test_run_full_given_simple_test_case(self, valid_vrtool_config: VrtoolConfig):
        """
        This test so far only checks the output values after optimization.
        """
        # 1. Define test data.
        _validator = RunFullValidator()
        _validator.validate_preconditions(valid_vrtool_config)

        # 2. Run test.
        run_full(valid_vrtool_config)

        # 3. Verify final expectations.
        _validator.validate_results(valid_vrtool_config)


@pytest.mark.slow
class TestApiReportedBugs:
    def _get_vrtool_config_test_copy(
        self, config_file: Path, test_name: str
    ) -> VrtoolConfig:
        """
        Gets a `VrtoolConfig` with a copy of the database to avoid version issues.
        """
        # Create a results directory (ignored by git)
        _test_results_directory = test_results.joinpath(test_name)
        if _test_results_directory.exists():
            shutil.rmtree(_test_results_directory)
        _test_results_directory.mkdir(parents=True)

        # Get the current configuration
        _vrtool_config = VrtoolConfig.from_json(config_file)

        # Create a db copy.
        _new_db_name = "test_{}.db".format(
            hashlib.shake_128(_test_results_directory.__bytes__()).hexdigest(4)
        )
        _new_db_path = _test_results_directory.joinpath(_new_db_name)
        if _new_db_path.exists():
            # Somehow it was not removed in the previous test run.
            _new_db_path.unlink(missing_ok=True)

        shutil.copy(_vrtool_config.input_database_path, _new_db_path)

        # Set new configuration values.
        _vrtool_config.input_directory = _test_results_directory
        _vrtool_config.input_database_name = _new_db_name
        _vrtool_config.output_directory = _test_results_directory.joinpath("output")
        _vrtool_config.output_directory.mkdir()

        return _vrtool_config

<<<<<<< HEAD
    def test_given_multiple_scenario_with_dstability_all_scenarios_are_run(
        self, request: pytest.FixtureRequest
    ):
        # 1. Define test data.
        _multiple_scenarios_dir = test_data.joinpath(
            "test_stability_multiple_scenarios"
        )
        assert _multiple_scenarios_dir.exists()
        _vrtool_config = self._get_vrtool_config_test_copy(
            _multiple_scenarios_dir.joinpath("config.json"), request.node.name
        )

=======
    @pytest.mark.parametrize(
        "directory_name",
        [
            pytest.param(
                "test_stability_multiple_scenarios",
                id="Stability case with multiple scenarios [VRTOOL-340]",
            ),
            pytest.param(
                "test_revetment_step_transition_level",
                id="Revetment case with many transition levels [VRTOOL-330]",
            ),
        ],
    )
    def test_given_case_from_reported_bug_run_all_succeeds(
        self, directory_name: str, request: pytest.FixtureRequest
    ):
        # 1. Define test data.
        _test_case_dir = test_data.joinpath(directory_name)
        assert _test_case_dir.exists()

        _vrtool_config = self._get_vrtool_config_test_copy(
            _test_case_dir.joinpath("config.json"), request.node.name
        )
>>>>>>> b9ce36df
        assert not any(_vrtool_config.output_directory.glob("*"))

        # 2. Run test.
        ApiRunWorkflows(_vrtool_config).run_all()

        # 3. Verify expectations.
        assert any(_vrtool_config.output_directory.glob("*"))<|MERGE_RESOLUTION|>--- conflicted
+++ resolved
@@ -432,20 +432,6 @@
 
         return _vrtool_config
 
-<<<<<<< HEAD
-    def test_given_multiple_scenario_with_dstability_all_scenarios_are_run(
-        self, request: pytest.FixtureRequest
-    ):
-        # 1. Define test data.
-        _multiple_scenarios_dir = test_data.joinpath(
-            "test_stability_multiple_scenarios"
-        )
-        assert _multiple_scenarios_dir.exists()
-        _vrtool_config = self._get_vrtool_config_test_copy(
-            _multiple_scenarios_dir.joinpath("config.json"), request.node.name
-        )
-
-=======
     @pytest.mark.parametrize(
         "directory_name",
         [
@@ -469,7 +455,6 @@
         _vrtool_config = self._get_vrtool_config_test_copy(
             _test_case_dir.joinpath("config.json"), request.node.name
         )
->>>>>>> b9ce36df
         assert not any(_vrtool_config.output_directory.glob("*"))
 
         # 2. Run test.
