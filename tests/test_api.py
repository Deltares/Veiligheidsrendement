import hashlib
import shutil
from pathlib import Path

import pandas as pd
import pytest
from peewee import SqliteDatabase

from tests import get_test_results_dir, test_data, test_externals, test_results
from tests.api_acceptance_cases import (
    AcceptanceTestCase,
    RunFullValidator,
    RunStepAssessmentValidator,
    RunStepMeasuresValidator,
    RunStepOptimizationValidator,
    vrtool_db_default_name,
)
from vrtool.api import (
    ApiRunWorkflows,
    get_optimization_step_with_lowest_total_cost_table,
    get_valid_vrtool_config,
    run_full,
    run_step_assessment,
    run_step_measures,
    run_step_optimization,
)
from vrtool.defaults.vrtool_config import VrtoolConfig
from vrtool.orm.models.dike_traject_info import DikeTrajectInfo
from vrtool.orm.models.optimization.optimization_run import OptimizationRun
from vrtool.orm.orm_controllers import (
    clear_assessment_results,
    clear_measure_results,
    clear_optimization_results,
    get_all_measure_results_with_supported_investment_years,
    get_all_measure_results_of_specific_type,
    get_list_of_sections_for_measure_ids,
    open_database,
    vrtool_db,
)


class TestApi:
    def test_when_get_valid_vrtool_config_given_directory_without_json_raises_error(
        self, request: pytest.FixtureRequest
    ):
        # 1. Define test data.
        _input_dir = test_results / request.node.name
        if not _input_dir.exists():
            _input_dir.mkdir(parents=True)

        assert _input_dir.exists()

        # 2. Run test.
        with pytest.raises(FileNotFoundError) as exception_error:
            get_valid_vrtool_config(_input_dir)

        # 3. Verify expectations.
        assert str(
            exception_error.value
        ) == "No json config file found in the model directory {}.".format(_input_dir)

    def test_when_get_valid_vrtool_config_given_directory_with_too_many_jsons_raises_error(
        self, request: pytest.FixtureRequest
    ):
        # 1. Define test data.
        _input_dir = test_results / request.node.name
        if _input_dir.exists():
            shutil.rmtree(_input_dir)

        _input_dir.mkdir(parents=True)
        Path.joinpath(_input_dir, "first.json").touch()
        Path.joinpath(_input_dir, "second.json").touch()

        # 2. Run test.
        with pytest.raises(ValueError) as exception_error:
            get_valid_vrtool_config(_input_dir)

        # 3. Verify expectations.
        assert str(
            exception_error.value
        ) == "More than one json file found in the directory {}. Only one json at the root directory supported.".format(
            _input_dir
        )

    def test_when_get_valid_vrtool_config_given_directory_with_valid_config_returns_vrtool_config(
        self,
    ):
        # 1. Define test data.
        _input_dir = test_data / "vrtool_config"
        assert _input_dir.exists()

        # 2. Run test.
        _vrtool_config = get_valid_vrtool_config(_input_dir)

        # 3. Verify expectations.
        assert isinstance(_vrtool_config, VrtoolConfig)
        assert _vrtool_config.traject == "MyCustomTraject"
        assert _vrtool_config.input_directory == _input_dir
        assert _vrtool_config.output_directory == _input_dir / "results"

    @pytest.mark.parametrize(
        "vrtool_config",
        [
            pytest.param(None, id="No provided VrtoolConfig"),
            pytest.param(VrtoolConfig("just_a_db.db"), id="With dummy VrtoolConfig"),
        ],
    )
    def test_when_init_api_run_workflows_given_different_vrtool_config_succeeds(
        self, vrtool_config: VrtoolConfig
    ):
        _api_run_workflows = ApiRunWorkflows(vrtool_config)
        assert isinstance(_api_run_workflows, ApiRunWorkflows)

    def test_when_get_optimization_step_with_lowest_total_cost_table_given_db_with_results(
        self, request: pytest.FixtureRequest
    ):
        # 1. Define test data.
        _test_db_path = test_data.joinpath("test_db", "vrtool_with_filtered_results.db")
        assert _test_db_path.exists()

        _opened_db = open_database(_test_db_path)
        _found_dike_traject = DikeTrajectInfo.get()

        # Get a test `VrtoolConfig`.
        _vrtool_config = VrtoolConfig(traject=_found_dike_traject.traject_name)
        _vrtool_config.input_directory = _test_db_path.parent
        _vrtool_config.input_database_name = _test_db_path.name
        _vrtool_config.output_directory = test_results.joinpath(request.node.name)

        # Get a valid test `OptimizationRun`
        _optimization_run = OptimizationRun.get_by_id(1)
        assert _optimization_run.optimization_type.name == "VEILIGHEIDSRENDEMENT"
        _opened_db.close()

        # 2. Run test.
        _result = get_optimization_step_with_lowest_total_cost_table(
            _vrtool_config, _optimization_run.get_id()
        )

        # 3. Verify expectations.
        assert isinstance(_result, tuple)
        # Optimization step with lowest total_lcc + total_risk
        assert _result[0] == 1
        assert isinstance(_result[1], pd.DataFrame)
        assert _result[2] == pytest.approx(2.59, rel=0.01)


acceptance_test_cases = list(
    map(
        lambda x: pytest.param(x, id=x.case_name),
        AcceptanceTestCase.get_cases(),
    )
)


@pytest.mark.slow
class TestApiRunWorkflowsAcceptance:
    @pytest.fixture
    def valid_vrtool_config(self, request: pytest.FixtureRequest) -> VrtoolConfig:
        _test_case: AcceptanceTestCase = request.param
        _test_input_directory = Path.joinpath(test_data, _test_case.model_directory)
        assert _test_input_directory.exists()

        _test_results_directory = get_test_results_dir(request).joinpath(
            _test_case.case_name
        )
        if _test_results_directory.exists():
            shutil.rmtree(_test_results_directory)
        _test_results_directory.mkdir(parents=True)

        # Define the VrtoolConfig
        _test_config = VrtoolConfig()
        _test_config.input_directory = _test_input_directory
        _test_config.output_directory = _test_results_directory
        _test_config.traject = _test_case.traject_name
        _test_config.excluded_mechanisms = _test_case.excluded_mechanisms
        _test_config.externals = test_externals

        # We need to create a copy of the database on the input directory.
        _test_db_name = "test_{}.db".format(
            hashlib.shake_128(_test_results_directory.__bytes__()).hexdigest(4)
        )
        _test_config.input_database_name = _test_db_name

        # Create a copy of the database to avoid parallelization runs locked databases.
        _reference_db_file = _test_input_directory.joinpath(vrtool_db_default_name)
        assert _reference_db_file.exists(), "No database found at {}.".format(
            _reference_db_file
        )

        if _test_config.input_database_path.exists():
            # Somehow it was not removed in the previous test run.
            _test_config.input_database_path.unlink(missing_ok=True)

        shutil.copy(_reference_db_file, _test_config.input_database_path)
        assert (
            _test_config.input_database_path.exists()
        ), "No database found at {}.".format(_reference_db_file)

        yield _test_config

        # Make sure that the database connection will be closed even if the test fails.
        if isinstance(vrtool_db, SqliteDatabase) and not vrtool_db.is_closed():
            vrtool_db.close()

        # Copy the test database to the results directory so it can be manually reviewed.
        if _test_config.input_database_path.exists():
            _results_db_name = _test_config.output_directory.joinpath(
                "vrtool_result.db"
            )
            shutil.move(_test_config.input_database_path, _results_db_name)

    @pytest.mark.parametrize(
        "valid_vrtool_config",
        acceptance_test_cases[0:6],
        indirect=True,
    )
    def test_run_step_assessment(
        self, valid_vrtool_config: VrtoolConfig
    ):
        # 1. Define test data.
        clear_assessment_results(valid_vrtool_config)
        _validator = RunStepAssessmentValidator()
        _validator.validate_preconditions(valid_vrtool_config)

        # 2. Run test.
        run_step_assessment(valid_vrtool_config)

        # 3. Verify expectations.
        assert valid_vrtool_config.output_directory.exists()
        assert any(valid_vrtool_config.output_directory.glob("*"))

        # 4. Validate exporting results is possible
        _validator.validate_results(valid_vrtool_config)

    @pytest.mark.parametrize(
        "valid_vrtool_config",
        acceptance_test_cases[0:6],
        indirect=True,
    )
    def test_run_step_measure(
        self, valid_vrtool_config: VrtoolConfig
    ):
        # 1. Define test data.
        _validator = RunStepMeasuresValidator()

        clear_measure_results(valid_vrtool_config)
        _validator.validate_preconditions(valid_vrtool_config)

        # 2. Run test.
        run_step_measures(valid_vrtool_config)

        # 3. Verify expectations.
        _validator.validate_results(valid_vrtool_config)

    @pytest.mark.parametrize(
        "valid_vrtool_config",
        acceptance_test_cases[0:6],
        indirect=True,
    )
    def test_run_step_optimization(
        self, valid_vrtool_config: VrtoolConfig, request: pytest.FixtureRequest
    ):
        # 1. Define test data.
        _new_optimization_name = "test_optimization_{}".format(
            request.node.callspec.id.replace(" ", "_").replace(",", "").lower()
        )

        # We reuse existing measure results, but we clear the optimization ones.
        clear_optimization_results(valid_vrtool_config)

        _validator = RunStepOptimizationValidator()
        _validator.validate_preconditions(valid_vrtool_config)

        # We actually run using ALL the available measure results.
        _measures_input = get_all_measure_results_with_supported_investment_years(
            valid_vrtool_config
        )

        # 2. Run test.
        run_step_optimization(
            valid_vrtool_config, _new_optimization_name, _measures_input
        )

        # 3. Verify expectations.
        _validator.validate_results(valid_vrtool_config)
        _validator.validate_phased_out_csv_files(valid_vrtool_config)

    @pytest.mark.parametrize(
        "valid_vrtool_config",
<<<<<<< HEAD
        acceptance_test_cases[0:2],
=======
        acceptance_test_cases[5:7],
>>>>>>> 7ac254de
        indirect=True,
    )
    def test_run_step_optimization_with_filtering(
        self, valid_vrtool_config: VrtoolConfig, request: pytest.FixtureRequest
    ):
        # 1. Define test data.
        # We reuse existing measure results, but we clear the optimization ones.
        _new_optimization_name = "test_filtered_optimization_{}".format(
            request.node.callspec.id.replace(" ", "_").replace(",", "").lower()
        )
        clear_optimization_results(valid_vrtool_config)

        _validator = RunStepOptimizationValidator("_filtered")
        _validator.validate_preconditions(valid_vrtool_config)

        #get the measure ids. We only consider soil reinforcement, revetment (if available) and VZG
        _measure_ids = [get_all_measure_results_of_specific_type(valid_vrtool_config, measure_type) for measure_type in ["Soil reinforcement", "Revetment", "Vertical Geotextile"]]
        #flatten list of _measure_ids
        _measure_ids = [item for sublist in _measure_ids for item in sublist]
        # each measure should be executed in year 0 so generate tuples of id and 0
        _measures_input = [(measure_id, 0) for measure_id in _measure_ids]

        # 2. Run test.
        with pytest.raises(AttributeError) as exception_error:
            run_step_optimization(
                valid_vrtool_config, _new_optimization_name, _measures_input
            )

        # 3. Verify expectations.
<<<<<<< HEAD
        _validator.validate_results(valid_vrtool_config)
    
=======
        assert str(
            exception_error.value
            == "'Strategy' object has no attribute 'TakenMeasures'"
        )

>>>>>>> 7ac254de
    @pytest.mark.parametrize(
        "valid_vrtool_config",
        acceptance_test_cases[0:2],
        indirect=True,
    )
    def test_run_step_optimization_with_adjusted_timing(
        self, valid_vrtool_config: VrtoolConfig, request: pytest.FixtureRequest
    ):
        # 1. Define test data.
        # We reuse existing measure results, but we clear the optimization ones.
        _new_optimization_name = "test_optimization_adjusted_timing_{}".format(
            request.node.callspec.id.replace(" ", "_").replace(",", "").lower()
        )
        clear_optimization_results(valid_vrtool_config)

        _validator = RunStepOptimizationValidator("_adjusted_timing")
        _validator.validate_preconditions(valid_vrtool_config)

        #get the measure ids. We only consider soil reinforcement, revetment (if available) and VZG
        _measure_ids = [get_all_measure_results_of_specific_type(valid_vrtool_config, measure_type) for measure_type in ["Soil reinforcement", "Revetment", "Vertical Geotextile"]]

        #flatten list of _measure_ids and sort
        _measure_ids = sorted([item for sublist in _measure_ids for item in sublist])
        
        #get the sections for each measure
        _sections_per_measure_id = get_list_of_sections_for_measure_ids(valid_vrtool_config, _measure_ids)
        
        #list of investment years (note that first value is not used)
        _investment_years_per_section = [3, 3, 23, 13]
        # each measure should be executed in year 0 so generate tuples of id and 0
        _measures_input = [(measure_id, _investment_years_per_section[_sections_per_measure_id[count]]) for count, measure_id in enumerate(_measure_ids)]

        # 2. Run test.
        run_step_optimization(
            valid_vrtool_config, _new_optimization_name, _measures_input
        )

        # 3. Verify expectations.
        _validator.validate_results(valid_vrtool_config)

    @pytest.mark.parametrize(
        "valid_vrtool_config",
        acceptance_test_cases[0:1],
        indirect=True,
    )
    def test_run_full_given_simple_test_case(self, valid_vrtool_config: VrtoolConfig):
        """
        This test so far only checks the output values after optimization.
        """
        # 1. Define test data.
        _validator = RunFullValidator()
        _validator.validate_preconditions(valid_vrtool_config)

        # 2. Run test.
        run_full(valid_vrtool_config)

        # 3. Verify final expectations.
        _validator.validate_results(valid_vrtool_config)


    @pytest.mark.parametrize(
        "valid_vrtool_config",
        acceptance_test_cases[6:],
        indirect=True,
    )
    @pytest.mark.skip(reason="Deprecated test set.")
    def test_run_step_measures_given_valid_vrtool_config(
        self, valid_vrtool_config: VrtoolConfig
    ):
        # 1. Define test data.
        _validator = RunStepMeasuresValidator()

        clear_measure_results(valid_vrtool_config)
        _validator.validate_preconditions(valid_vrtool_config)

        # 2. Run test.
        run_step_measures(valid_vrtool_config)

        # 3. Verify expectations.
        _validator.validate_results(valid_vrtool_config)

    @pytest.mark.parametrize(
        "valid_vrtool_config",
        acceptance_test_cases[6:],
        indirect=True,
    )
    @pytest.mark.skip(reason="Deprecated test set.")
    def test_run_step_optimization_given_valid_vrtool_config(
        self, valid_vrtool_config: VrtoolConfig, request: pytest.FixtureRequest
    ):
        # 1. Define test data.
        _new_optimization_name = "test_optimization_{}".format(
            request.node.callspec.id.replace(" ", "_").replace(",", "").lower()
        )

        # We reuse existing measure results, but we clear the optimization ones.
        clear_optimization_results(valid_vrtool_config)

        _validator = RunStepOptimizationValidator()
        _validator.validate_preconditions(valid_vrtool_config)

        # We actually run using ALL the available measure results.
        _measures_input = get_all_measure_results_with_supported_investment_years(
            valid_vrtool_config
        )

        # 2. Run test.
        run_step_optimization(
            valid_vrtool_config, _new_optimization_name, _measures_input
        )

        # 3. Verify expectations.
        _validator.validate_results(valid_vrtool_config)
        _validator.validate_phased_out_csv_files(valid_vrtool_config)

    @pytest.mark.parametrize(
        "valid_vrtool_config",
        acceptance_test_cases[6:7],
        indirect=True,
    )
    @pytest.mark.skip(reason="Only used for debugging purposes.")
    def test_run_step_optimization_given_valid_vrtool_config_new(
        self, valid_vrtool_config: VrtoolConfig, request: pytest.FixtureRequest
    ):
        """
        This test uses the new optimization run method.
        TODO: Remove this test if the new optimization method is implemented fully.
        """
        # 1. Define test data.
        _new_optimization_name = "test_optimization_new_{}".format(
            request.node.callspec.id.replace(" ", "_").replace(",", "").lower()
        )

        # Overwrite the design method
        valid_vrtool_config.design_methods = ["Veiligheidsrendement_new"]

        # We reuse existing measure results, but we clear the optimization ones.
        clear_optimization_results(valid_vrtool_config)

        _validator = RunStepOptimizationValidator()
        _validator.validate_preconditions(valid_vrtool_config)

        # We actually run using ALL the available measure results.
        _measures_input = get_all_measure_results_with_supported_investment_years(
            valid_vrtool_config
        )

        # 2. Run test.
        run_step_optimization(
            valid_vrtool_config, _new_optimization_name, _measures_input
        )

        # 3. Verify expectations.
        _validator.validate_results(valid_vrtool_config)
        RunFullValidator().validate_acceptance_result_cases(
            valid_vrtool_config.output_directory,
            valid_vrtool_config.input_directory.joinpath("reference"),
        )


@pytest.mark.slow
class TestApiReportedBugs:
    def _get_vrtool_config_test_copy(
        self, config_file: Path, test_name: str
    ) -> VrtoolConfig:
        """
        Gets a `VrtoolConfig` with a copy of the database to avoid version issues.
        """
        # Create a results directory (ignored by git)
        _test_results_directory = test_results.joinpath(test_name)
        if _test_results_directory.exists():
            shutil.rmtree(_test_results_directory)
        _test_results_directory.mkdir(parents=True)

        # Get the current configuration
        _vrtool_config = VrtoolConfig.from_json(config_file)

        # Create a db copy.
        _new_db_name = "test_{}.db".format(
            hashlib.shake_128(_test_results_directory.__bytes__()).hexdigest(4)
        )
        _new_db_path = _test_results_directory.joinpath(_new_db_name)
        if _new_db_path.exists():
            # Somehow it was not removed in the previous test run.
            _new_db_path.unlink(missing_ok=True)

        shutil.copy(_vrtool_config.input_database_path, _new_db_path)

        # Set new configuration values.
        _vrtool_config.input_directory = _test_results_directory
        _vrtool_config.input_database_name = _new_db_name
        _vrtool_config.output_directory = _test_results_directory.joinpath("output")
        _vrtool_config.output_directory.mkdir()

        return _vrtool_config

    @pytest.mark.parametrize(
        "directory_name",
        [
            pytest.param(
                "test_stability_multiple_scenarios",
                id="Stability case with multiple scenarios [VRTOOL-340]",
            ),
            pytest.param(
                "test_revetment_step_transition_level",
                id="Revetment case with many transition levels [VRTOOL-330]",
            ),
        ],
    )
    def test_given_case_from_reported_bug_run_all_succeeds(
        self, directory_name: str, request: pytest.FixtureRequest
    ):
        # 1. Define test data.
        _test_case_dir = test_data.joinpath(directory_name)
        assert _test_case_dir.exists()

        _vrtool_config = self._get_vrtool_config_test_copy(
            _test_case_dir.joinpath("config.json"), request.node.name
        )
        assert not any(_vrtool_config.output_directory.glob("*"))

        # 2. Run test.
        ApiRunWorkflows(_vrtool_config).run_all()

        # 3. Verify expectations.
        assert any(_vrtool_config.output_directory.glob("*"))<|MERGE_RESOLUTION|>--- conflicted
+++ resolved
@@ -288,11 +288,7 @@
 
     @pytest.mark.parametrize(
         "valid_vrtool_config",
-<<<<<<< HEAD
         acceptance_test_cases[0:2],
-=======
-        acceptance_test_cases[5:7],
->>>>>>> 7ac254de
         indirect=True,
     )
     def test_run_step_optimization_with_filtering(
@@ -316,22 +312,13 @@
         _measures_input = [(measure_id, 0) for measure_id in _measure_ids]
 
         # 2. Run test.
-        with pytest.raises(AttributeError) as exception_error:
-            run_step_optimization(
-                valid_vrtool_config, _new_optimization_name, _measures_input
-            )
-
-        # 3. Verify expectations.
-<<<<<<< HEAD
+        run_step_optimization(
+            valid_vrtool_config, _new_optimization_name, _measures_input
+        )
+
+        # 3. Verify expectations.
         _validator.validate_results(valid_vrtool_config)
     
-=======
-        assert str(
-            exception_error.value
-            == "'Strategy' object has no attribute 'TakenMeasures'"
-        )
-
->>>>>>> 7ac254de
     @pytest.mark.parametrize(
         "valid_vrtool_config",
         acceptance_test_cases[0:2],
@@ -449,7 +436,7 @@
 
     @pytest.mark.parametrize(
         "valid_vrtool_config",
-        acceptance_test_cases[6:7],
+        acceptance_test_cases[5:7],
         indirect=True,
     )
     @pytest.mark.skip(reason="Only used for debugging purposes.")
@@ -480,15 +467,15 @@
         )
 
         # 2. Run test.
-        run_step_optimization(
-            valid_vrtool_config, _new_optimization_name, _measures_input
-        )
-
-        # 3. Verify expectations.
-        _validator.validate_results(valid_vrtool_config)
-        RunFullValidator().validate_acceptance_result_cases(
-            valid_vrtool_config.output_directory,
-            valid_vrtool_config.input_directory.joinpath("reference"),
+        with pytest.raises(AttributeError) as exception_error:
+            run_step_optimization(
+                valid_vrtool_config, _new_optimization_name, _measures_input
+            )
+
+        # 3. Verify expectations.
+        assert str(
+            exception_error.value
+            == "'Strategy' object has no attribute 'TakenMeasures'"
         )
 
 
