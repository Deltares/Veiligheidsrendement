import hashlib
import shutil
from pathlib import Path

import pandas as pd
import pytest
from peewee import SqliteDatabase

from tests import (
    get_copy_of_reference_directory,
    get_test_results_dir,
    get_vrtool_config_test_copy,
    test_data,
    test_externals,
    test_results,
)
from tests.api_acceptance_cases import (
    AcceptanceTestCase,
    RunFullValidator,
    RunStepAssessmentValidator,
    RunStepMeasuresValidator,
    RunStepOptimizationValidator,
    vrtool_db_default_name,
)
from vrtool.api import (
    ApiRunWorkflows,
    get_optimization_step_with_lowest_total_cost_table,
    get_valid_vrtool_config,
    run_full,
    run_step_assessment,
    run_step_measures,
    run_step_optimization,
)
from vrtool.common.enums.measure_type_enum import MeasureTypeEnum as MeasureType
from vrtool.defaults.vrtool_config import VrtoolConfig
from vrtool.orm import models as orm
from vrtool.orm.orm_controllers import (
    clear_assessment_results,
    clear_measure_results,
    clear_optimization_results,
    get_all_measure_results_with_supported_investment_years,
    open_database,
    vrtool_db,
)


def get_list_of_sections_for_measure_ids(
    valid_vrtool_config: VrtoolConfig,
    measure_ids: list[int],
) -> list[int]:
    """
    gets a list of the sectionIds for the measureIds provided in a list.

    Args:
        valid_vrtool_config (VrtoolConfig):
            Configuration contanining database connection details.
        measure_ids (list[int]): List of measure ids to get the sections for.

    Returns:
        list[int]: List of section ids.
    """
    with open_database(valid_vrtool_config.input_database_path).connection_context():
        _sections = (
            orm.MeasurePerSection.select(orm.MeasurePerSection.section_id)
            .join(orm.MeasureResult)
            .where(orm.MeasureResult.id.in_(measure_ids))
        )
    # return the sections for each MeasureResult
    return [x.section.get_id() for x in _sections]


def get_all_measure_results_of_specific_type(
    valid_vrtool_config: VrtoolConfig,
    measure_name: str,
) -> list[int]:
    """
    Gets all available measure results (`MeasureResult`) from the database for a specific type of measure

    Args:
        valid_vrtool_config (VrtoolConfig):
            Configuration contanining database connection details.
        measure_type_name (str): Name of the measure type to get the results for

    Returns:
        list[tuple[int, int]]: List of measure result - investment year pairs.
    """
    with open_database(valid_vrtool_config.input_database_path).connection_context():
        # We do not want measures that have a year variable >0 initially, as then the interpolation is messed up.
        _supported_measures = (
            orm.MeasureResult.select()
            .join(orm.MeasurePerSection)
            .join(orm.Measure)
            .join(orm.MeasureType)
            .where(orm.Measure.year != 20)
            .where(orm.MeasureType.name == measure_name.get_old_name())
        )
    # get all ids of _supported_measures
    return [x.get_id() for x in _supported_measures]


class TestApi:
    def test_when_get_valid_vrtool_config_given_directory_without_json_raises_error(
        self, request: pytest.FixtureRequest
    ):
        # 1. Define test data.
        _input_dir = test_results / request.node.name
        if not _input_dir.exists():
            _input_dir.mkdir(parents=True)

        assert _input_dir.exists()

        # 2. Run test.
        with pytest.raises(FileNotFoundError) as exception_error:
            get_valid_vrtool_config(_input_dir)

        # 3. Verify expectations.
        assert str(
            exception_error.value
        ) == "No json config file found in the model directory {}.".format(_input_dir)

    def test_when_get_valid_vrtool_config_given_directory_with_too_many_jsons_raises_error(
        self, request: pytest.FixtureRequest
    ):
        # 1. Define test data.
        _input_dir = test_results / request.node.name
        if _input_dir.exists():
            shutil.rmtree(_input_dir)

        _input_dir.mkdir(parents=True)
        Path.joinpath(_input_dir, "first.json").touch()
        Path.joinpath(_input_dir, "second.json").touch()

        # 2. Run test.
        with pytest.raises(ValueError) as exception_error:
            get_valid_vrtool_config(_input_dir)

        # 3. Verify expectations.
        assert str(
            exception_error.value
        ) == "More than one json file found in the directory {}. Only one json at the root directory supported.".format(
            _input_dir
        )

    def test_when_get_valid_vrtool_config_given_directory_with_valid_config_returns_vrtool_config(
        self,
    ):
        # 1. Define test data.
        _input_dir = test_data / "vrtool_config"
        assert _input_dir.exists()

        # 2. Run test.
        _vrtool_config = get_valid_vrtool_config(_input_dir)

        # 3. Verify expectations.
        assert isinstance(_vrtool_config, VrtoolConfig)
        assert _vrtool_config.traject == "MyCustomTraject"
        assert _vrtool_config.input_directory == _input_dir
        assert _vrtool_config.output_directory == _input_dir / "results"

    @pytest.mark.parametrize(
        "vrtool_config",
        [
            pytest.param(None, id="No provided VrtoolConfig"),
            pytest.param(VrtoolConfig("just_a_db.db"), id="With dummy VrtoolConfig"),
        ],
    )
    def test_when_init_api_run_workflows_given_different_vrtool_config_succeeds(
        self, vrtool_config: VrtoolConfig
    ):
        _api_run_workflows = ApiRunWorkflows(vrtool_config)
        assert isinstance(_api_run_workflows, ApiRunWorkflows)

    def test_when_get_optimization_step_with_lowest_total_cost_table_given_db_with_results(
        self, request: pytest.FixtureRequest
    ):
        # 1. Define test data.
        _test_db_path = test_data.joinpath("test_db", "vrtool_with_filtered_results.db")
        assert _test_db_path.exists()

        _opened_db = open_database(_test_db_path)
        _found_dike_traject = orm.DikeTrajectInfo.get()

        # Get a test `VrtoolConfig`.
        _vrtool_config = VrtoolConfig(traject=_found_dike_traject.traject_name)
        _vrtool_config.input_directory = _test_db_path.parent
        _vrtool_config.input_database_name = _test_db_path.name
        _vrtool_config.output_directory = test_results.joinpath(request.node.name)

        # Get a valid test `OptimizationRun`
        _optimization_run = orm.OptimizationRun.get_by_id(1)
        assert _optimization_run.optimization_type.name == "VEILIGHEIDSRENDEMENT"
        _opened_db.close()

        # 2. Run test.
        _result = get_optimization_step_with_lowest_total_cost_table(
            _vrtool_config, _optimization_run.get_id()
        )

        # 3. Verify expectations.
        assert isinstance(_result, tuple)
        # Optimization step with lowest total_lcc + total_risk
        assert _result[0] == 1
        assert isinstance(_result[1], pd.DataFrame)
        assert _result[2] == pytest.approx(2.59, rel=0.01)


acceptance_test_cases = list(
    map(
        lambda x: pytest.param(x, id=x.case_name),
        AcceptanceTestCase.get_cases(),
    )
)


@pytest.mark.slow
class TestApiRunWorkflowsAcceptance:
    @pytest.fixture
    def valid_vrtool_config(self, request: pytest.FixtureRequest) -> VrtoolConfig:
        _test_case: AcceptanceTestCase = request.param
        _test_input_directory = Path.joinpath(test_data, _test_case.model_directory)
        assert _test_input_directory.exists()

        _test_results_directory = get_test_results_dir(request).joinpath(
            _test_case.case_name
        )
        if _test_results_directory.exists():
            shutil.rmtree(_test_results_directory)
        _test_results_directory.mkdir(parents=True)

        # Define the VrtoolConfig
        _test_config = VrtoolConfig()
        _test_config.input_directory = _test_input_directory
        _test_config.output_directory = _test_results_directory
        _test_config.traject = _test_case.traject_name
        _test_config.excluded_mechanisms = _test_case.excluded_mechanisms
        _test_config.externals = test_externals

        # We need to create a copy of the database on the input directory.
        _test_db_name = "test_{}.db".format(
            hashlib.shake_128(_test_results_directory.__bytes__()).hexdigest(4)
        )
        _test_config.input_database_name = _test_db_name

        # Create a copy of the database to avoid parallelization runs locked databases.
        _reference_db_file = _test_input_directory.joinpath(vrtool_db_default_name)
        assert _reference_db_file.exists(), "No database found at {}.".format(
            _reference_db_file
        )

        if _test_config.input_database_path.exists():
            # Somehow it was not removed in the previous test run.
            _test_config.input_database_path.unlink(missing_ok=True)

        shutil.copy(_reference_db_file, _test_config.input_database_path)
        assert (
            _test_config.input_database_path.exists()
        ), "No database found at {}.".format(_reference_db_file)

        yield _test_config

        # Make sure that the database connection will be closed even if the test fails.
        if isinstance(vrtool_db, SqliteDatabase) and not vrtool_db.is_closed():
            vrtool_db.close()

        # Copy the test database to the results directory so it can be manually reviewed.
        if _test_config.input_database_path.exists():
            _results_db_name = _test_config.output_directory.joinpath(
                "vrtool_result.db"
            )
            shutil.move(_test_config.input_database_path, _results_db_name)

    @pytest.mark.parametrize(
        "valid_vrtool_config",
        acceptance_test_cases[0:6],
        indirect=True,
    )
    def test_run_step_assessment(self, valid_vrtool_config: VrtoolConfig):
        # 1. Define test data.
        clear_assessment_results(valid_vrtool_config)
        _validator = RunStepAssessmentValidator()
        _validator.validate_preconditions(valid_vrtool_config)

        # 2. Run test.
        run_step_assessment(valid_vrtool_config)

        # 3. Verify expectations.
        assert valid_vrtool_config.output_directory.exists()
        assert any(valid_vrtool_config.output_directory.glob("*"))

        # 4. Validate exporting results is possible
        _validator.validate_results(valid_vrtool_config)

    @pytest.mark.parametrize(
        "valid_vrtool_config",
        acceptance_test_cases[0:6],
        indirect=True,
    )
    def test_run_step_measure(self, valid_vrtool_config: VrtoolConfig):
        # 1. Define test data.
        _validator = RunStepMeasuresValidator()

        clear_measure_results(valid_vrtool_config)
        _validator.validate_preconditions(valid_vrtool_config)

        # 2. Run test.
        run_step_measures(valid_vrtool_config)

        # 3. Verify expectations.
        _validator.validate_results(valid_vrtool_config)

    @pytest.mark.skip(reason="Only used for generating new reference databases.")
    @pytest.mark.parametrize(
        "valid_vrtool_config",
        acceptance_test_cases,
        indirect=True,
    )
    def test_run_step_optimization_acceptance_test_case(
        self, valid_vrtool_config: VrtoolConfig, request: pytest.FixtureRequest
    ):
        # 1. Define test data.
        _new_optimization_name = "Basisberekening"

        # We reuse existing measure results, but we clear the optimization ones.
        clear_optimization_results(valid_vrtool_config)

        _validator = RunStepOptimizationValidator()
        _validator.validate_preconditions(valid_vrtool_config)

        # We actually run using ALL the available measure results.
        _measures_input = get_all_measure_results_with_supported_investment_years(
            valid_vrtool_config
        )

        # 2. Run test.
        run_step_optimization(
            valid_vrtool_config, _new_optimization_name, _measures_input
        )

        # 3. Verify expectations.
        _validator.validate_results(valid_vrtool_config)

    @pytest.mark.parametrize(
        "valid_vrtool_config",
        acceptance_test_cases,
        indirect=True,
    )
<<<<<<< HEAD
    @pytest.mark.parametrize(
        "design_methods",
        [
            pytest.param(["Doorsnede-eisen"], id="Target Reliability"),
            pytest.param(["Veiligheidsrendement"], id="Greedy"),
        ]
    )
    def test_run_step_optimization_for_given_design_method(
        self, valid_vrtool_config: VrtoolConfig, design_methods: list[str], request: pytest.FixtureRequest
=======
    def test_run_step_optimization_for_target_reliability(
        self, valid_vrtool_config: VrtoolConfig, request: pytest.FixtureRequest
    ):
        # 1. Define test data.
        _new_optimization_name = "test_optimization_{}".format(
            request.node.callspec.id.replace(" ", "_").replace(",", "").lower()
        )
        # Only the selected design method for this case:
        valid_vrtool_config.design_methods = ["Doorsnede-eisen"]

        # We reuse existing measure results, but we clear the optimization ones.
        clear_optimization_results(valid_vrtool_config)
        _validator = RunStepOptimizationValidator()
        _validator.validate_preconditions(valid_vrtool_config)
        # We actually run using ALL the available measure results.
        _measures_input = get_all_measure_results_with_supported_investment_years(
            valid_vrtool_config
        )
        # 2. Run test.
        run_step_optimization(
            valid_vrtool_config, _new_optimization_name, _measures_input
        )
        # 3. Verify expectations.
        _validator.validate_results(valid_vrtool_config)

    @pytest.mark.parametrize(
        "valid_vrtool_config",
        acceptance_test_cases,
        indirect=True,
    )
    def test_run_step_optimization_for_greedy_optimization(
        self, valid_vrtool_config: VrtoolConfig, request: pytest.FixtureRequest
>>>>>>> fed9d20d
    ):
        # 1. Define test data.
        _new_optimization_name = "test_optimization_{}".format(
            request.node.callspec.id.replace(" ", "_").replace(",", "").lower()
        )
        # Only the selected design method for this case:
<<<<<<< HEAD
        valid_vrtool_config.design_methods = design_methods
        
=======
        valid_vrtool_config.design_methods = ["Veiligheidsrendement"]

>>>>>>> fed9d20d
        # We reuse existing measure results, but we clear the optimization ones.
        clear_optimization_results(valid_vrtool_config)
        _validator = RunStepOptimizationValidator()
        _validator.validate_preconditions(valid_vrtool_config)
        # We actually run using ALL the available measure results.
        _measures_input = get_all_measure_results_with_supported_investment_years(
            valid_vrtool_config
        )
        # 2. Run test.
        run_step_optimization(
            valid_vrtool_config, _new_optimization_name, _measures_input
        )
        # 3. Verify expectations.
        _validator.validate_results(valid_vrtool_config)

    @pytest.mark.parametrize(
        "valid_vrtool_config",
        acceptance_test_cases[0:2],
        indirect=True,
    )
    def test_run_step_optimization_with_filtering(
        self, valid_vrtool_config: VrtoolConfig, request: pytest.FixtureRequest
    ):
        # 1. Define test data.
        # We reuse existing measure results, but we clear the optimization ones.
        _new_optimization_name = "test_filtered_optimization_{}".format(
            request.node.callspec.id.replace(" ", "_").replace(",", "").lower()
        )
        clear_optimization_results(valid_vrtool_config)

        _validator = RunStepOptimizationValidator("_filtered")
        _validator.validate_preconditions(valid_vrtool_config)

        # get the measure ids. We only consider soil reinforcement, revetment (if available) and VZG
        _measure_ids = [
            get_all_measure_results_of_specific_type(valid_vrtool_config, measure_type)
            for measure_type in [
                MeasureType.SOIL_REINFORCEMENT,
                MeasureType.REVETMENT,
                MeasureType.VERTICAL_GEOTEXTILE,
            ]
        ]
        # flatten list of _measure_ids
        _measure_ids = [item for sublist in _measure_ids for item in sublist]
        # each measure should be executed in year 0 so generate tuples of id and 0
        _measures_input = [(measure_id, 0) for measure_id in _measure_ids]

        # 2. Run test.
        run_step_optimization(
            valid_vrtool_config, _new_optimization_name, _measures_input
        )

        # 3. Verify expectations.
        _validator.validate_results(valid_vrtool_config)

    @pytest.mark.parametrize(
        "valid_vrtool_config",
        acceptance_test_cases[0:2],
        indirect=True,
    )
    def test_run_step_optimization_with_adjusted_timing(
        self, valid_vrtool_config: VrtoolConfig, request: pytest.FixtureRequest
    ):
        # 1. Define test data.
        # We reuse existing measure results, but we clear the optimization ones.
        _new_optimization_name = "test_optimization_adjusted_timing_{}".format(
            request.node.callspec.id.replace(" ", "_").replace(",", "").lower()
        )
        clear_optimization_results(valid_vrtool_config)

        _validator = RunStepOptimizationValidator("_adjusted_timing")
        _validator.validate_preconditions(valid_vrtool_config)

        # get the measure ids. We only consider soil reinforcement, revetment (if available) and VZG
        _measure_ids = [
            get_all_measure_results_of_specific_type(valid_vrtool_config, measure_type)
            for measure_type in [
                MeasureType.SOIL_REINFORCEMENT,
                MeasureType.REVETMENT,
                MeasureType.VERTICAL_GEOTEXTILE,
            ]
        ]
        # flatten list of _measure_ids and sort
        _measure_ids = sorted([item for sublist in _measure_ids for item in sublist])

        # get the sections for each measure
        _sections_per_measure_id = get_list_of_sections_for_measure_ids(
            valid_vrtool_config, _measure_ids
        )

        # list of investment years (note that first value is not used)
        _investment_years_per_section = [3, 3, 23, 13]
        # each measure should be executed in year 0 so generate tuples of id and 0
        _measures_input = [
            (measure_id, _investment_years_per_section[_sections_per_measure_id[count]])
            for count, measure_id in enumerate(_measure_ids)
        ]

        # 2. Run test.
        run_step_optimization(
            valid_vrtool_config, _new_optimization_name, _measures_input
        )

        # 3. Verify expectations.
        _validator.validate_results(valid_vrtool_config)

    @pytest.mark.parametrize(
        "valid_vrtool_config",
        acceptance_test_cases[0:1],
        indirect=True,
    )
    def test_run_full_given_simple_test_case(self, valid_vrtool_config: VrtoolConfig):
        """
        This test so far only checks the output values after optimization.
        """
        # 1. Define test data.
        _validator = RunFullValidator()
        _validator.validate_preconditions(valid_vrtool_config)

        # 2. Run test.
        run_full(valid_vrtool_config)

        # 3. Verify final expectations.
        _validator.validate_results(valid_vrtool_config)

<<<<<<< HEAD
    @pytest.mark.parametrize(
        "valid_vrtool_config",
        acceptance_test_cases[5:7],
        indirect=True,
    )
    # @pytest.mark.skip(reason="Only used for debugging purposes.")
    def test_run_step_optimization_given_valid_vrtool_config(
        self, valid_vrtool_config: VrtoolConfig, request: pytest.FixtureRequest
    ):
        """
        This test uses the new optimization run method.
        TODO: Remove this test if the new optimization method is implemented fully.
        """
        # 1. Define test data.
        _new_optimization_name = "test_optimization_new_{}".format(
            request.node.callspec.id.replace(" ", "_").replace(",", "").lower()
        )

        # Overwrite the design method
        # valid_vrtool_config.design_methods = ["TargetReliability"]

        # We reuse existing measure results, but we clear the optimization ones.
        clear_optimization_results(valid_vrtool_config)

        _validator = RunStepOptimizationValidator()
        _validator.validate_preconditions(valid_vrtool_config)

        # We actually run using ALL the available measure results.
        _measures_input = get_all_measure_results_with_supported_investment_years(
            valid_vrtool_config
        )

        # 2. Run test.
        with pytest.raises(AttributeError) as exception_error:
            run_step_optimization(
                valid_vrtool_config, _new_optimization_name, _measures_input
            )

        # 3. Verify expectations.
        assert str(
            exception_error.value
            == "'Strategy' object has no attribute 'TakenMeasures'"
        )

=======
>>>>>>> fed9d20d

@pytest.mark.slow
class TestApiReportedBugs:

    @pytest.mark.parametrize(
        "directory_name",
        [
            pytest.param(
                "test_stability_multiple_scenarios",
                id="Stability case with multiple scenarios [VRTOOL-340]",
            ),
            pytest.param(
                "test_revetment_step_transition_level",
                id="Revetment case with many transition levels [VRTOOL-330]",
            ),
        ],
    )
    def test_given_case_from_reported_bug_run_all_succeeds(
        self, directory_name: str, request: pytest.FixtureRequest
    ):
        # 1. Define test data.
        _test_case_dir = get_copy_of_reference_directory(directory_name)

        _vrtool_config = get_vrtool_config_test_copy(
            _test_case_dir.joinpath("config.json"), request.node.name
        )
        assert not any(_vrtool_config.output_directory.glob("*"))

        # 2. Run test.
        ApiRunWorkflows(_vrtool_config).run_all()

        # 3. Verify expectations.
        assert any(_vrtool_config.output_directory.glob("*"))<|MERGE_RESOLUTION|>--- conflicted
+++ resolved
@@ -344,17 +344,6 @@
         acceptance_test_cases,
         indirect=True,
     )
-<<<<<<< HEAD
-    @pytest.mark.parametrize(
-        "design_methods",
-        [
-            pytest.param(["Doorsnede-eisen"], id="Target Reliability"),
-            pytest.param(["Veiligheidsrendement"], id="Greedy"),
-        ]
-    )
-    def test_run_step_optimization_for_given_design_method(
-        self, valid_vrtool_config: VrtoolConfig, design_methods: list[str], request: pytest.FixtureRequest
-=======
     def test_run_step_optimization_for_target_reliability(
         self, valid_vrtool_config: VrtoolConfig, request: pytest.FixtureRequest
     ):
@@ -387,20 +376,14 @@
     )
     def test_run_step_optimization_for_greedy_optimization(
         self, valid_vrtool_config: VrtoolConfig, request: pytest.FixtureRequest
->>>>>>> fed9d20d
     ):
         # 1. Define test data.
         _new_optimization_name = "test_optimization_{}".format(
             request.node.callspec.id.replace(" ", "_").replace(",", "").lower()
         )
         # Only the selected design method for this case:
-<<<<<<< HEAD
-        valid_vrtool_config.design_methods = design_methods
-        
-=======
         valid_vrtool_config.design_methods = ["Veiligheidsrendement"]
 
->>>>>>> fed9d20d
         # We reuse existing measure results, but we clear the optimization ones.
         clear_optimization_results(valid_vrtool_config)
         _validator = RunStepOptimizationValidator()
@@ -526,53 +509,6 @@
         # 3. Verify final expectations.
         _validator.validate_results(valid_vrtool_config)
 
-<<<<<<< HEAD
-    @pytest.mark.parametrize(
-        "valid_vrtool_config",
-        acceptance_test_cases[5:7],
-        indirect=True,
-    )
-    # @pytest.mark.skip(reason="Only used for debugging purposes.")
-    def test_run_step_optimization_given_valid_vrtool_config(
-        self, valid_vrtool_config: VrtoolConfig, request: pytest.FixtureRequest
-    ):
-        """
-        This test uses the new optimization run method.
-        TODO: Remove this test if the new optimization method is implemented fully.
-        """
-        # 1. Define test data.
-        _new_optimization_name = "test_optimization_new_{}".format(
-            request.node.callspec.id.replace(" ", "_").replace(",", "").lower()
-        )
-
-        # Overwrite the design method
-        # valid_vrtool_config.design_methods = ["TargetReliability"]
-
-        # We reuse existing measure results, but we clear the optimization ones.
-        clear_optimization_results(valid_vrtool_config)
-
-        _validator = RunStepOptimizationValidator()
-        _validator.validate_preconditions(valid_vrtool_config)
-
-        # We actually run using ALL the available measure results.
-        _measures_input = get_all_measure_results_with_supported_investment_years(
-            valid_vrtool_config
-        )
-
-        # 2. Run test.
-        with pytest.raises(AttributeError) as exception_error:
-            run_step_optimization(
-                valid_vrtool_config, _new_optimization_name, _measures_input
-            )
-
-        # 3. Verify expectations.
-        assert str(
-            exception_error.value
-            == "'Strategy' object has no attribute 'TakenMeasures'"
-        )
-
-=======
->>>>>>> fed9d20d
 
 @pytest.mark.slow
 class TestApiReportedBugs:
