import hashlib
import shutil
from pathlib import Path

import pandas as pd
import pytest
from pandas.testing import assert_frame_equal
from peewee import SqliteDatabase, fn

from tests import get_test_results_dir, test_data, test_externals, test_results
from vrtool.api import (
    get_valid_vrtool_config,
    run_full,
    run_step_assessment,
    run_step_measures,
    run_step_optimization,
)
<<<<<<< HEAD
import shutil
from pathlib import Path
from peewee import SqliteDatabase, fn
from vrtool.orm.io.importers.dike_section_importer import DikeSectionImporter
import vrtool.orm.models as orm_models
import pandas as pd

from vrtool.orm.orm_controllers import (
    clear_assessment_results,
    clear_measure_results,
    clear_optimization_results,
=======
from vrtool.defaults.vrtool_config import VrtoolConfig
from vrtool.orm.models.assessment_mechanism_result import AssessmentMechanismResult
from vrtool.orm.models.assessment_section_result import AssessmentSectionResult
from vrtool.orm.models.measure import Measure
from vrtool.orm.models.measure_per_section import MeasurePerSection
from vrtool.orm.models.measure_result.measure_result import MeasureResult
from vrtool.orm.models.measure_result.measure_result_parameter import (
    MeasureResultParameter,
)
from vrtool.orm.models.measure_result.measure_result_section import MeasureResultSection
from vrtool.orm.models.mechanism import Mechanism
from vrtool.orm.models.mechanism_per_section import MechanismPerSection
from vrtool.orm.models.section_data import SectionData
from vrtool.orm.orm_controllers import (
    export_results_measures,
>>>>>>> 864eaad2
    export_results_optimization,
    open_database,
    vrtool_db,
)
from vrtool.run_workflows.measures_workflow.results_measures import ResultsMeasures
from vrtool.run_workflows.optimization_workflow.run_optimization import RunOptimization
from vrtool.run_workflows.safety_workflow.results_safety_assessment import (
    ResultsSafetyAssessment,
)


class TestApi:
    def test_given_directory_without_json_raises_error(
        self, request: pytest.FixtureRequest
    ):
        # 1. Define test data.
        _input_dir = test_results / request.node.name
        if not _input_dir.exists():
            _input_dir.mkdir(parents=True)

        assert _input_dir.exists()

        # 2. Run test.
        with pytest.raises(FileNotFoundError) as exception_error:
            get_valid_vrtool_config(_input_dir)

        # 3. Verify expectations.
        assert str(
            exception_error.value
        ) == "No json config file found in the model directory {}.".format(_input_dir)

    def test_given_directory_with_too_many_jsons_raises_error(
        self, request: pytest.FixtureRequest
    ):
        # 1. Define test data.
        _input_dir = test_results / request.node.name
        if _input_dir.exists():
            shutil.rmtree(_input_dir)

        _input_dir.mkdir(parents=True)
        Path.joinpath(_input_dir, "first.json").touch()
        Path.joinpath(_input_dir, "second.json").touch()

        # 2. Run test.
        with pytest.raises(ValueError) as exception_error:
            get_valid_vrtool_config(_input_dir)

        # 3. Verify expectations.
        assert str(
            exception_error.value
        ) == "More than one json file found in the directory {}. Only one json at the root directory supported.".format(
            _input_dir
        )

    def test_given_directory_with_valid_config_returns_vrtool_config(self):
        # 1. Define test data.
        _input_dir = test_data / "vrtool_config"
        assert _input_dir.exists()

        # 2. Run test.
        _vrtool_config = get_valid_vrtool_config(_input_dir)

        # 3. Verify expectations.
        assert isinstance(_vrtool_config, VrtoolConfig)
        assert _vrtool_config.traject == "MyCustomTraject"
        assert _vrtool_config.input_directory == _input_dir
        assert _vrtool_config.output_directory == _input_dir / "results"


# Defining acceptance test cases so they are accessible from the `TestAcceptance` class.

_acceptance_all_steps_test_cases = [
    pytest.param(
        ("TestCase1_38-1_no_housing", "38-1", ["Revetment", "HydraulicStructures"]),
        id="Traject 38-1, no housing",
    ),
    pytest.param(
        (
            "TestCase1_38-1_no_housing_stix",
            "38-1",
            ["Revetment", "HydraulicStructures"],
        ),
        id="Traject 38-1, no housing, with dstability",
    ),
    pytest.param(
        (
            "TestCase2_38-1_overflow_no_housing",
            "38-1",
            ["Revetment", "HydraulicStructures"],
        ),
        id="Traject 38-1, no-housing, with overflow",
    ),
    pytest.param(
        ("TestCase1_38-1_revetment", "38-1", ["HydraulicStructures"]),
        id="Traject 38-1, with revetment, case 1",
    ),
    pytest.param(
        ("TestCase3_38-1_revetment", "38-1", ["HydraulicStructures"]),
        id="Traject 38-1, with revetment, including bundling",
    ),
    pytest.param(
        ("TestCase4_38-1_revetment_small", "38-1", ["HydraulicStructures"]),
        id="Traject 38-1, two sections with revetment",
    ),
]
_acceptance_optimization_test_cases = [
    _acceptance_all_steps_test_cases[0],
    pytest.param(
        ("TestCase3_38-1_small", "38-1", ["Revetment", "HydraulicStructures"]),
        id="Traject 38-1, two sections",
    ),
]
_acceptance_measure_test_cases = [
    _acceptance_all_steps_test_cases[0],
    _acceptance_all_steps_test_cases[2],
]


@pytest.mark.slow
class TestRunWorkflows:
    vrtool_db_input_name = "vrtool_input.db"

    @pytest.fixture
    def valid_vrtool_config(self, request: pytest.FixtureRequest) -> VrtoolConfig:
        _casename, _traject, _excluded_mechanisms = request.param
        _test_input_directory = Path.joinpath(test_data, _casename)
        assert _test_input_directory.exists()

        _test_results_directory = get_test_results_dir(request).joinpath(_casename)
        if _test_results_directory.exists():
            shutil.rmtree(_test_results_directory)
        _test_results_directory.mkdir(parents=True)

        # Define the VrtoolConfig
        _test_config = VrtoolConfig()
        _test_config.input_directory = _test_input_directory
        _test_config.output_directory = _test_results_directory
        _test_config.traject = _traject
        _test_config.excluded_mechanisms = _excluded_mechanisms
        _test_config.externals = test_externals

        # We need to create a copy of the database on the input directory.
        _test_db_name = "test_{}.db".format(
            hashlib.shake_128(_test_results_directory.__bytes__()).hexdigest(4)
        )
        _test_config.input_database_name = _test_db_name

        # Create a copy of the database to avoid parallelization runs locked databases.
        _reference_db_file = _test_input_directory.joinpath(self.vrtool_db_input_name)
        assert _reference_db_file.exists(), "No database found at {}.".format(
            _reference_db_file
        )

        if _test_config.input_database_path.exists():
            # Somehow it was not removed in the previous test run.
            _test_config.input_database_path.unlink(missing_ok=True)

        shutil.copy(_reference_db_file, _test_config.input_database_path)
        assert (
            _test_config.input_database_path.exists()
        ), "No database found at {}.".format(_reference_db_file)

        yield _test_config

        # Make sure that the database connection will be closed even if the test fails.
        if isinstance(vrtool_db, SqliteDatabase) and not vrtool_db.is_closed():
            vrtool_db.close()

        # Copy the test database to the results directory so it can be manually reviewed.
        if _test_config.input_database_path.exists():
            _results_db_name = _test_config.output_directory.joinpath(
                "vrtool_result.db"
            )
            shutil.move(_test_config.input_database_path, _results_db_name)

    @pytest.mark.parametrize(
        "valid_vrtool_config",
        _acceptance_all_steps_test_cases,
        indirect=True,
    )
    def test_run_step_assessment_given_valid_vrtool_config(
        self, valid_vrtool_config: VrtoolConfig
    ):
        # 1. Define test data.
        clear_assessment_results(valid_vrtool_config)
        _validator = RunStepAssessmentValidator()
        _validator.validate_preconditions(valid_vrtool_config)

        # 2. Run test.
        run_step_assessment(valid_vrtool_config)

        # 3. Verify expectations.
        assert valid_vrtool_config.output_directory.exists()
        assert any(valid_vrtool_config.output_directory.glob("*"))

        # 4. Validate exporting results is possible
        _validator.validate_safety_assessment_results(valid_vrtool_config)

    @pytest.mark.parametrize(
        "valid_vrtool_config",
        _acceptance_measure_test_cases,
        indirect=True,
    )
    @pytest.mark.skip(
        reason="Extremely slow due to the validation, these tests are validated in 'run_full'."
    )
    def test_run_step_measures_given_valid_vrtool_config(
        self, valid_vrtool_config: VrtoolConfig
    ):
        # 1. Define test data.
        clear_assessment_results(valid_vrtool_config)
        clear_measure_results(valid_vrtool_config)
        _validator = RunStepMeasuresValidator()
        _validator.validate_preconditions(valid_vrtool_config)

        # 2. Run test.
        run_step_measures(valid_vrtool_config)

        # 3. Verify expectations.
        _validator.validate_measure_results(valid_vrtool_config)

    @pytest.mark.parametrize(
        "valid_vrtool_config",
        _acceptance_optimization_test_cases,
        indirect=True,
    )
    def test_run_optimization_old_approach(self, valid_vrtool_config: VrtoolConfig):
        _test_reference_path = valid_vrtool_config.input_directory / "reference"

        _shelve_path = valid_vrtool_config.input_directory / "shelves"
        _results_assessment = ResultsSafetyAssessment()
        _results_assessment.load_results(
            alternative_path=_shelve_path / "AfterStep1.out"
        )
        _results_measures = ResultsMeasures()

        _results_measures.vr_config = valid_vrtool_config
        _results_measures.selected_traject = _results_assessment.selected_traject

        _results_measures.load_results(alternative_path=_shelve_path / "AfterStep2.out")
        _results_optimization = RunOptimization(_results_measures).run()

        export_results_measures(_results_measures)
        _results_optimization.vr_config = valid_vrtool_config
        export_results_optimization(_results_optimization)

        RunFullValidator().validate_acceptance_result_cases(
            valid_vrtool_config.output_directory, _test_reference_path
        )

    @pytest.mark.parametrize(
        "valid_vrtool_config",
        _acceptance_all_steps_test_cases[-1:],
        indirect=True,
    )
    def test_run_step_optimization_given_valid_vrtool_config(
        self, valid_vrtool_config: VrtoolConfig
    ):
        # 1. Define test data.
        # We reuse existing measure results, but we clear the optimization ones.
        clear_optimization_results(valid_vrtool_config)

        assert any(orm_models.MeasureResult.select())
        _measures_results = [mr.get_id() for mr in orm_models.MeasureResult.select()]

        # 2. Run test.
        run_step_optimization(valid_vrtool_config, _measures_results)

        # 3. Verify expectations.
        _test_reference_path = valid_vrtool_config.input_directory / "reference"
        RunFullValidator().validate_acceptance_result_cases(
            valid_vrtool_config.output_directory, _test_reference_path
        )

    @pytest.mark.parametrize(
        "valid_vrtool_config",
        _acceptance_all_steps_test_cases[:-1],
        indirect=True,
    )
    def test_run_full_given_valid_vrtool_config(
        self, valid_vrtool_config: VrtoolConfig
    ):
        """
        This test so far only checks the output values after optimization.
        """
        # 1. Define test data.
        _test_reference_path = valid_vrtool_config.input_directory / "reference"
        assert _test_reference_path.exists()

        # 2. Run test.
        run_full(valid_vrtool_config)

        # 3. Verify final expectations.
        RunFullValidator().validate_acceptance_result_cases(
            valid_vrtool_config.output_directory, _test_reference_path
        )


class RunStepAssessmentValidator:
    def validate_preconditions(self, valid_vrtool_config: VrtoolConfig):
        _connected_db = open_database(valid_vrtool_config.input_database_path)
        assert not any(orm_models.AssessmentMechanismResult.select())
        assert not any(orm_models.AssessmentSectionResult.select())
        if not _connected_db.is_closed():
            _connected_db.close()

    def validate_safety_assessment_results(self, valid_vrtool_config: VrtoolConfig):
        def load_assessment_reliabilities(vrtool_db: Path) -> dict[str, pd.DataFrame]:
            _connected_db = open_database(vrtool_db)
            _assessment_reliabilities = dict(
                (_sd, DikeSectionImporter.import_assessment_reliability_df(_sd))
                for _sd in orm_models.SectionData.select()
                .join(orm_models.DikeTrajectInfo)
                .where(
                    orm_models.SectionData.dike_traject.traject_name
                    == valid_vrtool_config.traject
                )
            )
            _connected_db.close()
            return _assessment_reliabilities

        # Get database paths.
        _reference_database_path = valid_vrtool_config.input_database_path.with_name(
            TestRunWorkflows.vrtool_db_input_name
        )
        assert (
            _reference_database_path != valid_vrtool_config.input_database_path
        ), "Reference and result database point to the same Path {}.".path(
            valid_vrtool_config.input_database_path
        )

        _result_assessment = load_assessment_reliabilities(
            valid_vrtool_config.input_database_path
        )
        _reference_assessment = load_assessment_reliabilities(_reference_database_path)

        assert any(
            _reference_assessment.items()
        ), "No reference assessments were loaded."
        _errors = []
        for _ref_key, _ref_dataframe in _reference_assessment.items():
            _res_dataframe = _result_assessment.get(_ref_key, pd.DataFrame())
            if _res_dataframe.empty:
                _errors.append(
                    "Section {} has no reliability results.".format(_ref_key)
                )
                continue
            pd.testing.assert_frame_equal(_ref_dataframe, _res_dataframe)
        if _errors:
            pytest.fail("\n".join(_errors))

    def validate_safety_assessment_results_old(self, valid_vrtool_config: VrtoolConfig):
        # 1. Define test data.
        _test_reference_path = valid_vrtool_config.input_directory / "reference"
        assert _test_reference_path.exists()

        # 2. Load reference as pandas dataframe.
        _reference_df = pd.read_csv(
            _test_reference_path.joinpath("InitialAssessment_Betas.csv"), header=0
        )

        # 3. Validate each of the rows.
        # Open the database (whose path has been overwritten with the backup).
        # This will overwrite the global variable vrtool_db.
        # In the test's teardown we can ensure closing its connection.
        _connected_db = open_database(valid_vrtool_config.input_database_path)
        self.validate_mechanism_per_section_initial_assessment(
            _reference_df[_reference_df["mechanism"] != "Section"],
            valid_vrtool_config,
        )
        self.validate_section_data_initial_assessment(
            _reference_df[_reference_df["mechanism"] == "Section"],
            valid_vrtool_config,
        )
        if not _connected_db.is_closed():
            _connected_db.close()

    def validate_section_data_initial_assessment(
        self, reference_df: pd.DataFrame, vrtool_config: VrtoolConfig
    ):
        assert len(orm_models.AssessmentSectionResult.select()) == (
            len(reference_df.index) * len(vrtool_config.T)
        )
        for _, row in reference_df.iterrows():
            _section_data = orm_models.SectionData.get(
                orm_models.SectionData.section_name == row["name"]
            )
            for _t_column in vrtool_config.T:
                _assessment_result = orm_models.AssessmentSectionResult.get_or_none(
                    (orm_models.AssessmentSectionResult.section_data == _section_data)
                    & (orm_models.AssessmentSectionResult.time == int(_t_column))
                )
                assert isinstance(
                    _assessment_result, orm_models.AssessmentSectionResult
                ), "Initial assessment not found for dike section {}, t {}.".format(
                    row["name"], _t_column
                )
                assert _assessment_result.beta == pytest.approx(
                    row[str(_t_column)], 0.00000001
                ), "Missmatched values for section {}, t {}".format(
                    row["name"], _t_column
                )

    def validate_mechanism_per_section_initial_assessment(
        self, reference_df: pd.DataFrame, vrtool_config: VrtoolConfig
    ):
        assert len(orm_models.AssessmentMechanismResult.select()) == (
            len(reference_df.index) * len(vrtool_config.T)
        )
        for _, row in reference_df.iterrows():
            _mechanism_name = row["mechanism"]
            _section_data = orm_models.SectionData.get(
                orm_models.SectionData.section_name == row["name"]
            )
            _mechanism = orm_models.Mechanism.get(
                fn.Upper(orm_models.Mechanism.name) == _mechanism_name.upper()
            )
            _mechanism_x_section = orm_models.MechanismPerSection.get_or_none(
                (orm_models.MechanismPerSection.section == _section_data)
                & (orm_models.MechanismPerSection.mechanism == _mechanism)
            )
            assert isinstance(_mechanism_x_section, orm_models.MechanismPerSection)
            for _t_column in vrtool_config.T:
                _assessment_result = orm_models.AssessmentMechanismResult.get_or_none(
                    (
                        orm_models.AssessmentMechanismResult.mechanism_per_section
                        == _mechanism_x_section
                    )
                    & (orm_models.AssessmentMechanismResult.time == int(_t_column))
                )
                assert isinstance(
                    _assessment_result, orm_models.AssessmentMechanismResult
                ), "No entry found for section {} and mechanism {}".format(
                    row["name"], _mechanism_name
                )
                assert _assessment_result.beta == pytest.approx(
                    row[str(_t_column)], 0.00000001
                ), "Missmatched values for section {}, mechanism {}, t {}".format(
                    row["name"], _mechanism_name, _t_column
                )


class RunStepMeasuresValidator:
    def validate_preconditions(self, valid_vrtool_config: VrtoolConfig):
        _connected_db = open_database(valid_vrtool_config.input_database_path)
        assert not any(orm_models.MeasureResult.select())
        assert not any(orm_models.MeasureResultParameter.select())

        if not _connected_db.is_closed():
            _connected_db.close()

    def validate_measure_results(self, valid_vrtool_config: VrtoolConfig):
        assert valid_vrtool_config.output_directory.exists()
        assert any(valid_vrtool_config.output_directory.glob("*"))

        # 1. Define test data.
        _test_reference_path = (
            valid_vrtool_config.input_directory / "reference" / "results"
        )
        assert _test_reference_path.exists()

        _reference_file_paths = list(
            _test_reference_path.glob("*_Options_Veiligheidsrendement.csv")
        )
        _reference_section_names = [
            self.get_section_name(_file_path) for _file_path in _reference_file_paths
        ]

        # 2. Open the database to retrieve the section names to read the references from
        _connected_db = open_database(valid_vrtool_config.input_database_path)

        # 3. Verify there are no measures whose section's reference file does not exist.
        _sections_with_measures = list(
            set(
                _measure_per_section.section.section_name
                for _measure_per_section in orm_models.MeasurePerSection.select(
                    orm_models.MeasurePerSection, orm_models.SectionData
                ).join(orm_models.SectionData)
            )
        )
        assert all(_rds in _sections_with_measures for _rds in _reference_section_names)

        # 4. Load reference as pandas dataframe.
        total_nr_of_measure_results = 0
        total_nr_of_measure_result_parameters = 0
        for reference_file_path in _reference_file_paths:
            reference_data = self.get_reference_measure_result_data(reference_file_path)

            section_name = self.get_section_name(reference_file_path)
            section = orm_models.SectionData.get_or_none(
                orm_models.SectionData.section_name == section_name
            )
            assert section, "SectionData not found for dike section {}.".format(
                section_name
            )
            self.validate_measure_result_per_section(reference_data, section)

            # The total amount of results for a single section must be equal to the amount
            #  of years * the amount of measures that are not of the "class" combined
            nr_of_years = reference_data[("Section",)].shape[1]
            total_nr_of_measure_results += len(reference_data.index) * nr_of_years

            # The total amount of measure parameters are equal to the amount of rows in the reference
            # data where the dcrest and dberm are unequal to -999 * the amount of years * nr of parameters
            # (which is just dcrest and dberm) for the reference data
            total_nr_of_measure_result_parameters += (
                reference_data[
                    (reference_data[("dcrest",)] != -999)
                    & (reference_data[("dberm",)] != -999)
                ].shape[0]
                * nr_of_years
                * 2
            )

        assert len(orm_models.MeasureResult.select()) == len(reference_data.index)
        assert (
            len(orm_models.MeasureResultSection.select()) == total_nr_of_measure_results
        )
        assert (
            len(orm_models.MeasureResultParameter.select())
            == total_nr_of_measure_result_parameters
        )
        if not _connected_db.is_closed():
            _connected_db.close()

    def get_section_name(self, file_path: Path) -> str:
        return file_path.name.split("_")[0]

    def get_reference_measure_result_data(
        self, reference_file_path: Path
    ) -> pd.DataFrame:
        _read_reference_df = pd.read_csv(reference_file_path, header=[0, 1])

        # Filter reference values as we are not interested in the reliabilities for the individual failure mechanisms
        _filtered_reference_df = _read_reference_df.loc[
            :,
            _read_reference_df.columns.get_level_values(0).isin(
                ["ID", "type", "class", "year", "dcrest", "dberm", "cost", "Section"]
            ),
        ]

        # Rename the "unnamed" columns or the reference data cannot be filtered
        normalised_columns = [
            (column[0], "") if column[0] != "Section" else (column[0], column[1])
            for column in _filtered_reference_df.columns.tolist()
        ]
        new_columns = pd.MultiIndex.from_tuples(normalised_columns)
        _filtered_reference_df.columns = new_columns

        # We are also not interested in the combined measure results, because these are derived solutions and are not
        # exported by the measure exporter
        _filtered_reference_df = _filtered_reference_df[
            _filtered_reference_df[("class",)] != "combined"
        ]

        return _filtered_reference_df

    def validate_measure_result_per_section(
        self, reference_df: pd.DataFrame, section: orm_models.SectionData
    ) -> None:
        measure_result_lookup: dict[
            tuple(int, float, float), orm_models.MeasureResult
        ] = {}
        unique_measure_ids = set()
        for _, row in reference_df.iterrows():
            casted_measure_id = int(row[("ID",)])
            if not (casted_measure_id in unique_measure_ids):
                unique_measure_ids.add(casted_measure_id)
                measure_result_lookup.clear()  # Reset the lookup for each measure or the lookup maintains the  entries of the previous measure

                _measure = orm_models.Measure.get_by_id(casted_measure_id)
                _measure_per_section = orm_models.MeasurePerSection.get_or_none(
                    (orm_models.MeasurePerSection.section == section)
                    & (orm_models.MeasurePerSection.measure == _measure)
                )

            dberm = float(row[("dberm",)].item())
            dcrest = float(row[("dcrest",)].item())

            reference_section_reliabilities = row[("Section",)]
            for year in reference_section_reliabilities.index:
                casted_year = int(year)
                if self.is_soil_reinforcement_measure(dberm, dcrest):
                    self.fill_measure_result_lookup_for_soil_reinforcement_measures(
                        measure_result_lookup, _measure_per_section, casted_year
                    )

                _measure_result = self.get_measure_result(
                    measure_result_lookup,
                    _measure_per_section,
                    casted_year,
                    row["type"],
                    casted_measure_id,
                    dberm,
                    dcrest,
                )
                _measure_result_section = orm_models.MeasureResultSection.get_or_none(
                    measure_result=_measure_result, time=casted_year
                )
                assert isinstance(
                    _measure_result_section, orm_models.MeasureResultSection
                )

                assert _measure_result_section.beta == pytest.approx(
                    reference_section_reliabilities[year], 0.00000001
                ), "Mismatched beta for section {} and measure result {} with id {}, dberm {}, dcrest {}, and year {}".format(
                    section.section_name,
                    row[("type",)],
                    casted_measure_id,
                    dberm,
                    dcrest,
                    casted_year,
                )

                assert _measure_result_section.cost == float(
                    row[("cost",)]
                ), "Mismatched cost for section {} and measure result {} with id {}, dberm {}, dcrest {}, and year {}".format(
                    section.section_name,
                    row[("type",)],
                    casted_measure_id,
                    dberm,
                    dcrest,
                    casted_year,
                )

    def fill_measure_result_lookup_for_soil_reinforcement_measures(
        self,
        lookup: dict[tuple[int, float, float], orm_models.MeasureResult],
        measure_per_section: orm_models.MeasurePerSection,
        year: int,
    ) -> None:
        _measure_results = orm_models.MeasureResult.select().where(
            (orm_models.MeasureResult.measure_per_section == measure_per_section)
        )

        for _found_result in _measure_results:
            _dberm_parameter = orm_models.MeasureResultParameter.get(
                (orm_models.MeasureResultParameter.measure_result == _found_result)
                & (orm_models.MeasureResultParameter.name == "DBERM")
            )

            _dcrest_parameter = orm_models.MeasureResultParameter.get(
                (orm_models.MeasureResultParameter.measure_result == _found_result)
                & (orm_models.MeasureResultParameter.name == "DCREST")
            )

            _dberm = _dberm_parameter.value
            _dcrest = _dcrest_parameter.value
            if not ((year, _dberm, _dcrest) in lookup):
                lookup[(year, _dberm, _dcrest)] = _found_result

    def get_measure_result(
        self,
        soil_reinforcement_measures_lookup: dict[
            tuple[int, float, float], orm_models.MeasureResult
        ],
        measure_per_section: orm_models.MeasurePerSection,
        year: int,
        measure_type: str,
        measure_id: str,
        dberm: float,
        dcrest: float,
    ) -> orm_models.MeasureResult:
        if self.is_soil_reinforcement_measure(
            dberm, dcrest
        ):  # Filter on parameter to get the right measure result
            _measure_result = soil_reinforcement_measures_lookup.get(
                (year, dberm, dcrest), None
            )

            # Assert that the associated parameters are only DCREST and DBERM
            assert isinstance(
                _measure_result, orm_models.MeasureResult
            ), "No entry found for section {} and measure result {} with id {} and year {}".format(
                measure_per_section.section.section_name, measure_type, measure_id, year
            )
            assert len(_measure_result.measure_result_parameters.select()) == 2

            return _measure_result

        _measure_result = orm_models.MeasureResult.get_or_none(
            (orm_models.MeasureResult.measure_per_section == measure_per_section)
        )

        assert isinstance(
            _measure_result, orm_models.MeasureResult
        ), "No entry found for section {} and measure result {} with id {} and year {}".format(
            measure_per_section.section.section_name, measure_type, measure_id, year
        )
        assert not any(_measure_result.measure_result_parameters.select())

        return _measure_result

    def is_soil_reinforcement_measure(self, dberm: float, dcrest: float) -> bool:
        return dberm != -999 and dcrest != -999


class RunFullValidator:
    def validate_acceptance_result_cases(
        self, test_results_dir: Path, test_reference_dir: Path
    ):
        files_to_compare = [
            "TakenMeasures_Doorsnede-eisen.csv",
            "TakenMeasures_Veiligheidsrendement.csv",
            "TotalCostValues_Greedy.csv",
        ]
        comparison_errors = []
        for file in files_to_compare:
            reference = pd.read_csv(
                test_reference_dir.joinpath("results", file), index_col=0
            )
            result = pd.read_csv(test_results_dir / file, index_col=0)
            try:
                assert_frame_equal(reference, result, atol=1e-6, rtol=1e-6)
            except Exception:
                comparison_errors.append("{} is different.".format(file))
        # assert no error message has been registered, else print messages
        assert not comparison_errors, "errors occured:\n{}".format(
            "\n".join(comparison_errors)
        )<|MERGE_RESOLUTION|>--- conflicted
+++ resolved
@@ -15,7 +15,6 @@
     run_step_measures,
     run_step_optimization,
 )
-<<<<<<< HEAD
 import shutil
 from pathlib import Path
 from peewee import SqliteDatabase, fn
@@ -24,26 +23,7 @@
 import pandas as pd
 
 from vrtool.orm.orm_controllers import (
-    clear_assessment_results,
-    clear_measure_results,
-    clear_optimization_results,
-=======
-from vrtool.defaults.vrtool_config import VrtoolConfig
-from vrtool.orm.models.assessment_mechanism_result import AssessmentMechanismResult
-from vrtool.orm.models.assessment_section_result import AssessmentSectionResult
-from vrtool.orm.models.measure import Measure
-from vrtool.orm.models.measure_per_section import MeasurePerSection
-from vrtool.orm.models.measure_result.measure_result import MeasureResult
-from vrtool.orm.models.measure_result.measure_result_parameter import (
-    MeasureResultParameter,
-)
-from vrtool.orm.models.measure_result.measure_result_section import MeasureResultSection
-from vrtool.orm.models.mechanism import Mechanism
-from vrtool.orm.models.mechanism_per_section import MechanismPerSection
-from vrtool.orm.models.section_data import SectionData
-from vrtool.orm.orm_controllers import (
     export_results_measures,
->>>>>>> 864eaad2
     export_results_optimization,
     open_database,
     vrtool_db,
