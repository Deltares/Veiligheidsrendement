--- conflicted
+++ resolved
@@ -304,11 +304,7 @@
     @pytest.mark.skip(reason="Only used for generating new reference databases.")
     @pytest.mark.parametrize(
         "valid_vrtool_config",
-<<<<<<< HEAD
-        acceptance_test_cases[0:6],
-=======
         acceptance_test_cases,
->>>>>>> ef1aba35
         indirect=True,
     )
     def test_run_step_optimization_acceptance_test_case(
@@ -343,38 +339,6 @@
         acceptance_test_cases,
         indirect=True,
     )
-<<<<<<< HEAD
-    def test_run_step_greedy_optimization(
-        self, valid_vrtool_config: VrtoolConfig, request: pytest.FixtureRequest
-    ):
-        # 1. Define test data.
-        _new_optimization_name = "test_optimization_{}".format(
-            request.node.callspec.id.replace(" ", "_").replace(",", "").lower()
-        )
-        # Only Target Reliability for this case:
-        valid_vrtool_config.design_methods = ["Veiligheidsrendement"]
-        
-        # We reuse existing measure results, but we clear the optimization ones.
-        clear_optimization_results(valid_vrtool_config)
-
-        _validator = RunStepOptimizationValidator()
-        _validator.validate_preconditions(valid_vrtool_config)
-
-        # We actually run using ALL the available measure results.
-        _measures_input = get_all_measure_results_with_supported_investment_years(
-            valid_vrtool_config
-        )
-
-        # 2. Run test.
-        run_step_optimization(
-            valid_vrtool_config, _new_optimization_name, _measures_input
-        )
-
-        # 3. Verify expectations.
-        _validator.validate_results(valid_vrtool_config)
-
-=======
->>>>>>> ef1aba35
     @pytest.mark.parametrize(
         "design_methods",
         [
