--- conflicted
+++ resolved
@@ -474,10 +474,6 @@
     def get_csv_reference_dir(vrtool_config: VrtoolConfig) -> Path:
         return vrtool_config.input_directory.joinpath("reference")
 
-<<<<<<< HEAD
-
-=======
->>>>>>> ef1aba35
 class RunFullValidator(RunStepValidator):
     def validate_preconditions(self, valid_vrtool_config: VrtoolConfig):
         assert RunStepOptimizationValidator.get_csv_reference_dir(
