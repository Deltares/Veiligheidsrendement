--- conflicted
+++ resolved
@@ -1,9 +1,5 @@
 import pytest
 
-<<<<<<< HEAD
-from vrtool.failure_mechanisms.revetment.revetment_data_class import RevetmentDataClass
-from vrtool.failure_mechanisms.revetment.grass_slope_part import GrassSlopePart
-=======
 from vrtool.failure_mechanisms.revetment.grass_slope_part import GrassSlopePart
 from vrtool.failure_mechanisms.revetment.relation_grass_revetment import (
     RelationGrassRevetment,
@@ -12,7 +8,6 @@
     RelationStoneRevetment,
 )
 from vrtool.failure_mechanisms.revetment.revetment_data_class import RevetmentDataClass
->>>>>>> 4c902ada
 from vrtool.failure_mechanisms.revetment.stone_slope_part import StoneSlopePart
 
 
@@ -38,9 +33,6 @@
             revetments.current_transition_level
 
         # Assert
-<<<<<<< HEAD
-        assert str(exception_error.value) == "No slope part with grass found."
-=======
         assert str(exception_error.value) == "No slope part with grass found."
 
     def test_available_years(self):
@@ -73,5 +65,4 @@
         with pytest.raises(ValueError) as value_error:
             revetments.find_given_years()
 
-        assert str(value_error.value) == "Years for grass and stone differ."
->>>>>>> 4c902ada
+        assert str(value_error.value) == "Years for grass and stone differ."