import math
from typing import Type
import pytest

from vrtool.failure_mechanisms.revetment.slope_part import (
    AsphaltSlopePart,
    GrassSlopePart,
<<<<<<< HEAD
    SlopePartProtocol,
    SlopePartBuilder,
=======
    SlopePartBuilder,
    SlopePartProtocol,
>>>>>>> 0c1cb5a9
    StoneSlopePart,
)

_slope_part_cases = [
    pytest.param(20.0, GrassSlopePart, id="Grass slope part type"),
    pytest.param(26.0, StoneSlopePart, id="Stone slope part type (lower)"),
    pytest.param(27.0, StoneSlopePart, id="Stone slope part type"),
    pytest.param(27.9, StoneSlopePart, id="Stone slope part type (upper)"),
    pytest.param(5.0, AsphaltSlopePart, id="Asphalt slope part type"),
]


class TestSlopePartBuilder:
    @pytest.mark.parametrize(
        "top_layer_type, expected_type",
        _slope_part_cases,
    )
    def test_get_slope_part_type_with_known_values(
        self, top_layer_type: float, expected_type: Type[SlopePartProtocol]
    ):
        _slope_type = SlopePartBuilder.get_slope_part_type(top_layer_type)
        assert _slope_type == expected_type

    def test_get_slope_part_type_with_unknown_value_raises(self):
        with pytest.raises(ValueError) as exc_err:
            SlopePartBuilder.get_slope_part_type(-1)

        assert str(exc_err.value) == "No SlopePart type found for top layer type: -1."

    @pytest.mark.parametrize("top_layer_type, expected_type", _slope_part_cases)
    def test_build_with_arguments_returns_object(
        self, top_layer_type: float, expected_type: Type[SlopePartProtocol]
    ):
        # 1. Define test data.
        _input_args = {
            "begin_part": 2.4,
            "end_part": 4.2,
            "tan_alpha": 42,
            "top_layer_type": top_layer_type,
        }

        # 2. Run test.
        _slope = SlopePartBuilder.build(**_input_args)

        # 3. Verify expectations.
        assert isinstance(_slope, expected_type)
        assert _slope.begin_part == 2.4
        assert _slope.end_part == 4.2
        assert _slope.tan_alpha == 42
        assert _slope.top_layer_type == top_layer_type
        assert math.isnan(_slope.top_layer_thickness)

    def test_build_with_missing_top_layer_type_raises_error(self):
        with pytest.raises(ValueError) as exc_err:
            SlopePartBuilder.build(top_layer_type=-1)

        assert str(exc_err.value) == "No SlopePart type found for top layer type: -1."<|MERGE_RESOLUTION|>--- conflicted
+++ resolved
@@ -1,17 +1,13 @@
 import math
 from typing import Type
+
 import pytest
 
 from vrtool.failure_mechanisms.revetment.slope_part import (
     AsphaltSlopePart,
     GrassSlopePart,
-<<<<<<< HEAD
-    SlopePartProtocol,
-    SlopePartBuilder,
-=======
     SlopePartBuilder,
     SlopePartProtocol,
->>>>>>> 0c1cb5a9
     StoneSlopePart,
 )
 
