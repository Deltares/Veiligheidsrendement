--- conflicted
+++ resolved
@@ -1,139 +1,3 @@
-<<<<<<< HEAD
-import hashlib
-import json
-import shutil
-from pathlib import Path
-from typing import Iterator
-
-import pytest
-from click.testing import CliRunner
-
-from tests import test_data, test_results
-from vrtool import __main__
-from vrtool.common.enums.mechanism_enum import MechanismEnum
-
-
-class TestMain:
-    def test_given_invalid_log_dir_when__initialize_log_file_then_sets_cwd(self):
-        # 1. Define test data.
-        _invalid_path = None
-        _expected_log_dir = Path().cwd()
-        # Ensure no log file spresent in the cwd
-        def cleanup_cwd_dir():
-            for _log_file in _expected_log_dir.glob("*.log"):
-                _log_file.unlink()
-
-        cleanup_cwd_dir()
-        assert not any(_expected_log_dir.glob("*.log"))
-
-        # 2. Run test.
-        __main__._initialize_log_file(_invalid_path)
-
-        # 3. Verify expectations.
-        assert any(_expected_log_dir.glob("*.log"))
-        cleanup_cwd_dir()
-
-    def test_given_invalid_directory_when_run_full_then_fails(self):
-        # 1. Define test data.
-        _invalid_path = "not\\a\\path"
-
-        # 2. Run test.
-        _run_result = CliRunner().invoke(
-            __main__.run_full,
-            [str(_invalid_path), "sth"],
-        )
-
-        # 3. Verify expectations.
-        assert _run_result.exit_code == 2
-
-    def test_given_valid_path_without_config_when_run_full_then_fails(
-        self, request: pytest.FixtureRequest
-    ):
-        # 1. Define test data.
-        _input_dir = test_results.joinpath(request.node.name)
-        if _input_dir.exists():
-            shutil.rmtree(_input_dir)
-
-        _input_dir.mkdir(parents=True)
-        assert _input_dir.exists()
-
-        # 2. Run test.
-        _run_result = CliRunner().invoke(
-            __main__.run_full,
-            [str(_input_dir), "--log-dir", str(_input_dir)],
-        )
-
-        # 3. Verify expectations.
-        assert _run_result.exit_code == 1
-        assert _input_dir.joinpath("vrtool_logging.log").exists()
-
-    @pytest.fixture(name="cli_config_dirs")
-    def _get_cli_config_fixture(
-        self, request: pytest.FixtureRequest
-    ) -> Iterator[tuple[Path, Path]]:
-        _input_dir = test_data.joinpath(request.param)
-        _output_dir = test_results.joinpath(request.node.name)
-        if _output_dir.exists():
-            shutil.rmtree(_output_dir)
-
-        # We need to create a copy of the database on the input directory.
-        _reference_db_file = _input_dir.joinpath("vrtool_input.db")
-        _test_db_name = "test_{}.db".format(
-            hashlib.shake_128(_input_dir.__bytes__()).hexdigest(4)
-        )
-        _test_db_file = _input_dir.joinpath(_test_db_name)
-        if _input_dir.joinpath(_test_db_name).exists():
-            _input_dir.joinpath(_test_db_name).unlink()
-        shutil.copy(_reference_db_file, _test_db_file)
-
-        json_config = {
-            "input_directory": str(_input_dir),
-            "input_database_name": _test_db_file.name,
-            "traject": "38-1",
-            "output_directory": str(_output_dir),
-            "excluded_mechanisms": [
-                MechanismEnum.REVETMENT.name,
-                MechanismEnum.HYDRAULIC_STRUCTURES.name,
-            ],
-        }
-
-        _json_file = _input_dir.joinpath("test_config.json")
-        _json_file.touch()
-        _json_file.write_text(json.dumps(json_config, indent=4))
-
-        yield _json_file, _output_dir
-
-        _json_file.unlink()
-        _test_db_file.unlink()
-
-    @pytest.mark.slow
-    @pytest.mark.parametrize(
-        "cli_config_dirs",
-        ["38-1 two river sections"],
-        indirect=True,
-    )
-    def test_given_valid_input_when_run_full_then_succeeds(
-        self, cli_config_dirs: tuple[Path, Path]
-    ):
-        # NOTE: Keep the test case as the fastest of all
-        # available in `api_acceptance_cases`.
-        # 1. Define test data.
-        _vrtool_config_file, _output_dir = cli_config_dirs
-        assert _vrtool_config_file.is_file()
-        assert not _output_dir.exists()
-
-        # 2. Run test.
-        _run_result = CliRunner().invoke(
-            __main__.run_full,
-            [str(_vrtool_config_file), "--log-dir", str(_output_dir)],
-        )
-
-        # 3. Verify final expectations.
-        assert _run_result.exit_code == 0
-        assert _output_dir.exists()
-        assert _output_dir.joinpath("vrtool_logging.log").exists()
-        assert any(_output_dir.glob("*"))
-=======
 import hashlib
 import json
 import shutil
@@ -296,5 +160,4 @@
         # 3. Verify final expectations.
         assert _run_result.exit_code == 0
         assert _output_dir.exists()
-        assert any(_output_dir.glob("vrtool_logging*.log"))
->>>>>>> 8b496abb
+        assert any(_output_dir.glob("vrtool_logging*.log"))