--- conflicted
+++ resolved
@@ -31,7 +31,6 @@
             ("TestCase2_38-1_overflow_no_housing", "38-1"),
         ],
     )
-<<<<<<< HEAD
     def test_run_as_sandbox(
         self, casename: str, traject: str, request: pytest.FixtureRequest
     ):
@@ -157,10 +156,6 @@
     def test_integrated_run(self, casename, traject, request: pytest.FixtureRequest):
         """
         This test so far only checks the output values after optimization.
-=======
-    def test_integrated_run(self, case_name, traject, request: pytest.FixtureRequest):
-        """This test so far only checks the output values after optimization.
->>>>>>> 8aef7564
         The test should eventually e split for the different steps in the computation (assessment, measures and optimization)"""
         test_data_input_directory = Path.joinpath(test_data, case_name)
         test_results_dir = get_test_results_dir(request).joinpath(case_name)
@@ -174,18 +169,11 @@
             parents=True
         )
 
-<<<<<<< HEAD
         _test_traject = DikeTraject(_test_config, traject=traject)
         _test_traject.ReadAllTrajectInput(input_path=test_data_input_directory)
 
         # run_model_old_approach(_test_config, _test_traject)        
         runFullModel(_test_traject, _test_config)
-=======
-        test_traject = DikeTraject(test_config, traject=traject)
-        test_traject.ReadAllTrajectInput(input_path=test_data_input_directory)
-
-        runFullModel(test_traject, test_config)
->>>>>>> 8aef7564
 
         comparison_errors = []
         files_to_compare = [
