--- conflicted
+++ resolved
@@ -86,21 +86,12 @@
         ],
     )
     def test_new_geom(
-<<<<<<< HEAD
-            self,
-            sheetFileName: str,
-            direction: str,
-            dx: float,
-            dy: float,
-            expected_values: tuple[float, float],
-=======
         self,
         sheetFileName: str,
         direction: str,
         dxdy: tuple[float, float],
         dcrest_extra: float,
         expected_values: tuple[float, float],
->>>>>>> 4ca96f03
     ):
         # 1. Define test data.
         _traject_test_file = test_data.joinpath(
