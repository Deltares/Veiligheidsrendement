import numpy as np
import pytest

from vrtool.common.enums.mechanism_enum import MechanismEnum
from vrtool.decision_making.traject_risk import TrajectRisk

_MECHANISMS = [
    MechanismEnum.OVERFLOW,
    MechanismEnum.REVETMENT,
    MechanismEnum.STABILITY_INNER,
    MechanismEnum.PIPING,
]


class TestTrajectRisk:
    def _get_traject_risk(self) -> TrajectRisk:

        _initial_probabilities = [0.2, 0.3, 0.4, 0.5]
        _section1_probabilities = [
            _initial_probabilities,
            [p * 0.5 for p in _initial_probabilities],
            [p * 0.4 for p in _initial_probabilities],
        ]
        _section2_probabilities = [
            [p * 1.5 for p in _initial_probabilities],
            [p * 1.1 for p in _initial_probabilities],
            [p * 1.2 for p in _initial_probabilities],
        ]
        _probability_of_failure = {
            _mechanism.name: np.array(
                [_section1_probabilities, _section2_probabilities]
            )
            for _mechanism in _MECHANISMS
        }
        _annual_damage = np.array([1.0, 2.0, 3.0, 4.0])
        return TrajectRisk(_probability_of_failure, _annual_damage)

    def test_initialize(self):
        # 1. Define test data
        _measure_probabilities = [0.1, 0.2, 0.3, 0.4]
        _section_probabilities = [_measure_probabilities, _measure_probabilities]

        _probability_of_failure = {
            MechanismEnum.OVERFLOW.name: np.array(
                [_section_probabilities],
            )
        }
        _annual_damage = np.array([1.0, 2.0, 3.0, 4.0])

        # 2. Run test
        _tr = TrajectRisk(_probability_of_failure, _annual_damage)

        # 3. Verify expectations
        assert isinstance(_tr, TrajectRisk)
        assert np.array_equal(
            _tr.probability_of_failure[MechanismEnum.OVERFLOW],
<<<<<<< HEAD
            _probability_of_failure[MechanismEnum.OVERFLOW],
=======
            _probability_of_failure[MechanismEnum.OVERFLOW.name],
>>>>>>> 24d18492
        )
        assert np.array_equal(_tr.annual_damage, _annual_damage)

    def test_get_initial_probabilities_copy(self):
        # 1. Define test data
        _tr = self._get_traject_risk()
        _mechanism = _MECHANISMS[0]

        # 2. Run test
        _init_probs_dict = _tr.get_initial_probabilities_copy(
            [_mechanism, MechanismEnum.INVALID]
        )

        # 3. Verify expectations
        assert isinstance(_init_probs_dict, dict)
        assert len(_init_probs_dict) == 2
<<<<<<< HEAD
        assert _mechanism in _init_probs_dict
        assert np.array_equal(
            _init_probs_dict[_mechanism],
=======
        assert _mechanism.name in _init_probs_dict
        assert np.array_equal(
            _init_probs_dict[_mechanism.name],
>>>>>>> 24d18492
            _tr.probability_of_failure[_mechanism][:, 0, :],
        )

    @pytest.mark.parametrize(
        "mechanism, result",
        [
            pytest.param(MechanismEnum.OVERFLOW, 10.0, id="Overflow"),
            pytest.param(MechanismEnum.REVETMENT, 10.0, id="Revetment"),
        ],
    )
    def test_get_mechanism_risk(self, mechanism: MechanismEnum, result: float):
        # 1. Define test data
        _tr = self._get_traject_risk()

        # 2. Run test
        _mech_risk = _tr.get_mechanism_risk(mechanism)

        # 3. Verify expectations
        assert np.sum(_mech_risk) == pytest.approx(result)

    def test_get_independent_risk(self):
        # 1. Define test data
        _tr = self._get_traject_risk()

        # 2. Run test
        _independent_risk = _tr.get_independent_risk()

        # 3. Verify expectations
        assert np.sum(_independent_risk) == pytest.approx(14.475)

    def test_get_total_risk(self):
        # 1. Define test data
        _tr = self._get_traject_risk()

        # 2. Run test
        _init_risk = _tr.get_total_risk()

        # 3. Verify expectations
        assert _init_risk == pytest.approx(26.475)

    @pytest.mark.parametrize(
        "measure, result",
        [
            pytest.param((0, 0, 0), 26.475, id="No measure"),
            pytest.param((0, 1, 0), 26.475, id="Sh section 0"),
            pytest.param((0, 0, 1), 23.75, id="Sg section 0"),
            pytest.param((0, 1, 1), 23.75, id="Sh and Sg section 0"),
            pytest.param((1, 1, 1), 21.843, id="Sh and Sg section 1"),
        ],
    )
    def test_get_total_risk_for_measure(
        self, measure: tuple[int, int, int], result: float
    ):
        # 1. Define test data
        _tr = self._get_traject_risk()

        # 2. Run test
        _measure_risk = _tr.get_total_risk_for_measure(measure)

        # 3. Verify expectations
        assert _measure_risk == pytest.approx(result)<|MERGE_RESOLUTION|>--- conflicted
+++ resolved
@@ -54,11 +54,7 @@
         assert isinstance(_tr, TrajectRisk)
         assert np.array_equal(
             _tr.probability_of_failure[MechanismEnum.OVERFLOW],
-<<<<<<< HEAD
             _probability_of_failure[MechanismEnum.OVERFLOW],
-=======
-            _probability_of_failure[MechanismEnum.OVERFLOW.name],
->>>>>>> 24d18492
         )
         assert np.array_equal(_tr.annual_damage, _annual_damage)
 
@@ -75,15 +71,9 @@
         # 3. Verify expectations
         assert isinstance(_init_probs_dict, dict)
         assert len(_init_probs_dict) == 2
-<<<<<<< HEAD
         assert _mechanism in _init_probs_dict
         assert np.array_equal(
             _init_probs_dict[_mechanism],
-=======
-        assert _mechanism.name in _init_probs_dict
-        assert np.array_equal(
-            _init_probs_dict[_mechanism.name],
->>>>>>> 24d18492
             _tr.probability_of_failure[_mechanism][:, 0, :],
         )
 
