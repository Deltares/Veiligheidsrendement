--- conflicted
+++ resolved
@@ -1,346 +1,3 @@
-<<<<<<< HEAD
-import pytest
-from pandas import DataFrame as df
-
-from vrtool.common.dike_traject_info import DikeTrajectInfo
-from vrtool.common.enums.combinable_type_enum import CombinableTypeEnum
-from vrtool.common.enums.measure_type_enum import MeasureTypeEnum
-from vrtool.common.enums.mechanism_enum import MechanismEnum
-from vrtool.decision_making.solutions import Solutions
-from vrtool.defaults.vrtool_config import VrtoolConfig
-from vrtool.flood_defence_system.dike_section import DikeSection
-from vrtool.flood_defence_system.dike_traject import DikeTraject
-from vrtool.optimization.controllers.strategy_controller import StrategyController
-from vrtool.optimization.measures.aggregated_measures_combination import (
-    AggregatedMeasureCombination,
-)
-from vrtool.optimization.measures.combined_measure import CombinedMeasure
-from vrtool.optimization.measures.mechanism_per_year import MechanismPerYear
-from vrtool.optimization.measures.mechanism_per_year_probability_collection import (
-    MechanismPerYearProbabilityCollection,
-)
-from vrtool.optimization.measures.section_as_input import SectionAsInput
-from vrtool.optimization.measures.sg_measure import SgMeasure
-from vrtool.optimization.measures.sh_measure import ShMeasure
-
-SECTION1 = "Section_1"
-SECTION2 = "Section_2"
-TRAJECT1 = "Traject_1"
-
-
-class TestStrategyController:
-    def _create_valid_dike_section(self, section_name: str):
-        _dike_section = DikeSection()
-        _dike_section.name = section_name
-        return _dike_section
-
-    def _create_valid_dike_traject(self):
-        _dike_traject = DikeTraject()
-        _dike_traject.general_info = DikeTrajectInfo(traject_name=TRAJECT1)
-        _section1 = self._create_valid_dike_section(SECTION1)
-        _section2 = self._create_valid_dike_section(SECTION2)
-        _dike_traject.sections = [_section1, _section2]
-        return _dike_traject
-
-    def _create_measures_df(self) -> df:
-        return df.from_dict(
-            {
-                ("type", ""): [
-                    "Soil reinforcement",
-                    "Soil reinforcement",
-                    "Soil reinforcement",
-                    "Soil reinforcement",
-                    "Soil reinforcement",
-                    "Soil reinforcement",
-                    "Soil reinforcement",
-                    "Soil reinforcement",
-                    "Soil reinforcement with stability screen",
-                    "Soil reinforcement with stability screen",
-                    "Soil reinforcement with stability screen",
-                    "Soil reinforcement with stability screen",
-                    "Vertical Geotextile",
-                    "Diaphragm Wall",
-                    "Revetment",
-                    "Revetment",
-                ],
-                ("class", ""): [
-                    "combinable",
-                    "combinable",
-                    "combinable",
-                    "combinable",
-                    "combinable",
-                    "combinable",
-                    "combinable",
-                    "combinable",
-                    "full",
-                    "full",
-                    "full",
-                    "full",
-                    "partial",
-                    "full",
-                    "revetment",
-                    "revetment",
-                ],
-                ("year", ""): [0, 20, 0, 20, 0, 20, 0, 20, 0, 0, 0, 0, 0, 0, 0, 0],
-                ("dcrest", ""): [
-                    0,
-                    0,
-                    0,
-                    0,
-                    1,
-                    1,
-                    1,
-                    1,
-                    0,
-                    0,
-                    1,
-                    1,
-                    -999,
-                    -999,
-                    -999,
-                    -999,
-                ],
-                ("dberm", ""): [
-                    0,
-                    0,
-                    5,
-                    5,
-                    0,
-                    0,
-                    5,
-                    5,
-                    0,
-                    5,
-                    0,
-                    5,
-                    -999,
-                    -999,
-                    -999,
-                    -999,
-                ],
-                ("beta_target", ""): [
-                    -999,
-                    -999,
-                    -999,
-                    -999,
-                    -999,
-                    -999,
-                    -999,
-                    -999,
-                    -999,
-                    -999,
-                    -999,
-                    -999,
-                    -999,
-                    -999,
-                    4.648,
-                    4.648,
-                ],
-                ("transition_level", ""): [
-                    -999,
-                    -999,
-                    -999,
-                    -999,
-                    -999,
-                    -999,
-                    -999,
-                    -999,
-                    -999,
-                    -999,
-                    -999,
-                    -999,
-                    -999,
-                    -999,
-                    3.84,
-                    4.84,
-                ],
-                ("cost", ""): [
-                    193369.0,
-                    193369.0,
-                    753520.5,
-                    753520.5,
-                    3324623.6,
-                    3324623.6,
-                    3884775.0,
-                    3884775.0,
-                    4950229.0,
-                    5510380.0,
-                    8081483.0,
-                    8641635.0,
-                    1302200.0,
-                    26189540.0,
-                    100000.0,
-                    200000.0,
-                ],
-                ("OVERFLOW", 0): [
-                    4.331,
-                    4.331,
-                    4.331,
-                    4.331,
-                    5.319,
-                    4.331,
-                    5.319,
-                    4.331,
-                    4.331,
-                    4.331,
-                    5.319,
-                    5.319,
-                    4.331,
-                    5.374,
-                    4.331,
-                    4.331,
-                ],
-                ("OVERFLOW", 50): [
-                    3.525,
-                    3.525,
-                    3.525,
-                    3.525,
-                    4.822,
-                    4.822,
-                    4.822,
-                    4.822,
-                    3.525,
-                    3.525,
-                    4.822,
-                    4.822,
-                    3.525,
-                    4.919,
-                    3.525,
-                    3.525,
-                ],
-                ("STABILITY_INNER", 0): [
-                    5.552,
-                    5.552,
-                    6.202,
-                    5.552,
-                    5.552,
-                    5.552,
-                    6.202,
-                    5.552,
-                    6.810,
-                    7.460,
-                    6.810,
-                    7.460,
-                    5.552,
-                    7.034,
-                    5.552,
-                    5.552,
-                ],
-                ("STABILITY_INNER", 50): [
-                    5.552,
-                    5.552,
-                    6.202,
-                    6.202,
-                    5.552,
-                    5.552,
-                    6.202,
-                    5.552,
-                    6.810,
-                    7.460,
-                    6.810,
-                    7.460,
-                    5.552,
-                    7.034,
-                    5.552,
-                    5.552,
-                ],
-                ("PIPING", 0): [
-                    3.185,
-                    3.185,
-                    3.282,
-                    3.185,
-                    3.185,
-                    3.185,
-                    3.282,
-                    3.185,
-                    3.185,
-                    3.282,
-                    3.185,
-                    3.282,
-                    4.818,
-                    6.734,
-                    3.185,
-                    3.185,
-                ],
-                ("PIPING", 50): [
-                    2.885,
-                    2.885,
-                    2.983,
-                    2.983,
-                    2.885,
-                    2.885,
-                    2.983,
-                    2.983,
-                    2.885,
-                    2.983,
-                    2.885,
-                    2.983,
-                    4.616,
-                    6.6,
-                    2.885,
-                    2.885,
-                ],
-                ("REVETMENT", 0): [
-                    4.6,
-                    4.6,
-                    4.6,
-                    4.6,
-                    4.6,
-                    4.6,
-                    4.6,
-                    4.6,
-                    4.6,
-                    4.6,
-                    4.6,
-                    4.6,
-                    4.6,
-                    4.6,
-                    4.6,
-                    4.638,
-                ],
-                ("REVETMENT", 50): [
-                    4.598,
-                    4.598,
-                    4.598,
-                    4.598,
-                    4.598,
-                    4.598,
-                    4.598,
-                    4.598,
-                    4.598,
-                    4.598,
-                    4.598,
-                    4.598,
-                    4.598,
-                    4.598,
-                    4.598,
-                    4.638,
-                ],
-            }
-        )
-
-    def _create_solutions(self, section_name: str) -> Solutions:
-        _config = VrtoolConfig()
-        _solutions = Solutions(
-            config=_config, dike_section=self._create_valid_dike_section(section_name)
-        )
-        _solutions.MeasureData = self._create_measures_df()
-        return _solutions
-
-    def _create_solution_dict(self):
-        _solutions1 = self._create_solutions(SECTION1)
-        _solutions2 = self._create_solutions(SECTION2)
-        return {SECTION1: _solutions1, SECTION2: _solutions2}
-
-    def test_mapping_input(self):
-        # 1. Define input
-        _selected_dike_traject = self._create_valid_dike_traject()
-        _solutions_dict = self._create_solution_dict()
-
-        # 2. Run test
-        _optimization_controller = StrategyController("Dummy", VrtoolConfig())
-        _optimization_controller.map_input(_selected_dike_traject, _solutions_dict)
-=======
 from vrtool.optimization.controllers.strategy_controller import StrategyController
 
 
@@ -349,342 +6,9 @@
         # 1. Define test data.
         _method = ""
         _vrtool_config = None
->>>>>>> a9f7d526
 
         # 2. Run test.
         _controller = StrategyController(_method, _vrtool_config)
 
-<<<<<<< HEAD
-        assert isinstance(_sections[0].sh_measures[0], ShMeasure)
-        assert (
-            len(_sections[0].sh_measures[0].mechanism_year_collection.probabilities)
-            == 4
-        )
-        # Sg measures
-        assert len(_sections[0].sg_measures) == 10
-        assert isinstance(_sections[0].sg_measures[0], SgMeasure)
-        assert (
-            len(_sections[0].sh_measures[0].mechanism_year_collection.probabilities)
-            == 4
-        )
-
-    def test_mapping_output(self):
-        # 1. Define input
-
-        # Measures
-        # - Sh soil year 0/20
-        _mech_yr_coll_sh_soil_0 = MechanismPerYearProbabilityCollection(
-            [
-                MechanismPerYear(MechanismEnum.OVERFLOW, 0, 0.001),
-                MechanismPerYear(MechanismEnum.OVERFLOW, 50, 0.0011),
-                MechanismPerYear(MechanismEnum.REVETMENT, 0, 0.003),
-                MechanismPerYear(MechanismEnum.REVETMENT, 50, 0.0031),
-            ]
-        )
-        _sh_measure_soil_0_0 = ShMeasure(
-            measure_type=MeasureTypeEnum.SOIL_REINFORCEMENT,
-            combine_type=CombinableTypeEnum.COMBINABLE,
-            cost=193369,
-            discount_rate=0.03,
-            year=0,
-            mechanism_year_collection=_mech_yr_coll_sh_soil_0,
-            dcrest=0,
-            beta_target=-999,
-            transition_level=-999,
-            start_cost=0,
-        )
-        _sh_measure_soil_20_0 = ShMeasure(
-            measure_type=MeasureTypeEnum.SOIL_REINFORCEMENT,
-            combine_type=CombinableTypeEnum.COMBINABLE,
-            cost=193369,
-            discount_rate=0.03,
-            year=20,
-            mechanism_year_collection=_mech_yr_coll_sh_soil_0,
-            dcrest=0,
-            beta_target=-999,
-            transition_level=-999,
-            start_cost=0,
-        )
-        # - Sh Diaphgragm wall year 0
-        _mech_yr_coll_sh_diaphragm_0 = MechanismPerYearProbabilityCollection(
-            [
-                MechanismPerYear(MechanismEnum.OVERFLOW, 0, 0.001),
-                MechanismPerYear(MechanismEnum.OVERFLOW, 50, 0.0011),
-                MechanismPerYear(MechanismEnum.REVETMENT, 0, 0.002),
-                MechanismPerYear(MechanismEnum.REVETMENT, 50, 0.0021),
-            ]
-        )
-        _sh_measure_diaphragm_0 = ShMeasure(
-            measure_type=MeasureTypeEnum.DIAPHRAGM_WALL,
-            combine_type=CombinableTypeEnum.FULL,
-            cost=234567,
-            discount_rate=0.03,
-            year=0,
-            mechanism_year_collection=_mech_yr_coll_sh_diaphragm_0,
-            dcrest=-999,
-            beta_target=-999,
-            transition_level=-999,
-            start_cost=1357903,
-        )
-        # - Sh Revetment year 0 transition 3.84
-        _mech_yr_coll_sh_revetment_0_384 = MechanismPerYearProbabilityCollection(
-            [
-                MechanismPerYear(MechanismEnum.OVERFLOW, 0, 0.001),
-                MechanismPerYear(MechanismEnum.OVERFLOW, 50, 0.0011),
-                MechanismPerYear(MechanismEnum.REVETMENT, 0, 0.002),
-                MechanismPerYear(MechanismEnum.REVETMENT, 50, 0.0021),
-            ]
-        )
-        _sh_measure_revetment_0_384 = ShMeasure(
-            measure_type=MeasureTypeEnum.REVETMENT,
-            combine_type=CombinableTypeEnum.REVETMENT,
-            cost=123456,
-            discount_rate=0.03,
-            year=0,
-            mechanism_year_collection=_mech_yr_coll_sh_revetment_0_384,
-            dcrest=-999,
-            beta_target=4.648,
-            transition_level=3.84,
-            start_cost=0,
-        )
-        # - Sh Revetment year 0 transition 4.84
-        _mech_yr_coll_sh_revetment_0_484 = MechanismPerYearProbabilityCollection(
-            [
-                MechanismPerYear(MechanismEnum.OVERFLOW, 0, 0.001),
-                MechanismPerYear(MechanismEnum.OVERFLOW, 50, 0.0011),
-                MechanismPerYear(MechanismEnum.REVETMENT, 0, 0.002),
-                MechanismPerYear(MechanismEnum.REVETMENT, 50, 0.0021),
-            ]
-        )
-        _sh_measure_revetment_0_484 = ShMeasure(
-            measure_type=MeasureTypeEnum.REVETMENT,
-            combine_type=CombinableTypeEnum.REVETMENT,
-            cost=223456,
-            discount_rate=0.03,
-            year=0,
-            mechanism_year_collection=_mech_yr_coll_sh_revetment_0_484,
-            dcrest=-999,
-            beta_target=4.648,
-            transition_level=4.84,
-            start_cost=0,
-        )
-        # - Sg soil year 0/20
-        _mech_yr_coll_sg_soil_0 = MechanismPerYearProbabilityCollection(
-            [
-                MechanismPerYear(MechanismEnum.STABILITY_INNER, 0, 0.001),
-                MechanismPerYear(MechanismEnum.STABILITY_INNER, 50, 0.0011),
-                MechanismPerYear(MechanismEnum.PIPING, 0, 0.003),
-                MechanismPerYear(MechanismEnum.PIPING, 50, 0.0031),
-            ]
-        )
-        _sg_measure_soil_0_0 = SgMeasure(
-            measure_type=MeasureTypeEnum.SOIL_REINFORCEMENT,
-            combine_type=CombinableTypeEnum.COMBINABLE,
-            cost=193369,
-            discount_rate=0.03,
-            year=0,
-            mechanism_year_collection=_mech_yr_coll_sg_soil_0,
-            dberm=0,
-            dcrest=0,
-            start_cost=193369,
-        )
-        _sg_measure_soil_20_0 = SgMeasure(
-            measure_type=MeasureTypeEnum.SOIL_REINFORCEMENT,
-            combine_type=CombinableTypeEnum.COMBINABLE,
-            cost=193369,
-            discount_rate=0.03,
-            year=20,
-            mechanism_year_collection=_mech_yr_coll_sg_soil_0,
-            dberm=0,
-            dcrest=0,
-            start_cost=193369,
-        )
-        # - Sg VZG year 0
-        _mech_yr_coll_sg_vzg_0 = MechanismPerYearProbabilityCollection(
-            [
-                MechanismPerYear(MechanismEnum.STABILITY_INNER, 0, 0.001),
-                MechanismPerYear(MechanismEnum.STABILITY_INNER, 50, 0.0011),
-                MechanismPerYear(MechanismEnum.PIPING, 0, 0.002),
-                MechanismPerYear(MechanismEnum.PIPING, 50, 0.0021),
-            ]
-        )
-        _sg_measure_vzg_0 = SgMeasure(
-            measure_type=MeasureTypeEnum.VERTICAL_GEOTEXTILE,
-            combine_type=CombinableTypeEnum.PARTIAL,
-            cost=1302200,
-            discount_rate=0.03,
-            year=0,
-            mechanism_year_collection=_mech_yr_coll_sg_vzg_0,
-            dberm=-999,
-            dcrest=-999,
-            start_cost=0,
-        )
-
-        # Controller
-        _optimization_controller = StrategyController("Dummy", VrtoolConfig())
-        _optimization_controller._section_measures_input = [
-            SectionAsInput(
-                section_name=SECTION1,
-                traject_name=TRAJECT1,
-                flood_damage=0,
-                measures=[
-                    _sh_measure_soil_0_0,
-                    _sh_measure_soil_20_0,
-                    _sh_measure_revetment_0_384,
-                    _sh_measure_revetment_0_484,
-                    _sh_measure_diaphragm_0,
-                    _sg_measure_soil_0_0,
-                    _sg_measure_soil_20_0,
-                    _sg_measure_vzg_0,
-                ],
-            )
-        ]
-
-        # Combinations
-        _sh_combination_soil_0 = CombinedMeasure.from_input(_sh_measure_soil_0_0, None)
-        _sh_combination_soil_20 = CombinedMeasure.from_input(
-            _sh_measure_soil_20_0, None
-        )
-        _sh_combination_soil_revetment_0_384 = CombinedMeasure.from_input(
-            _sh_measure_soil_0_0, _sh_measure_revetment_0_384
-        )
-        _sh_combination_soil_revetment_20_384 = CombinedMeasure.from_input(
-            _sh_measure_soil_20_0, _sh_measure_revetment_0_384
-        )
-        _sh_combination_soil_revetment_0_484 = CombinedMeasure.from_input(
-            _sh_measure_soil_0_0, _sh_measure_revetment_0_484
-        )
-        _sh_combination_soil_revetment_20_484 = CombinedMeasure.from_input(
-            _sh_measure_soil_20_0, _sh_measure_revetment_0_484
-        )
-        _sh_combination_diaphragm_0 = CombinedMeasure.from_input(
-            _sh_measure_diaphragm_0, None
-        )
-        _sh_comb = 5
-        _sg_combination_soil_0 = CombinedMeasure.from_input(_sg_measure_soil_0_0, None)
-        _sg_combination_soil_20 = CombinedMeasure.from_input(
-            _sg_measure_soil_20_0, None
-        )
-        _sg_combination_soil_vzg_0 = CombinedMeasure.from_input(
-            _sg_measure_soil_0_0, _sg_measure_vzg_0
-        )
-        _sg_combination_soil_vzg_20 = CombinedMeasure.from_input(
-            _sg_measure_soil_20_0, _sg_measure_vzg_0
-        )
-        _sg_comb = 4
-        _optimization_controller._section_measures_input[0].combined_measures = [
-            _sh_combination_soil_0,
-            _sh_combination_soil_20,
-            _sh_combination_soil_revetment_0_384,
-            _sh_combination_soil_revetment_20_384,
-            _sh_combination_soil_revetment_0_484,
-            _sh_combination_soil_revetment_20_484,
-            _sh_combination_diaphragm_0,
-            _sg_combination_soil_0,
-            _sg_combination_soil_20,
-            _sg_combination_soil_vzg_0,
-            _sg_combination_soil_vzg_20,
-        ]
-
-        # Aggregations
-        _optimization_controller._section_measures_input[
-            0
-        ].aggregated_measure_combinations = [
-            AggregatedMeasureCombination(
-                _sh_combination_soil_0, _sg_combination_soil_0, 0
-            ),
-            AggregatedMeasureCombination(
-                _sh_combination_soil_revetment_0_384, _sg_combination_soil_0, 0
-            ),
-            AggregatedMeasureCombination(
-                _sh_combination_soil_revetment_0_484, _sg_combination_soil_0, 0
-            ),
-            AggregatedMeasureCombination(
-                _sh_combination_soil_0, _sg_combination_soil_vzg_0, 0
-            ),
-            AggregatedMeasureCombination(
-                _sh_combination_soil_revetment_0_384, _sg_combination_soil_vzg_0, 0
-            ),
-            AggregatedMeasureCombination(
-                _sh_combination_soil_revetment_0_484, _sg_combination_soil_vzg_0, 0
-            ),
-            AggregatedMeasureCombination(
-                _sh_combination_soil_20, _sg_combination_soil_20, 20
-            ),
-            AggregatedMeasureCombination(
-                _sh_combination_soil_revetment_20_384, _sg_combination_soil_20, 20
-            ),
-            AggregatedMeasureCombination(
-                _sh_combination_soil_revetment_20_484, _sg_combination_soil_20, 20
-            ),
-            AggregatedMeasureCombination(
-                _sh_combination_soil_20, _sg_combination_soil_vzg_20, 20
-            ),
-            AggregatedMeasureCombination(
-                _sh_combination_soil_revetment_20_384, _sg_combination_soil_vzg_20, 20
-            ),
-            AggregatedMeasureCombination(
-                _sh_combination_soil_revetment_20_484, _sg_combination_soil_vzg_20, 20
-            ),
-        ]
-
-        # 2. Run test
-        _optimization_controller.map_output()
-
-        # 3. Verify expectations
-
-        # Probabilities
-        assert _optimization_controller.Pf is not None
-        assert _optimization_controller.Pf[MechanismEnum.OVERFLOW.name].shape == (
-            1,
-            8,
-            50,
-        )
-        assert _optimization_controller.Pf[MechanismEnum.REVETMENT.name].shape == (
-            1,
-            8,
-            50,
-        )
-        assert _optimization_controller.Pf[MechanismEnum.PIPING.name].shape == (
-            1,
-            5,
-            50,
-        )
-        assert _optimization_controller.Pf[
-            MechanismEnum.STABILITY_INNER.name
-        ].shape == (
-            1,
-            5,
-            50,
-        )
-        assert _optimization_controller.Pf[MechanismEnum.STABILITY_INNER.name][
-            0, 0, 0
-        ] == pytest.approx(0.0010)
-
-        # Cost
-        assert _optimization_controller.LCCOptions is not None
-        assert _optimization_controller.LCCOptions.shape == (1, 8, 5)
-        assert _optimization_controller.LCCOptions[0, 0, 0] == pytest.approx(0.0)
-        assert _optimization_controller.LCCOptions[0, 1, 1] == pytest.approx(193369.0)
-        assert _optimization_controller.LCCOptions[0, 1, 2] == pytest.approx(1e99)
-        assert _optimization_controller.LCCOptions[0, 1, 3] == pytest.approx(1495569.0)
-        assert _optimization_controller.LCCOptions[0, 2, 2] == pytest.approx(
-            107063.7269
-        )
-        assert _optimization_controller.LCCOptions[0, 3, 3] == pytest.approx(1619025.0)
-        assert _optimization_controller.LCCOptions[0, 4, 4] == pytest.approx(
-            1532719.7269
-        )
-
-        # Other structures
-        assert _optimization_controller.Cint_h.shape == (1, 7)
-        assert _optimization_controller.Cint_g.shape == (1, 4)
-        assert _optimization_controller.Dint.shape == (1, 7)
-        assert _optimization_controller.D.shape == (50,)
-        assert _optimization_controller.RiskGeotechnical.shape == (1, 5, 50)
-        assert _optimization_controller.RiskOverflow.shape == (1, 8, 50)
-        assert _optimization_controller.RiskRevetment.shape == (1, 8, 50)
-=======
         # 3. Verify expectations.
-        assert isinstance(_controller, StrategyController)
->>>>>>> a9f7d526
+        assert isinstance(_controller, StrategyController)