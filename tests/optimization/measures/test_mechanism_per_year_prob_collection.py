--- conflicted
+++ resolved
@@ -68,27 +68,6 @@
 
     def test_combined_measures(self):
         # Setup
-<<<<<<< HEAD
-        _collection1 = MechanismPerYearProbabilityCollection(self._get_mechanism_per_year_example())
-        _collection2 = MechanismPerYearProbabilityCollection(self._get_mechanism_per_year_example())
-
-        # Call
-        _collection3 = _collection1.combine(_collection2)
-
-        # Assert
-        assert len(_collection1._probabilities) == len(_collection3)
-        assert _collection3[0].probability == pytest.approx(0.9775)
-        assert _collection3[1].probability == pytest.approx(0.9375)
-        assert _collection3[2].probability == pytest.approx(0.8775)
-        assert _collection3[3].probability == pytest.approx(0.99)
-        assert _collection3[4].probability == pytest.approx(0.96)
-        assert _collection3[5].probability == pytest.approx(0.91)
-
-    def test_combined_measures_different_years(self):
-        # Setup
-        _collection1 = MechanismPerYearProbabilityCollection(self._get_mechanism_per_year_example())
-        _collection2 = MechanismPerYearProbabilityCollection(self._get_mechanism_per_year_example())
-=======
         _collection1 = MechanismPerYearProbabilityCollection(
             self._get_mechanism_per_year_example()
         )
@@ -118,18 +97,13 @@
         _collection2 = MechanismPerYearProbabilityCollection(
             self._get_mechanism_per_year_example()
         )
->>>>>>> 1ee0dca2
         _collection1.add_years([20])
 
         # Call
         with pytest.raises(ValueError) as exceptionInfo:
-<<<<<<< HEAD
-            _collection3 = _collection1.combine(_collection2)
-=======
             _collection3 = MechanismPerYearProbabilityCollection.combine(
                 _collection1, _collection2
             )
->>>>>>> 1ee0dca2
 
         # Assert
         assert "years not equal in combine" == str(exceptionInfo.value)