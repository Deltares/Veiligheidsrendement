--- conflicted
+++ resolved
@@ -11,18 +11,14 @@
 from vrtool.flood_defence_system.dike_traject import DikeTraject, calc_traject_prob
 from vrtool.orm.models.assessment_mechanism_result import AssessmentMechanismResult
 from vrtool.orm.models.assessment_section_result import AssessmentSectionResult
-<<<<<<< HEAD
 from peewee import fn
 from vrtool.orm.models.mechanism import Mechanism
 from vrtool.orm.models.mechanism_per_section import MechanismPerSection
 from vrtool.orm.models.section_data import SectionData
-from vrtool.orm.orm_controllers import get_dike_traject, open_database
-=======
 from vrtool.orm.orm_controllers import (
     export_results_safety_assessment,
     get_dike_traject,
 )
->>>>>>> 9e0fc1db
 from vrtool.run_workflows.safety_workflow.results_safety_assessment import (
     ResultsSafetyAssessment,
 )
@@ -133,16 +129,9 @@
         assert not any(AssessmentSectionResult.select())
 
         # 2. Run test.
-<<<<<<< HEAD
-        _safety_assessment = RunSafetyAssessment(
-            valid_vrtool_config, _test_traject, VrToolPlotMode.STANDARD
-        )
-        _results = _safety_assessment.run()
-=======
         _results = RunSafetyAssessment(
             valid_vrtool_config, _test_traject, VrToolPlotMode.STANDARD
         ).run()
->>>>>>> 9e0fc1db
 
         # 3. Verify expectations.
         assert isinstance(_results, ResultsSafetyAssessment)
@@ -159,26 +148,8 @@
         _results.vr_config.input_database_path = _bck_db_filepath
 
         # 4. Validate exporting results is possible
-<<<<<<< HEAD
-        _safety_assessment.save_initial_assessment()
-        self.validate_safety_assessment_results(valid_vrtool_config)
-
-    def validate_safety_assessment_results(self, valid_vrtool_config: VrtoolConfig):
-        # 1. Define test data.
-        _test_reference_path = valid_vrtool_config.input_directory / "reference"
-        assert _test_reference_path.exists()
-        open_database(valid_vrtool_config.input_database_path)
-
-        # 2. Load reference as pandas dataframe.
-        _reference_df = pd.read_csv(
-            _test_reference_path.joinpath("InitialAssessment_Betas.csv"), header=0
-        )
-
-        assert isinstance(_reference_df, pd.DataFrame)
-=======
         export_results_safety_assessment(_results)
         assert any(AssessmentMechanismResult.select())
->>>>>>> 9e0fc1db
         assert any(AssessmentSectionResult.select())
 
         # 3. Validate each of the rows.
