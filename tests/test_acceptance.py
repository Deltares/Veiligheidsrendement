--- conflicted
+++ resolved
@@ -15,8 +15,7 @@
 from vrtool.orm.models.assessment_section_result import AssessmentSectionResult
 from vrtool.orm.models.measure import Measure
 from vrtool.orm.models.measure_per_section import MeasurePerSection
-from vrtool.orm.models.measure_result import MeasureResult
-from vrtool.orm.models.measure_result_parameter import MeasureResultParameter
+from vrtool.orm.models.measure_result import MeasureResult, MeasureResultParameter
 from vrtool.orm.models.mechanism import Mechanism
 from vrtool.orm.models.mechanism_per_section import MechanismPerSection
 from vrtool.orm.models.section_data import SectionData
@@ -173,10 +172,7 @@
         _test_traject = get_dike_traject(valid_vrtool_config)
 
         # 2. Run test.
-<<<<<<< HEAD
-        _optimization_results = RunFullModel(
-            valid_vrtool_config, _test_traject, VrToolPlotMode.STANDARD
-        ).run()
+        _optimization_results = RunFullModel(valid_vrtool_config, _test_traject).run()
 
         # export measures
         _rm = ResultsMeasures()
@@ -184,9 +180,6 @@
         _rm.vr_config = valid_vrtool_config
         export_solutions(_rm)
         # export optimization
-=======
-        RunFullModel(valid_vrtool_config, _test_traject).run()
->>>>>>> dbba9ea6
 
         # 3. Verify final expectations.
         self._validate_acceptance_result_cases(
