--- conflicted
+++ resolved
@@ -10,11 +10,8 @@
 from vrtool.defaults.vrtool_config import VrtoolConfig
 from vrtool.flood_defence_system.dike_traject import DikeTraject, calc_traject_prob
 from vrtool.orm.models.assessment_mechanism_result import AssessmentMechanismResult
-<<<<<<< HEAD
+from vrtool.orm.models.assessment_section_result import AssessmentSectionResult
 from peewee import fn
-=======
-from vrtool.orm.models.assessment_section_result import AssessmentSectionResult
->>>>>>> 63eaf0bf
 from vrtool.orm.orm_controllers import get_dike_traject, open_database
 from vrtool.run_workflows.safety_workflow.results_safety_assessment import (
     ResultsSafetyAssessment,
@@ -125,24 +122,16 @@
         assert not any(AssessmentSectionResult.select())
 
         # 2. Run test.
-<<<<<<< HEAD
         _safety_assessment = RunSafetyAssessment(
             valid_vrtool_config, _test_traject, VrToolPlotMode.STANDARD
         )
         _results = _safety_assessment.run()
-=======
-        _runner = RunSafetyAssessment(
-            valid_vrtool_config, _test_traject, VrToolPlotMode.STANDARD
-        )
-        _results = _runner.run()
->>>>>>> 63eaf0bf
 
         # 3. Verify expectations.
         assert isinstance(_results, ResultsSafetyAssessment)
         assert valid_vrtool_config.output_directory.exists()
         assert any(valid_vrtool_config.output_directory.glob("*"))
 
-<<<<<<< HEAD
         # 4. Validate 'export'.
         # _safety_assessment.export()
         self.validate_safety_assessment(valid_vrtool_config)
@@ -181,7 +170,7 @@
                 assert _assessment_result.beta == pytest.approx(
                     row[str(_t_column)], 0.00000001
                 )
-=======
+
         # NOTE: Ideally this is done with the context manager and a db.savepoint() transaction.
         # However, this is not possible as the connection will be closed during the save_initial_assessment.
         # Causing an error as the transaction requires said connection to be open.
@@ -195,7 +184,6 @@
         _runner.save_initial_assessment()
         assert any(AssessmentMechanismResult.select())
         assert any(AssessmentSectionResult.select())
->>>>>>> 63eaf0bf
 
     @pytest.mark.skip(reason="TODO. No (test) input data available.")
     def test_investments_safe(self):
