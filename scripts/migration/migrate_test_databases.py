--- conflicted
+++ resolved
@@ -1,33 +1,29 @@
-import logging
-from pathlib import Path
-
-from vrtool.orm.version.migration import default_scripts_dir
-from vrtool.orm.version.migration.migrate_database_controller import (
-    MigrateDatabaseController,
-)
-from vrtool.vrtool_logger import VrToolLogger
-
-
-def migrate_test_databases():
-    """
-    Migrates all existing test databases (in the `tests` directory) to
-    the latest version.
-    The orm version will be updated according to the migration scripts.
-
-    Can be run with `poetry run migrate_test_db`
-    """
-    # Fetch the dir containing the migration scripts.
-    _root_dir = Path(__file__).parent.parent.parent
-
-    # Fetch the tests directory.
-    _tests_dir = _root_dir.joinpath("tests", "test_data")
-    assert _tests_dir.exists(), "No tests directory found."
-
-    # Apply migration.
-    VrToolLogger.init_console_handler(logging.INFO)
-    logging.info("Migrating test databases in %s.", _tests_dir)
-<<<<<<< HEAD
-    MigrateDatabaseController(default_scripts_dir).migrate_databases_in_dir(_tests_dir)
-=======
-    MigrateDatabaseController(default_scripts_dir).migrate_databases_in_dir(_tests_dir)
->>>>>>> 8e213d06
+import logging
+from pathlib import Path
+
+from vrtool.orm.version.migration import default_scripts_dir
+from vrtool.orm.version.migration.migrate_database_controller import (
+    MigrateDatabaseController,
+)
+from vrtool.vrtool_logger import VrToolLogger
+
+
+def migrate_test_databases():
+    """
+    Migrates all existing test databases (in the `tests` directory) to
+    the latest version.
+    The orm version will be updated according to the migration scripts.
+
+    Can be run with `poetry run migrate_test_db`
+    """
+    # Fetch the dir containing the migration scripts.
+    _root_dir = Path(__file__).parent.parent.parent
+
+    # Fetch the tests directory.
+    _tests_dir = _root_dir.joinpath("tests", "test_data")
+    assert _tests_dir.exists(), "No tests directory found."
+
+    # Apply migration.
+    VrToolLogger.init_console_handler(logging.INFO)
+    logging.info("Migrating test databases in %s.", _tests_dir)
+    MigrateDatabaseController(default_scripts_dir).migrate_databases_in_dir(_tests_dir)